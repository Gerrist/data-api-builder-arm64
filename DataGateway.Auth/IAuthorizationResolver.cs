--- conflicted
+++ resolved
@@ -49,15 +49,9 @@
         /// </summary>
         /// <param name="entityName">Entity from request</param>
         /// <param name="roleName">Role defined in client role header</param>
-<<<<<<< HEAD
         /// <param name="action">Action type: Create, Read, Update, Delete</param>
         /// <returns></returns>
-        public IEnumerable<string> GetAllowedColumns(string entityName, string roleName, Operation action);
-=======
-        /// <param name="actionName">Action type: Create, Read, Update, Delete</param>
-        /// <returns>List of allowed exposed columns</returns>
-        public IEnumerable<string> GetAllowedExposedColumns(string entityName, string roleName, string actionName);
->>>>>>> ba4a0630
+        public IEnumerable<string> GetAllowedExposedColumns(string entityName, string roleName, Operation action);
 
         /// <summary>
         /// Retrieves the policy of an action within an entity's role entry
