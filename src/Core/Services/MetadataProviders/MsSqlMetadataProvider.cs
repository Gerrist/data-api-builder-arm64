--- conflicted
+++ resolved
@@ -2,10 +2,7 @@
 // Licensed under the MIT License.
 
 using System.Data;
-<<<<<<< HEAD
-=======
 using System.Data.Common;
->>>>>>> 1f3f176a
 using System.Net;
 using System.Text.Json;
 using System.Text.Json.Nodes;
@@ -90,7 +87,157 @@
         }
 
         /// <inheritdoc/>
-<<<<<<< HEAD
+        protected override void PopulateColumnDefinitionWithHasDefaultAndDbType(
+            SourceDefinition sourceDefinition,
+            DataTable allColumnsInTable)
+        {
+            foreach (DataRow columnInfo in allColumnsInTable.Rows)
+            {
+                string columnName = (string)columnInfo["COLUMN_NAME"];
+                bool hasDefault =
+                    Type.GetTypeCode(columnInfo["COLUMN_DEFAULT"].GetType()) != TypeCode.DBNull;
+                if (sourceDefinition.Columns.TryGetValue(columnName, out ColumnDefinition? columnDefinition))
+                {
+                    columnDefinition.HasDefault = hasDefault;
+
+                    if (hasDefault)
+                    {
+                        columnDefinition.DefaultValue = columnInfo["COLUMN_DEFAULT"];
+                    }
+
+                    columnDefinition.DbType = TypeHelper.GetDbTypeFromSystemType(columnDefinition.SystemType);
+                    if (columnDefinition.SystemType == typeof(DateTime) || columnDefinition.SystemType == typeof(DateTimeOffset))
+                    {
+                        // MsSql types like date,smalldatetime,datetime,datetime2 are mapped to the same .NET type of DateTime.
+                        // Thus to determine the actual dbtype, we use the underlying MsSql type instead of the .NET type.
+                        DbType dbType;
+                        string sqlType = (string)columnInfo["DATA_TYPE"];
+                        if (TryResolveDbType(sqlType, out dbType))
+                        {
+                            columnDefinition.DbType = dbType;
+                        }
+                    }
+                }
+            }
+        }
+
+        /// <inheritdoc/>
+        protected override async Task FillSchemaForStoredProcedureAsync(
+            Entity procedureEntity,
+            string entityName,
+            string schemaName,
+            string storedProcedureSourceName,
+            StoredProcedureDefinition storedProcedureDefinition)
+        {
+            using DbConnection conn = new SqlConnection();
+            conn.ConnectionString = ConnectionString;
+            await QueryExecutor.SetManagedIdentityAccessTokenIfAnyAsync(conn, _dataSourceName);
+            await conn.OpenAsync();
+
+            string[] procedureRestrictions = new string[NUMBER_OF_RESTRICTIONS];
+
+            // To restrict the parameters for the current stored procedure, specify its name
+            procedureRestrictions[0] = conn.Database;
+            procedureRestrictions[1] = schemaName;
+            procedureRestrictions[2] = storedProcedureSourceName;
+
+            DataTable procedureMetadata = await conn.GetSchemaAsync(collectionName: "Procedures", restrictionValues: procedureRestrictions);
+
+            // Stored procedure does not exist in DB schema
+            if (procedureMetadata.Rows.Count == 0)
+            {
+                throw new DataApiBuilderException(
+                    message: $"No stored procedure definition found for the given database object {storedProcedureSourceName}",
+                    statusCode: HttpStatusCode.ServiceUnavailable,
+                    subStatusCode: DataApiBuilderException.SubStatusCodes.ErrorInInitialization);
+            }
+
+            // Each row in the procedureParams DataTable corresponds to a single parameter
+            DataTable parameterMetadata = await conn.GetSchemaAsync(collectionName: "ProcedureParameters", restrictionValues: procedureRestrictions);
+
+            // For each row/parameter, add an entry to StoredProcedureDefinition.Parameters dictionary
+            foreach (DataRow row in parameterMetadata.Rows)
+            {
+                // row["DATA_TYPE"] has value type string so a direct cast to System.Type is not supported.
+                // See https://learn.microsoft.com/en-us/dotnet/framework/data/adonet/sql-server-data-type-mappings
+                string sqlType = (string)row["DATA_TYPE"];
+                Type systemType = SqlToCLRType(sqlType);
+                ParameterDefinition paramDefinition = new()
+                {
+                    SystemType = systemType,
+                    DbType = TypeHelper.GetDbTypeFromSystemType(systemType)
+                };
+
+                if (paramDefinition.SystemType == typeof(DateTime) || paramDefinition.SystemType == typeof(DateTimeOffset))
+                {
+                    // MsSql types like date,smalldatetime,datetime,datetime2 are mapped to the same .NET type of DateTime.
+                    // Thus to determine the actual dbtype, we use the underlying MsSql type instead of the .NET type.
+                    DbType dbType;
+                    if (TryResolveDbType(sqlType, out dbType))
+                    {
+                        paramDefinition.DbType = dbType;
+                    }
+                }
+
+                // Add to parameters dictionary without the leading @ sign
+                storedProcedureDefinition.Parameters.TryAdd(((string)row["PARAMETER_NAME"])[1..], paramDefinition);
+            }
+
+            // Loop through parameters specified in config, throw error if not found in schema
+            // else set runtime config defined default values.
+            // Note: we defer type checking of parameters specified in config until request time
+            Dictionary<string, object>? configParameters = procedureEntity.Source.Parameters;
+            if (configParameters is not null)
+            {
+                foreach ((string configParamKey, object configParamValue) in configParameters)
+                {
+                    if (!storedProcedureDefinition.Parameters.TryGetValue(configParamKey, out ParameterDefinition? parameterDefinition))
+                    {
+                        throw new DataApiBuilderException(
+                            message: $"Could not find parameter \"{configParamKey}\" specified in config for procedure \"{schemaName}.{storedProcedureSourceName}\"",
+                            statusCode: HttpStatusCode.ServiceUnavailable,
+                            subStatusCode: DataApiBuilderException.SubStatusCodes.ErrorInInitialization);
+                    }
+                    else
+                    {
+                        parameterDefinition.HasConfigDefault = true;
+                        parameterDefinition.ConfigDefaultValue = configParamValue?.ToString();
+                    }
+                }
+            }
+
+            // Generating exposed stored-procedure query/mutation name and adding to the dictionary mapping it to its entity name.
+            GraphQLStoredProcedureExposedNameToEntityNameMap.TryAdd(GenerateStoredProcedureGraphQLFieldName(entityName, procedureEntity), entityName);
+        }
+
+        /// <summary>
+        /// Takes a string version of a sql date/time type and returns its corresponding DbType.
+        /// </summary>
+        /// <param name="sqlDbTypeName">Name of the sqlDbType.<</param>
+        /// <param name="dbType">DbType of the parameter corresponding to its sqlDbTypeName.</param>
+        /// <returns>Returns true when the given sqlDbTypeName datetime type is supported by DAB and resolve it to its corresponding DbType, else false.</returns>
+        private bool TryResolveDbType(string sqlDbTypeName, out DbType dbType)
+        {
+            if (Enum.TryParse(sqlDbTypeName, ignoreCase: true, out SqlDbType sqlDbType))
+            {
+                // For MsSql, all the date time types i.e. date, smalldatetime, datetime, datetime2 map to System.DateTime system type.
+                // Hence we cannot directly determine the DbType from the system type.
+                // However, to make sure that the database correctly interprets these datatypes, it is necessary to correctly
+                // populate the DbTypes.
+                return TypeHelper.TryGetDbTypeFromSqlDbDateTimeType(sqlDbType, out dbType);
+            }
+            else
+            {
+                // This code should never be hit because every sqlDbTypeName must have a corresponding sqlDbType.
+                // However, when a new data type is introduced in MsSql which maps to .NET type of DateTime, this code block
+                // will be hit. Returning false instead of throwing an exception in that case prevents the engine from crashing.
+                _logger.LogWarning("Could not determine DbType for SqlDb type of {sqlDbTypeName}", sqlDbTypeName);
+                dbType = 0;
+                return false;
+            }
+        }
+
+        /// <inheritdoc/>
         protected override void FillInferredFkInfo(
             IEnumerable<SourceDefinition> dbEntitiesToBePopulatedWithFK)
         {
@@ -206,156 +353,6 @@
             }
 
             return true;
-=======
-        protected override void PopulateColumnDefinitionWithHasDefaultAndDbType(
-            SourceDefinition sourceDefinition,
-            DataTable allColumnsInTable)
-        {
-            foreach (DataRow columnInfo in allColumnsInTable.Rows)
-            {
-                string columnName = (string)columnInfo["COLUMN_NAME"];
-                bool hasDefault =
-                    Type.GetTypeCode(columnInfo["COLUMN_DEFAULT"].GetType()) != TypeCode.DBNull;
-                if (sourceDefinition.Columns.TryGetValue(columnName, out ColumnDefinition? columnDefinition))
-                {
-                    columnDefinition.HasDefault = hasDefault;
-
-                    if (hasDefault)
-                    {
-                        columnDefinition.DefaultValue = columnInfo["COLUMN_DEFAULT"];
-                    }
-
-                    columnDefinition.DbType = TypeHelper.GetDbTypeFromSystemType(columnDefinition.SystemType);
-                    if (columnDefinition.SystemType == typeof(DateTime) || columnDefinition.SystemType == typeof(DateTimeOffset))
-                    {
-                        // MsSql types like date,smalldatetime,datetime,datetime2 are mapped to the same .NET type of DateTime.
-                        // Thus to determine the actual dbtype, we use the underlying MsSql type instead of the .NET type.
-                        DbType dbType;
-                        string sqlType = (string)columnInfo["DATA_TYPE"];
-                        if (TryResolveDbType(sqlType, out dbType))
-                        {
-                            columnDefinition.DbType = dbType;
-                        }
-                    }
-                }
-            }
-        }
-
-        /// <inheritdoc/>
-        protected override async Task FillSchemaForStoredProcedureAsync(
-            Entity procedureEntity,
-            string entityName,
-            string schemaName,
-            string storedProcedureSourceName,
-            StoredProcedureDefinition storedProcedureDefinition)
-        {
-            using DbConnection conn = new SqlConnection();
-            conn.ConnectionString = ConnectionString;
-            await QueryExecutor.SetManagedIdentityAccessTokenIfAnyAsync(conn, _dataSourceName);
-            await conn.OpenAsync();
-
-            string[] procedureRestrictions = new string[NUMBER_OF_RESTRICTIONS];
-
-            // To restrict the parameters for the current stored procedure, specify its name
-            procedureRestrictions[0] = conn.Database;
-            procedureRestrictions[1] = schemaName;
-            procedureRestrictions[2] = storedProcedureSourceName;
-
-            DataTable procedureMetadata = await conn.GetSchemaAsync(collectionName: "Procedures", restrictionValues: procedureRestrictions);
-
-            // Stored procedure does not exist in DB schema
-            if (procedureMetadata.Rows.Count == 0)
-            {
-                throw new DataApiBuilderException(
-                    message: $"No stored procedure definition found for the given database object {storedProcedureSourceName}",
-                    statusCode: HttpStatusCode.ServiceUnavailable,
-                    subStatusCode: DataApiBuilderException.SubStatusCodes.ErrorInInitialization);
-            }
-
-            // Each row in the procedureParams DataTable corresponds to a single parameter
-            DataTable parameterMetadata = await conn.GetSchemaAsync(collectionName: "ProcedureParameters", restrictionValues: procedureRestrictions);
-
-            // For each row/parameter, add an entry to StoredProcedureDefinition.Parameters dictionary
-            foreach (DataRow row in parameterMetadata.Rows)
-            {
-                // row["DATA_TYPE"] has value type string so a direct cast to System.Type is not supported.
-                // See https://learn.microsoft.com/en-us/dotnet/framework/data/adonet/sql-server-data-type-mappings
-                string sqlType = (string)row["DATA_TYPE"];
-                Type systemType = SqlToCLRType(sqlType);
-                ParameterDefinition paramDefinition = new()
-                {
-                    SystemType = systemType,
-                    DbType = TypeHelper.GetDbTypeFromSystemType(systemType)
-                };
-
-                if (paramDefinition.SystemType == typeof(DateTime) || paramDefinition.SystemType == typeof(DateTimeOffset))
-                {
-                    // MsSql types like date,smalldatetime,datetime,datetime2 are mapped to the same .NET type of DateTime.
-                    // Thus to determine the actual dbtype, we use the underlying MsSql type instead of the .NET type.
-                    DbType dbType;
-                    if (TryResolveDbType(sqlType, out dbType))
-                    {
-                        paramDefinition.DbType = dbType;
-                    }
-                }
-
-                // Add to parameters dictionary without the leading @ sign
-                storedProcedureDefinition.Parameters.TryAdd(((string)row["PARAMETER_NAME"])[1..], paramDefinition);
-            }
-
-            // Loop through parameters specified in config, throw error if not found in schema
-            // else set runtime config defined default values.
-            // Note: we defer type checking of parameters specified in config until request time
-            Dictionary<string, object>? configParameters = procedureEntity.Source.Parameters;
-            if (configParameters is not null)
-            {
-                foreach ((string configParamKey, object configParamValue) in configParameters)
-                {
-                    if (!storedProcedureDefinition.Parameters.TryGetValue(configParamKey, out ParameterDefinition? parameterDefinition))
-                    {
-                        throw new DataApiBuilderException(
-                            message: $"Could not find parameter \"{configParamKey}\" specified in config for procedure \"{schemaName}.{storedProcedureSourceName}\"",
-                            statusCode: HttpStatusCode.ServiceUnavailable,
-                            subStatusCode: DataApiBuilderException.SubStatusCodes.ErrorInInitialization);
-                    }
-                    else
-                    {
-                        parameterDefinition.HasConfigDefault = true;
-                        parameterDefinition.ConfigDefaultValue = configParamValue?.ToString();
-                    }
-                }
-            }
-
-            // Generating exposed stored-procedure query/mutation name and adding to the dictionary mapping it to its entity name.
-            GraphQLStoredProcedureExposedNameToEntityNameMap.TryAdd(GenerateStoredProcedureGraphQLFieldName(entityName, procedureEntity), entityName);
-        }
-
-        /// <summary>
-        /// Takes a string version of a sql date/time type and returns its corresponding DbType.
-        /// </summary>
-        /// <param name="sqlDbTypeName">Name of the sqlDbType.<</param>
-        /// <param name="dbType">DbType of the parameter corresponding to its sqlDbTypeName.</param>
-        /// <returns>Returns true when the given sqlDbTypeName datetime type is supported by DAB and resolve it to its corresponding DbType, else false.</returns>
-        private bool TryResolveDbType(string sqlDbTypeName, out DbType dbType)
-        {
-            if (Enum.TryParse(sqlDbTypeName, ignoreCase: true, out SqlDbType sqlDbType))
-            {
-                // For MsSql, all the date time types i.e. date, smalldatetime, datetime, datetime2 map to System.DateTime system type.
-                // Hence we cannot directly determine the DbType from the system type.
-                // However, to make sure that the database correctly interprets these datatypes, it is necessary to correctly
-                // populate the DbTypes.
-                return TypeHelper.TryGetDbTypeFromSqlDbDateTimeType(sqlDbType, out dbType);
-            }
-            else
-            {
-                // This code should never be hit because every sqlDbTypeName must have a corresponding sqlDbType.
-                // However, when a new data type is introduced in MsSql which maps to .NET type of DateTime, this code block
-                // will be hit. Returning false instead of throwing an exception in that case prevents the engine from crashing.
-                _logger.LogWarning("Could not determine DbType for SqlDb type of {sqlDbTypeName}", sqlDbTypeName);
-                dbType = 0;
-                return false;
-            }
->>>>>>> 1f3f176a
         }
     }
 }