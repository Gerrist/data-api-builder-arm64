// Copyright (c) Microsoft Corporation.
// Licensed under the MIT License.

using System.Data;
using System.Data.Common;
using System.Diagnostics.CodeAnalysis;
using System.Net;
using System.Runtime.CompilerServices;
using System.Text;
using System.Text.Json;
using System.Text.Json.Nodes;
using Azure.DataApiBuilder.Config.DatabasePrimitives;
using Azure.DataApiBuilder.Config.ObjectModel;
using Azure.DataApiBuilder.Core.Configurations;
using Azure.DataApiBuilder.Core.Models;
using Azure.DataApiBuilder.Core.Parsers;
using Azure.DataApiBuilder.Core.Resolvers;
using Azure.DataApiBuilder.Core.Resolvers.Factories;
using Azure.DataApiBuilder.Service.Exceptions;
using HotChocolate.Language;
using Microsoft.Extensions.Logging;
using static Azure.DataApiBuilder.Service.GraphQLBuilder.GraphQLNaming;

[assembly: InternalsVisibleTo("Azure.DataApiBuilder.Service.Tests")]
namespace Azure.DataApiBuilder.Core.Services
{
    /// <summary>
    /// Reads schema information from the database to make it
    /// available for the GraphQL/REST services.
    /// </summary>
    public abstract class SqlMetadataProvider<ConnectionT, DataAdapterT, CommandT> : ISqlMetadataProvider
        where ConnectionT : DbConnection, new()
        where DataAdapterT : DbDataAdapter, new()
        where CommandT : DbCommand, new()
    {
        private ODataParser _oDataParser = new();

        private readonly DatabaseType _databaseType;

        // Represents the entities exposed in the runtime config.
        private IReadOnlyDictionary<string, Entity> _entities;

        // Represents the linking entities created by DAB to support multiple mutations for entities having an M:N relationship between them.
        protected Dictionary<string, Entity> _linkingEntities = new();

        protected readonly string _dataSourceName;

        // Dictionary containing mapping of graphQL stored procedure exposed query/mutation name
        // to their corresponding entity names defined in the config.
        public Dictionary<string, string> GraphQLStoredProcedureExposedNameToEntityNameMap { get; set; } = new();

        // Contains all the referencing and referenced columns for each pair
        // of referencing and referenced tables.
        public Dictionary<RelationShipPair, ForeignKeyDefinition>? PairToFkDefinition { get; set; }

        /// <summary>
        /// Maps {entityName, relationshipName} to the foreign key definition defined for the relationship.
        /// The fk definition denotes referencing/referenced fields and whether the referencing/referenced fields
        /// apply to the target or source entity as defined in the relationshp config.
        /// </summary>
        public Dictionary<EntityRelationshipKey, ForeignKeyDefinition> RelationshipToFkDefinitions { get; set; } = new();

        protected IQueryExecutor QueryExecutor { get; }

        protected const int NUMBER_OF_RESTRICTIONS = 4;

        protected string ConnectionString { get; init; }

        protected IQueryBuilder SqlQueryBuilder { get; init; }

        protected DataSet EntitiesDataSet { get; init; }

        private RuntimeConfigProvider _runtimeConfigProvider;

        private Dictionary<string, Dictionary<string, string>> EntityBackingColumnsToExposedNames { get; } = new();

        private Dictionary<string, Dictionary<string, string>> EntityExposedNamesToBackingColumnNames { get; } = new();

        private Dictionary<string, string> EntityPathToEntityName { get; } = new();

        protected IAbstractQueryManagerFactory QueryManagerFactory { get; init; }

        /// <summary>
        /// Maps an entity name to a DatabaseObject.
        /// </summary>
        public Dictionary<string, DatabaseObject> EntityToDatabaseObject { get; set; } =
            new(StringComparer.InvariantCulture);

        protected readonly ILogger<ISqlMetadataProvider> _logger;

        public readonly bool _isValidateOnly;
        public List<Exception> SqlMetadataExceptions { get; private set; } = new();

        private void HandleOrRecordException(Exception e)
        {
            if (_isValidateOnly)
            {
                SqlMetadataExceptions.Add(e);
            }
            else
            {
                throw e;
            }
        }

        public SqlMetadataProvider(
            RuntimeConfigProvider runtimeConfigProvider,
            IAbstractQueryManagerFactory engineFactory,
            ILogger<ISqlMetadataProvider> logger,
            string dataSourceName,
            bool isValidateOnly = false)
        {
            RuntimeConfig runtimeConfig = runtimeConfigProvider.GetConfig();
            _runtimeConfigProvider = runtimeConfigProvider;
            _dataSourceName = dataSourceName;
            _databaseType = runtimeConfig.GetDataSourceFromDataSourceName(dataSourceName).DatabaseType;
            _entities = runtimeConfig.Entities.Where(x => string.Equals(runtimeConfig.GetDataSourceNameFromEntityName(x.Key), _dataSourceName, StringComparison.OrdinalIgnoreCase)).ToDictionary(x => x.Key, x => x.Value);
            _logger = logger;
            _isValidateOnly = isValidateOnly;
            foreach ((string entityName, Entity entityMetatdata) in _entities)
            {
                if (runtimeConfig.IsRestEnabled)
                {
                    string restPath = entityMetatdata.Rest?.Path ?? entityName;
                    _logger.LogInformation("[{entity}] REST path: {globalRestPath}/{entityRestPath}", entityName, runtimeConfig.RestPath, restPath);
                }
                else
                {
                    _logger.LogInformation(message: "REST calls are disabled for the entity: {entity}", entityName);
                }
            }

            ConnectionString = runtimeConfig.GetDataSourceFromDataSourceName(dataSourceName).ConnectionString;
            EntitiesDataSet = new();
            QueryManagerFactory = engineFactory;
            SqlQueryBuilder = QueryManagerFactory.GetQueryBuilder(_databaseType);
            QueryExecutor = QueryManagerFactory.GetQueryExecutor(_databaseType);
        }

        /// <inheritdoc />
        public ODataParser GetODataParser()
        {
            return _oDataParser;
        }

        /// <inheritdoc />
        public DatabaseType GetDatabaseType()
        {
            return _databaseType;
        }

        /// <summary>
        /// Obtains the underlying query builder.
        /// </summary>
        /// <returns></returns>
        public IQueryBuilder GetQueryBuilder()
        {
            return SqlQueryBuilder;
        }

        /// <inheritdoc />
        public virtual string GetSchemaName(string entityName)
        {
            if (!EntityToDatabaseObject.TryGetValue(entityName, out DatabaseObject? databaseObject))
            {
                throw new DataApiBuilderException(message: $"Table Definition for {entityName} has not been inferred.",
                    statusCode: HttpStatusCode.InternalServerError,
                    subStatusCode: DataApiBuilderException.SubStatusCodes.EntityNotFound);
            }

            return databaseObject!.SchemaName;
        }

        /// <summary>
        /// Gets the database name. This method is only relevant for MySql where the terms schema and database are used interchangeably.
        /// </summary>
        public virtual string GetDatabaseName() => string.Empty;

        /// <inheritdoc />
        public string GetDatabaseObjectName(string entityName)
        {
            if (!EntityToDatabaseObject.TryGetValue(entityName, out DatabaseObject? databaseObject))
            {
                throw new DataApiBuilderException(message: $"Table Definition for {entityName} has not been inferred.",
                    statusCode: HttpStatusCode.InternalServerError,
                    subStatusCode: DataApiBuilderException.SubStatusCodes.EntityNotFound);
            }

            return databaseObject!.Name;
        }

        /// <inheritdoc />
        public SourceDefinition GetSourceDefinition(string entityName)
        {
            if (!EntityToDatabaseObject.TryGetValue(entityName, out DatabaseObject? databaseObject))
            {
                throw new DataApiBuilderException(message: $"Table Definition for {entityName} has not been inferred.",
                    statusCode: HttpStatusCode.InternalServerError,
                    subStatusCode: DataApiBuilderException.SubStatusCodes.EntityNotFound);
            }

            return databaseObject.SourceDefinition;
        }

        /// <inheritdoc />
        public StoredProcedureDefinition GetStoredProcedureDefinition(string entityName)
        {
            if (!EntityToDatabaseObject.TryGetValue(entityName, out DatabaseObject? databaseObject))
            {
                throw new DataApiBuilderException(message: $"Stored Procedure Definition for {entityName} has not been inferred.",
                    statusCode: HttpStatusCode.InternalServerError,
                    subStatusCode: DataApiBuilderException.SubStatusCodes.EntityNotFound);
            }

            return ((DatabaseStoredProcedure)databaseObject).StoredProcedureDefinition;
        }

        /// <inheritdoc />
        public bool TryGetExposedColumnName(string entityName, string backingFieldName, [NotNullWhen(true)] out string? name)
        {
            return EntityBackingColumnsToExposedNames[entityName].TryGetValue(backingFieldName, out name);
        }

        /// <inheritdoc />
        public bool TryGetBackingColumn(string entityName, string field, [NotNullWhen(true)] out string? name)
        {
            return EntityExposedNamesToBackingColumnNames[entityName].TryGetValue(field, out name);
        }

        /// <inheritdoc />
        public virtual bool TryGetEntityNameFromPath(string entityPathName, [NotNullWhen(true)] out string? entityName)
        {
            return EntityPathToEntityName.TryGetValue(entityPathName, out entityName);
        }

        /// <inheritdoc />
        public IReadOnlyDictionary<string, DatabaseObject> GetEntityNamesAndDbObjects()
        {
            return EntityToDatabaseObject;
        }

        /// <inheritdoc />
        public string GetEntityName(string graphQLType)
        {
            if (_entities.ContainsKey(graphQLType))
            {
                return graphQLType;
            }

            foreach ((string entityName, Entity entity) in _entities)
            {
                if (entity.GraphQL.Singular == graphQLType)
                {
                    return entityName;
                }
            }

            throw new DataApiBuilderException(
                "GraphQL type doesn't match any entity name or singular type in the runtime config.",
                HttpStatusCode.BadRequest,
                DataApiBuilderException.SubStatusCodes.BadRequest);
        }

        /// <inheritdoc />
        public async Task InitializeAsync()
        {
            System.Diagnostics.Stopwatch timer = System.Diagnostics.Stopwatch.StartNew();
            GenerateDatabaseObjectForEntities();
            if (_isValidateOnly)
            {
                // Currently Validate mode only support single datasource,
                // so using the below validation we can check connection once instead of checking for each entity.
                // To enable to check for multiple data-sources just remove this validation and each entity will have its own connection check.
                try
                {
                    await ValidateDatabaseConnection();
                }
                catch (DataApiBuilderException e)
                {
                    HandleOrRecordException(e);
                    return;
                }
            }

            await PopulateObjectDefinitionForEntities();
            GenerateExposedToBackingColumnMapsForEntities();
            // When IsLateConfigured is true we are in a hosted scenario and do not reveal primary key information.
            if (!_runtimeConfigProvider.IsLateConfigured)
            {
                LogPrimaryKeys();
            }

            GenerateRestPathToEntityMap();
            InitODataParser();
            timer.Stop();
            _logger.LogTrace($"Done inferring Sql database schema in {timer.ElapsedMilliseconds}ms.");
        }

        /// <inheritdoc />
        public void InitializeAsync(
            Dictionary<string, DatabaseObject> entityToDatabaseObject,
            Dictionary<string, string> graphQLStoredProcedureExposedNameToEntityNameMap)
        {
            EntityToDatabaseObject = entityToDatabaseObject ?? EntityToDatabaseObject;
            GraphQLStoredProcedureExposedNameToEntityNameMap = graphQLStoredProcedureExposedNameToEntityNameMap ?? GraphQLStoredProcedureExposedNameToEntityNameMap;
            GenerateExposedToBackingColumnMapsForEntities();
        }

        /// <inheritdoc/>
        public bool TryGetExposedFieldToBackingFieldMap(string entityName, [NotNullWhen(true)] out IReadOnlyDictionary<string, string>? mappings)
        {
            Dictionary<string, string>? entityToColumnMappings;
            mappings = null;
            if (EntityExposedNamesToBackingColumnNames.TryGetValue(entityName, out entityToColumnMappings))
            {
                mappings = entityToColumnMappings;
                return true;
            }

            return false;
        }

        /// <inheritdoc/>
        public bool TryGetBackingFieldToExposedFieldMap(string entityName, [NotNullWhen(true)] out IReadOnlyDictionary<string, string>? mappings)
        {
            Dictionary<string, string>? columntoEntityMappings;
            mappings = null;
            if (EntityBackingColumnsToExposedNames.TryGetValue(entityName, out columntoEntityMappings))
            {
                mappings = columntoEntityMappings;
                return true;
            }

            return false;
        }

        /// <summary>
        /// Log Primary key information. Function only called when not
        /// in a hosted scenario. Log relevant information about Primary keys
        /// including backing and exposed names, type, isNullable, and isAutoGenerated.
        /// </summary>
        private void LogPrimaryKeys()
        {
            ColumnDefinition column;
            foreach ((string entityName, Entity _) in _entities)
            {
                try
                {
                    SourceDefinition sourceDefinition = GetSourceDefinition(entityName);
                    _logger.LogDebug("Logging primary key information for entity: {entityName}.", entityName);
                    foreach (string pK in sourceDefinition.PrimaryKey)
                    {
                        column = sourceDefinition.Columns[pK];
                        if (TryGetExposedColumnName(entityName, pK, out string? exposedPKeyName))
                        {
                            _logger.LogDebug(
                                message: "Primary key column name: {pK}\n" +
                                "      Primary key mapped name: {exposedPKeyName}\n" +
                                "      Type: {column.SystemType.Name}\n" +
                                "      IsNullable: {column.IsNullable}\n" +
                                "      IsAutoGenerated: {column.IsAutoGenerated}",
                                pK,
                                exposedPKeyName,
                                column.SystemType.Name,
                                column.IsNullable,
                                column.IsAutoGenerated);
                        }
                    }
                }
                catch (Exception ex)
                {
                    HandleOrRecordException(new DataApiBuilderException(
                        message: $"Failed to log primary key information for entity: {entityName} due to: {ex.Message}",
                        innerException: ex,
                        statusCode: HttpStatusCode.InternalServerError,
                        subStatusCode: DataApiBuilderException.SubStatusCodes.ErrorInInitialization));
                }
            }
        }

        /// <summary>
        /// Verify that the stored procedure exists in the database schema, then populate its database object parameters accordingly
        /// </summary>
        protected virtual async Task FillSchemaForStoredProcedureAsync(
            Entity procedureEntity,
            string entityName,
            string schemaName,
            string storedProcedureSourceName,
            StoredProcedureDefinition storedProcedureDefinition)
        {
            using ConnectionT conn = new();
            conn.ConnectionString = ConnectionString;
            DataTable procedureMetadata;
            string[] procedureRestrictions = new string[NUMBER_OF_RESTRICTIONS];

            try
            {
                await QueryExecutor.SetManagedIdentityAccessTokenIfAnyAsync(conn, _dataSourceName);
                await conn.OpenAsync();

                // To restrict the parameters for the current stored procedure, specify its name
                procedureRestrictions[0] = conn.Database;
                procedureRestrictions[1] = schemaName;
                procedureRestrictions[2] = storedProcedureSourceName;

                procedureMetadata = await conn.GetSchemaAsync(collectionName: "Procedures", restrictionValues: procedureRestrictions);
            }
            catch (Exception ex)
            {
                string message = $"Cannot obtain Schema for entity {entityName} " +
                            $"with underlying database object source: {schemaName}.{storedProcedureSourceName} " +
                            $"due to: {ex.Message}";

                throw new DataApiBuilderException(
                    message: message,
                    innerException: ex,
                    statusCode: HttpStatusCode.ServiceUnavailable,
                    subStatusCode: DataApiBuilderException.SubStatusCodes.ErrorInInitialization);
            }

            // Stored procedure does not exist in DB schema
            if (procedureMetadata.Rows.Count == 0)
            {
                throw new DataApiBuilderException(
                    message: $"No stored procedure definition found for the given database object {storedProcedureSourceName}",
                    statusCode: HttpStatusCode.ServiceUnavailable,
                    subStatusCode: DataApiBuilderException.SubStatusCodes.ErrorInInitialization);
            }

            // Each row in the procedureParams DataTable corresponds to a single parameter
            DataTable parameterMetadata = await conn.GetSchemaAsync(collectionName: "ProcedureParameters", restrictionValues: procedureRestrictions);

            // For each row/parameter, add an entry to StoredProcedureDefinition.Parameters dictionary
            foreach (DataRow row in parameterMetadata.Rows)
            {
                // row["DATA_TYPE"] has value type string so a direct cast to System.Type is not supported.
                // See https://learn.microsoft.com/en-us/dotnet/framework/data/adonet/sql-server-data-type-mappings
                string sqlType = (string)row["DATA_TYPE"];
                Type systemType = SqlToCLRType(sqlType);
                ParameterDefinition paramDefinition = new()
                {
                    SystemType = systemType,
                    DbType = TypeHelper.GetDbTypeFromSystemType(systemType)
                };

                // Add to parameters dictionary without the leading @ sign
                storedProcedureDefinition.Parameters.TryAdd(((string)row["PARAMETER_NAME"])[1..], paramDefinition);
            }

            // Loop through parameters specified in config, throw error if not found in schema
            // else set runtime config defined default values.
            // Note: we defer type checking of parameters specified in config until request time
            Dictionary<string, object>? configParameters = procedureEntity.Source.Parameters;
            if (configParameters is not null)
            {
                foreach ((string configParamKey, object configParamValue) in configParameters)
                {
                    if (!storedProcedureDefinition.Parameters.TryGetValue(configParamKey, out ParameterDefinition? parameterDefinition))
                    {
                        HandleOrRecordException(new DataApiBuilderException(
                            message: $"Could not find parameter \"{configParamKey}\" specified in config for procedure \"{schemaName}.{storedProcedureSourceName}\"",
                            statusCode: HttpStatusCode.ServiceUnavailable,
                            subStatusCode: DataApiBuilderException.SubStatusCodes.ErrorInInitialization));
                    }
                    else
                    {
                        parameterDefinition.HasConfigDefault = true;
                        parameterDefinition.ConfigDefaultValue = configParamValue?.ToString();
                    }
                }
            }

            // Generating exposed stored-procedure query/mutation name and adding to the dictionary mapping it to its entity name.
            GraphQLStoredProcedureExposedNameToEntityNameMap.TryAdd(GenerateStoredProcedureGraphQLFieldName(entityName, procedureEntity), entityName);
        }

        /// <summary>
        /// Takes a string version of a sql data type and returns its .NET common language runtime (CLR) counterpart
        /// </summary>
        public abstract Type SqlToCLRType(string sqlType);

        /// <summary>
        /// Updates a table's SourceDefinition object's metadata with whether any enabled insert/update DML triggers exist for the table.
        /// This method is only called for tables in MsSql.
        /// </summary>
        /// <param name="entityName">Name of the entity.</param>
        /// <param name="schemaName">Name of the schema in which the table is present.</param>
        /// <param name="tableName">Name of the table.</param>
        /// <param name="sourceDefinition">Table definition to update.</param>
        public virtual Task PopulateTriggerMetadataForTable(string entityName, string schemaName, string tableName, SourceDefinition sourceDefinition)
        {
            throw new NotImplementedException();
        }

        /// <summary>
        /// Generates the map used to find a given entity based
        /// on the path that will be used for that entity.
        /// </summary>
        private void GenerateRestPathToEntityMap()
        {
            RuntimeConfig runtimeConfig = _runtimeConfigProvider.GetConfig();
            string graphQLGlobalPath = runtimeConfig.GraphQLPath;

            foreach ((string entityName, Entity entity) in _entities)
            {
                try
                {
                    string path = GetEntityPath(entity, entityName).TrimStart('/');
                    ValidateEntityAndGraphQLPathUniqueness(path, graphQLGlobalPath);

                    if (!string.IsNullOrEmpty(path))
                    {
                        EntityPathToEntityName[path] = entityName;
                    }
                }
                catch (Exception e)
                {
                    HandleOrRecordException(e);
                }
            }
        }

        /// <summary>
        /// Validate that an Entity's REST path does not conflict with the developer configured
        /// or the internal default GraphQL path (/graphql).
        /// </summary>
        /// <param name="path">Entity's calculated REST path.</param>
        /// <param name="graphQLGlobalPath">Developer configured GraphQL Path</param>
        /// <exception cref="DataApiBuilderException"></exception>
        public void ValidateEntityAndGraphQLPathUniqueness(string path, string graphQLGlobalPath)
        {
            // Handle case when path does not have forward slash (/) prefix
            // by adding one if not present or ignoring an existing slash.
            // entityName -> /entityName
            // /entityName -> /entityName (no change)
            if (!string.IsNullOrWhiteSpace(path) && path[0] != '/')
            {
                path = '/' + path;
            }

            if (string.Equals(path, graphQLGlobalPath, StringComparison.OrdinalIgnoreCase) ||
                string.Equals(path, GraphQLRuntimeOptions.DEFAULT_PATH, StringComparison.OrdinalIgnoreCase))
            {
                HandleOrRecordException(new DataApiBuilderException(
                    message: "Entity's REST path conflicts with GraphQL reserved paths.",
                    statusCode: HttpStatusCode.ServiceUnavailable,
                    subStatusCode: DataApiBuilderException.SubStatusCodes.ConfigValidationError));
            }
        }

        /// <summary>
        /// Deserialize and return the entity's path.
        /// </summary>
        /// <param name="entity">Entity object to get the path of.</param>
        /// <param name="entityName">name of the entity</param>
        /// <returns>route for the given Entity.</returns>
        private static string GetEntityPath(Entity entity, string entityName)
        {
            // if entity.Rest is null or it's enabled without a custom path, return the entity name
            if (entity.Rest is null || (entity.Rest.Enabled && string.IsNullOrEmpty(entity.Rest.Path)))
            {
                return entityName;
            }

            // for false return empty string so we know not to add in caller
            if (!entity.Rest.Enabled)
            {
                return string.Empty;
            }

            // otherwise return the custom path
            return entity.Rest.Path!;
        }

        /// <summary>
        /// Returns the default schema name. Throws exception here since
        /// each derived class should override this method.
        /// </summary>
        /// <exception cref="NotSupportedException"></exception>
        public virtual string GetDefaultSchemaName()
        {
            throw new NotSupportedException($"Cannot get default schema " +
                $"name for database type {_databaseType}");
        }

        /// <summary>
        /// Creates a Database object with the given schema and table names.
        /// </summary>
        protected virtual DatabaseTable GenerateDbTable(string schemaName, string tableName)
        {
            return new(schemaName, tableName);
        }

        /// <summary>
        /// Builds the dictionary of parameters and their values required for the
        /// foreign key query.
        /// </summary>
        /// <param name="schemaNames"></param>
        /// <param name="tableNames"></param>
        /// <returns>The dictionary populated with parameters.</returns>
        protected virtual Dictionary<string, DbConnectionParam>
            GetForeignKeyQueryParams(
                string[] schemaNames,
                string[] tableNames)
        {
            Dictionary<string, DbConnectionParam> parameters = new();
            string[] schemaNameParams =
                BaseSqlQueryBuilder.CreateParams(
                    kindOfParam: BaseSqlQueryBuilder.SCHEMA_NAME_PARAM,
                    schemaNames.Count());
            string[] tableNameParams =
                BaseSqlQueryBuilder.CreateParams(
                    kindOfParam: BaseSqlQueryBuilder.TABLE_NAME_PARAM,
                    tableNames.Count());

            for (int i = 0; i < schemaNames.Count(); ++i)
            {
                parameters.Add(schemaNameParams[i], new(schemaNames[i], DbType.String));
            }

            for (int i = 0; i < tableNames.Count(); ++i)
            {
                parameters.Add(tableNameParams[i], new(tableNames[i], DbType.String));
            }

            return parameters;
        }

        /// <summary>
        /// Create a DatabaseObject for all the exposed entities.
        /// </summary>
        private void GenerateDatabaseObjectForEntities()
        {
            Dictionary<string, DatabaseObject> sourceObjects = new();
            foreach ((string entityName, Entity entity) in _entities)
            {
                PopulateDatabaseObjectForEntity(entity, entityName, sourceObjects);
            }
        }

        protected void PopulateDatabaseObjectForEntity(
            Entity entity,
            string entityName,
            Dictionary<string, DatabaseObject> sourceObjects)
        {
            try
            {
                EntitySourceType sourceType = GetEntitySourceType(entityName, entity);
                if (!EntityToDatabaseObject.ContainsKey(entityName))
                {
                    if (entity.Source.Object is null)
                    {
                        throw new DataApiBuilderException(
                            message: $"The entity {entityName} does not have a valid source object.",
                            statusCode: HttpStatusCode.InternalServerError,
                            subStatusCode: DataApiBuilderException.SubStatusCodes.ConfigValidationError);
                    }

                    // Reuse the same Database object for multiple entities if they share the same source.
                    if (!sourceObjects.TryGetValue(entity.Source.Object, out DatabaseObject? sourceObject))
                    {
                        // parse source name into a tuple of (schemaName, databaseObjectName)
                        (string schemaName, string dbObjectName) = ParseSchemaAndDbTableName(entity.Source.Object)!;

                        // if specified as stored procedure in config,
                        // initialize DatabaseObject as DatabaseStoredProcedure,
                        // else with DatabaseTable (for tables) / DatabaseView (for views).

                        if (sourceType is EntitySourceType.StoredProcedure)
                        {
                            sourceObject = new DatabaseStoredProcedure(schemaName, dbObjectName)
                            {
                                SourceType = sourceType,
                                StoredProcedureDefinition = new()
                            };
                        }
                        else if (sourceType is EntitySourceType.Table)
                        {
                            sourceObject = new DatabaseTable()
                            {
                                SchemaName = schemaName,
                                Name = dbObjectName,
                                SourceType = sourceType,
                                TableDefinition = new()
                            };
                        }
                        else
                        {
                            sourceObject = new DatabaseView(schemaName, dbObjectName)
                            {
                                SchemaName = schemaName,
                                Name = dbObjectName,
                                SourceType = sourceType,
                                ViewDefinition = new()
                            };
                        }

                        sourceObjects.Add(entity.Source.Object, sourceObject);
                    }

                    EntityToDatabaseObject.Add(entityName, sourceObject);

                    if (entity.Relationships is not null && entity.Source.Type is EntitySourceType.Table)
                    {
                        ProcessRelationships(entityName, entity, (DatabaseTable)sourceObject, sourceObjects);
                    }
                }
            }
            catch (Exception e)
            {
                HandleOrRecordException(e);
            }
        }

        /// <summary>
        /// Get the EntitySourceType for the given entity or throw an exception if it is null.
        /// </summary>
        /// <param name="entityName">Name of the entity, used to provide info if an error is raised.</param>
        /// <param name="entity">Entity to get the source type from.</param>
        /// <returns>The non-nullable EntitySourceType.</returns>
        /// <exception cref="DataApiBuilderException">If the EntitySourceType is null raise an exception as it is required for a SQL entity.</exception>
        private static EntitySourceType GetEntitySourceType(string entityName, Entity entity)
        {
            return entity.Source.Type ??
                                throw new DataApiBuilderException(
                                    $"The entity {entityName} does not have a source type. A null source type is only valid if the database type is CosmosDB_NoSQL.",
                                    statusCode: HttpStatusCode.ServiceUnavailable,
                                    subStatusCode: DataApiBuilderException.SubStatusCodes.ConfigValidationError);
        }

        /// <summary>
        /// Adds a foreign key definition for each of the nested entities
        /// specified in the relationships section of this entity
        /// to gather the referencing and referenced columns from the database at a later stage.
        /// Sets the referencing and referenced tables based on the kind of relationship.
        /// A linking object encountered is used as the referencing table
        /// for the foreign key definition.
        /// When no foreign key is defined in the database for the relationship,
        /// the relationship.source.fields and relationship.target.fields are mandatory.
        /// Initializing a FKDefinition indicates to find the foreign key
        /// between the referencing and referenced tables.
        /// </summary>
        /// <param name="entityName"></param>
        /// <param name="entity"></param>
        /// <param name="databaseTable"></param>
        /// <exception cref="InvalidOperationException"></exception>
        private void ProcessRelationships(
            string entityName,
            Entity entity,
            DatabaseTable databaseTable,
            Dictionary<string, DatabaseObject> sourceObjects)
        {
            SourceDefinition sourceDefinition = GetSourceDefinition(entityName);
            if (!sourceDefinition.SourceEntityRelationshipMap
                .TryGetValue(entityName, out RelationshipMetadata? relationshipData))
            {
                relationshipData = new();
                sourceDefinition.SourceEntityRelationshipMap.Add(entityName, relationshipData);
            }

            string targetSchemaName, targetDbTableName, linkingTableSchema, linkingTableName;
            foreach ((string relationshipName, EntityRelationship relationship) in entity.Relationships!)
            {
                string targetEntityName = relationship.TargetEntity;
                if (!_entities.TryGetValue(targetEntityName, out Entity? targetEntity))
                {
                    throw new InvalidOperationException($"Target Entity {targetEntityName} should be one of the exposed entities.");
                }

                if (targetEntity.Source.Object is null)
                {
                    throw new DataApiBuilderException(
                                message: $"Target entity {entityName} does not have a valid source object.",
                                statusCode: HttpStatusCode.InternalServerError,
                                subStatusCode: DataApiBuilderException.SubStatusCodes.ConfigValidationError);
                }

                (targetSchemaName, targetDbTableName) = ParseSchemaAndDbTableName(targetEntity.Source.Object)!;
                DatabaseTable targetDbTable = new(targetSchemaName, targetDbTableName);
                // If a linking object is specified,
                // give that higher preference and add two foreign keys for this targetEntity.
                if (relationship.LinkingObject is not null)
                {
                    (linkingTableSchema, linkingTableName) = ParseSchemaAndDbTableName(relationship.LinkingObject)!;
                    DatabaseTable linkingDbTable = new(linkingTableSchema, linkingTableName);
                    AddForeignKeyForTargetEntity(
                        sourceEntityName: entityName,
                        relationshipName: relationshipName,
                        targetEntityName,
                        referencingDbTable: linkingDbTable,
                        referencedDbTable: databaseTable,
                        referencingColumns: relationship.LinkingSourceFields,
                        referencedColumns: relationship.SourceFields,
                        referencingEntityRole: RelationshipRole.Linking,
                        referencedEntityRole: RelationshipRole.Source,
                        relationshipData);

                    AddForeignKeyForTargetEntity(
                        sourceEntityName: entityName,
                        relationshipName: relationshipName,
                        targetEntityName,
                        referencingDbTable: linkingDbTable,
                        referencedDbTable: targetDbTable,
                        referencingColumns: relationship.LinkingTargetFields,
                        referencedColumns: relationship.TargetFields,
                        referencingEntityRole: RelationshipRole.Linking,
                        referencedEntityRole: RelationshipRole.Target,
                        relationshipData);

                    RuntimeConfig runtimeConfig = _runtimeConfigProvider.GetConfig();

                    // Populating metadata for linking object is only required when multiple create operation is enabled and those database types that support multiple create operation.
                    if (runtimeConfig.IsMultipleCreateOperationEnabled())
                    {
                        // When a linking object is encountered for a database table, we will create a linking entity for the object.
                        // Subsequently, we will also populate the Database object for the linking entity. This is used to infer
                        // metadata about linking object needed to create GQL schema for multiple insertions.
                        if (entity.Source.Type is EntitySourceType.Table)
                        {
                            PopulateMetadataForLinkingObject(
                                entityName: entityName,
                                targetEntityName: targetEntityName,
                                linkingObject: relationship.LinkingObject,
                                sourceObjects: sourceObjects);
                        }
                    }
                }
                else if (relationship.Cardinality == Cardinality.One)
                {
                    // For Many-One OR One-One Relationships, optimistically
                    // add foreign keys from either sides in the hopes of finding their metadata
                    // at a later stage when we query the database about foreign keys.
                    // Any of these may be present when it's a One-One relationship,
                    // The second fk isn't present when it's a Many-One relationship.
                    // When the configuration file doesn't specify how to relate these entities,
                    // at least 1 of the following foreign keys should be present (in the database metadata?).

                    // Adding this foreign key in the hopes of finding a foreign key
                    // in the underlying database object of the source entity referencing
                    // the target entity.
                    // This foreign key may NOT exist when:
                    // a. this source entity is related to the target entity in a One-to-One relationship
                    // but the foreign key was added to the target entity's underlying source
                    // This is covered by the foreign key below.
                    // OR
                    // b. no foreign keys were defined at all.
                    AddForeignKeyForTargetEntity(
                        sourceEntityName: entityName,
                        relationshipName: relationshipName,
                        targetEntityName,
                        referencingDbTable: databaseTable,
                        referencedDbTable: targetDbTable,
                        referencingColumns: relationship.SourceFields,
                        referencedColumns: relationship.TargetFields,
                        referencingEntityRole: RelationshipRole.Source,
                        referencedEntityRole: RelationshipRole.Target,
                        relationshipData);

                    // Adds another foreign key definition with targetEntity.GetSourceName()
                    // as the referencingTableName - in the situation of a One-to-One relationship
                    // and the foreign key is defined in the source of targetEntity.
                    // This foreign key WILL NOT exist if its a Many-One relationship.
                    // Skips this fk when target and source entities are the same (self-referencing).
                    if (targetEntityName != entityName)
                    {
                        AddForeignKeyForTargetEntity(
                            sourceEntityName: entityName,
                            relationshipName: relationshipName,
                            targetEntityName,
                            referencingDbTable: targetDbTable,
                            referencedDbTable: databaseTable,
                            referencingColumns: relationship.TargetFields,
                            referencedColumns: relationship.SourceFields,
                            referencingEntityRole: RelationshipRole.Target,
                            referencedEntityRole: RelationshipRole.Source,
                            relationshipData);
                    }
                }
                else if (relationship.Cardinality is Cardinality.Many)
                {
                    // Example: publisher(One)-books(Many)
                    // Obtain the foreign key information from the books table
                    // about the publisher id so we can do the join.
                    // The referencingTable (books) is the source of the target entity (publisher). //confusing language.
                    AddForeignKeyForTargetEntity(
                        sourceEntityName: entityName,
                        relationshipName: relationshipName,
                        targetEntityName,
                        referencingDbTable: targetDbTable,
                        referencedDbTable: databaseTable,
                        referencingColumns: relationship.TargetFields,
                        referencedColumns: relationship.SourceFields,
                        referencingEntityRole: RelationshipRole.Target,
                        referencedEntityRole: RelationshipRole.Source,
                        relationshipData);
                }
            }
        }

        /// <summary>
<<<<<<< HEAD
        /// Adds a new foreign key definition for the target entity in the relationship metadata.
        /// The last argument "relationshipData" is modified (hydrated with the new foreign key definition)
        /// as a side effect of executing this function.
=======
        /// Helper method to create a linking entity and a database object for the given linking object (which relates the source and target with an M:N relationship).
        /// The created linking entity and its corresponding database object definition is later used during GraphQL schema generation
        /// to enable multiple mutations.
        /// </summary>
        /// <param name="entityName">Source entity name.</param>
        /// <param name="targetEntityName">Target entity name.</param>
        /// <param name="linkingObject">Linking object</param>
        /// <param name="sourceObjects">Dictionary storing a collection of database objects which have been created.</param>
        protected virtual void PopulateMetadataForLinkingObject(
            string entityName,
            string targetEntityName,
            string linkingObject,
            Dictionary<string, DatabaseObject> sourceObjects)
        {
            return;
        }

        /// <summary>
        /// Adds a new foreign key definition for the target entity
        /// in the relationship metadata.
>>>>>>> 55042055
        /// </summary>
        private static void AddForeignKeyForTargetEntity(
            string sourceEntityName,
            string relationshipName,
            string targetEntityName,
            DatabaseTable referencingDbTable,
            DatabaseTable referencedDbTable,
            string[]? referencingColumns,
            string[]? referencedColumns,
            RelationshipRole referencingEntityRole,
            RelationshipRole referencedEntityRole,
            RelationshipMetadata relationshipData)
        {
            ForeignKeyDefinition foreignKeyDefinition = new()
            {
                SourceEntityName = sourceEntityName,
                RelationshipName = relationshipName,
                ReferencingEntityRole = referencingEntityRole,
                ReferencedEntityRole = referencedEntityRole,
                Pair = new()
                {
                    RelationshipName = relationshipName,
                    ReferencingDbTable = referencingDbTable,
                    ReferencedDbTable = referencedDbTable
                }
            };

            if (referencingColumns is not null)
            {
                foreignKeyDefinition.ReferencingColumns.AddRange(referencingColumns);
            }

            if (referencedColumns is not null)
            {
                foreignKeyDefinition.ReferencedColumns.AddRange(referencedColumns);
            }

            if (relationshipData
                .TargetEntityToFkDefinitionMap.TryGetValue(targetEntityName, out List<ForeignKeyDefinition>? foreignKeys))
            {
                foreignKeys.Add(foreignKeyDefinition);
            }
            else
            {
                relationshipData.TargetEntityToFkDefinitionMap
                    .Add(targetEntityName,
                        new List<ForeignKeyDefinition>() { foreignKeyDefinition });
            }
        }

        /// <summary>
        /// Helper function will parse the schema and database object name
        /// from the provided source string and sort out if a default schema
        /// should be used.
        /// </summary>
        /// <param name="source">source string to parse</param>
        /// <returns>The appropriate schema and db object name as a tuple of strings.</returns>
        /// <exception cref="DataApiBuilderException"></exception>
        public (string, string) ParseSchemaAndDbTableName(string source)
        {
            (string? schemaName, string dbTableName) = EntitySourceNamesParser.ParseSchemaAndTable(source)!;

            // if schemaName is empty we check if the DB type is postgresql
            // and if the schema name was included in the connection string
            // as a value associated with the keyword 'SearchPath'.
            // if the DB type is not postgresql or if the connection string
            // does not include the schema name, we use the default schema name.
            // if schemaName is not empty we must check if Database Type is MySql
            // and in this case we throw an exception since there should be no
            // schema name in this case.
            if (string.IsNullOrEmpty(schemaName))
            {
                // if DatabaseType is not postgresql will short circuit and use default
                if (_databaseType is not DatabaseType.PostgreSQL ||
                    !PostgreSqlMetadataProvider.TryGetSchemaFromConnectionString(
                        connectionString: ConnectionString,
                        out schemaName))
                {
                    schemaName = GetDefaultSchemaName();
                }
            }
            else if (_databaseType is DatabaseType.MySQL)
            {
                throw new DataApiBuilderException(message: $"Invalid database object name: \"{schemaName}.{dbTableName}\"",
                                               statusCode: HttpStatusCode.ServiceUnavailable,
                                               subStatusCode: DataApiBuilderException.SubStatusCodes.ErrorInInitialization);
            }

            return (schemaName, dbTableName);
        }

        /// <inheritdoc />
        public List<string> GetSchemaGraphQLFieldNamesForEntityName(string entityName)
            => throw new NotImplementedException();

        /// <inheritdoc />
        public string? GetSchemaGraphQLFieldTypeFromFieldName(string graphQLType, string fieldName)
            => throw new NotImplementedException();

        /// <inheritdoc />
        public FieldDefinitionNode? GetSchemaGraphQLFieldFromFieldName(string graphQLType, string fieldName)
            => throw new NotImplementedException();

        public IReadOnlyDictionary<string, Entity> GetLinkingEntities()
        {
            return _linkingEntities;
        }

        /// <summary>
        /// Enrich the entities in the runtime config with the
        /// object definition information needed by the runtime to serve requests.
        /// Populates table definition for entities specified as tables or views
        /// Populates procedure definition for entities specified as stored procedures
        /// </summary>
        private async Task PopulateObjectDefinitionForEntities()
        {
            foreach ((string entityName, Entity entity) in _entities)
            {
                await PopulateObjectDefinitionForEntity(entityName, entity);
            }

            foreach ((string entityName, Entity entity) in _linkingEntities)
            {
                await PopulateObjectDefinitionForEntity(entityName, entity);
            }

            try
            {
                await PopulateForeignKeyDefinitionAsync();
            }
            catch (Exception e)
            {
                HandleOrRecordException(e);
            }
        }

        private async Task PopulateObjectDefinitionForEntity(string entityName, Entity entity)
        {
            try
            {
                EntitySourceType entitySourceType = GetEntitySourceType(entityName, entity);
                if (entitySourceType is EntitySourceType.StoredProcedure)
                {
                    await FillSchemaForStoredProcedureAsync(
                        entity,
                        entityName,
                        GetSchemaName(entityName),
                        GetDatabaseObjectName(entityName),
                        GetStoredProcedureDefinition(entityName));

                    if (GetDatabaseType() == DatabaseType.MSSQL || GetDatabaseType() == DatabaseType.DWSQL)
                    {
                        await PopulateResultSetDefinitionsForStoredProcedureAsync(
                            GetSchemaName(entityName),
                            GetDatabaseObjectName(entityName),
                            GetStoredProcedureDefinition(entityName));
                    }
                }
                else if (entitySourceType is EntitySourceType.Table)
                {
                    await PopulateSourceDefinitionAsync(
                        entityName,
                        GetSchemaName(entityName),
                        GetDatabaseObjectName(entityName),
                        GetSourceDefinition(entityName),
                        entity.Source.KeyFields);
                }
                else
                {
                    ViewDefinition viewDefinition = (ViewDefinition)GetSourceDefinition(entityName);
                    await PopulateSourceDefinitionAsync(
                        entityName,
                        GetSchemaName(entityName),
                        GetDatabaseObjectName(entityName),
                        viewDefinition,
                        entity.Source.KeyFields);
                }
            }
            catch (Exception e)
            {
                HandleOrRecordException(e);
            }
        }

        /// <summary>
        /// Queries DB to get the result fields name and type to
        /// populate the result set definition for entities specified as stored procedures
        /// </summary>
        private async Task PopulateResultSetDefinitionsForStoredProcedureAsync(
            string schemaName,
            string storedProcedureName,
            SourceDefinition sourceDefinition)
        {
            StoredProcedureDefinition storedProcedureDefinition = (StoredProcedureDefinition)sourceDefinition;
            string dbStoredProcedureName = $"{schemaName}.{storedProcedureName}";
            // Generate query to get result set details
            // of the stored procedure.
            string queryForResultSetDetails = SqlQueryBuilder.BuildStoredProcedureResultDetailsQuery(
                dbStoredProcedureName);

            // Execute the query to get columns' details.
            JsonArray? resultArray = await QueryExecutor.ExecuteQueryAsync(
                sqltext: queryForResultSetDetails,
                parameters: null!,
                dataReaderHandler: QueryExecutor.GetJsonArrayAsync,
                dataSourceName: _dataSourceName);

            using JsonDocument sqlResult = JsonDocument.Parse(resultArray!.ToJsonString());

            // Iterate through each row returned by the query which corresponds to
            // one row in the result set.
            foreach (JsonElement element in sqlResult.RootElement.EnumerateArray())
            {
                string resultFieldName = element.GetProperty(BaseSqlQueryBuilder.STOREDPROC_COLUMN_NAME).ToString();
                Type resultFieldType = SqlToCLRType(element.GetProperty(BaseSqlQueryBuilder.STOREDPROC_COLUMN_SYSTEMTYPENAME).ToString());
                bool isResultFieldNullable = element.GetProperty(BaseSqlQueryBuilder.STOREDPROC_COLUMN_ISNULLABLE).GetBoolean();

                // Store the dictionary containing result set field with its type as Columns
                storedProcedureDefinition.Columns.TryAdd(resultFieldName, new(resultFieldType) { IsNullable = isResultFieldNullable });
            }
        }

        /// <summary>
        /// Helper method to create params for the query.
        /// </summary>
        /// <param name="paramName">Common prefix of param names.</param>
        /// <param name="paramValues">Values of the param.</param>
        /// <returns></returns>
        private static Dictionary<string, object> GetQueryParams(
            string paramName,
            object[] paramValues)
        {
            Dictionary<string, object> parameters = new();
            for (int paramNumber = 0; paramNumber < paramValues.Length; paramNumber++)
            {
                parameters.Add($"{paramName}{paramNumber}", paramValues[paramNumber]);
            }

            return parameters;
        }

        /// <summary>
        /// Generate the mappings of exposed names to
        /// backing columns, and of backing columns to
        /// exposed names. Used to generate EDM Model using
        /// the exposed names, and to translate between
        /// exposed name and backing column (or the reverse)
        /// when needed while processing the request.
        /// For now, only do this for tables/views as Stored Procedures do not have a SourceDefinition
        /// In the future, mappings for SPs could be used for parameter renaming.
        /// We also handle logging the primary key information here since this is when we first have
        /// the exposed names suitable for logging.
        /// </summary>
        private void GenerateExposedToBackingColumnMapsForEntities()
        {
            foreach ((string entityName, Entity _) in _entities)
            {
                try
                {
                    // For StoredProcedures, result set definitions become the column definition.
                    Dictionary<string, string>? mapping = GetMappingForEntity(entityName);
                    EntityBackingColumnsToExposedNames[entityName] = mapping is not null ? mapping : new();
                    EntityExposedNamesToBackingColumnNames[entityName] = EntityBackingColumnsToExposedNames[entityName].ToDictionary(x => x.Value, x => x.Key);
                    SourceDefinition sourceDefinition = GetSourceDefinition(entityName);
                    foreach (string columnName in sourceDefinition.Columns.Keys)
                    {
                        if (!EntityExposedNamesToBackingColumnNames[entityName].ContainsKey(columnName) && !EntityBackingColumnsToExposedNames[entityName].ContainsKey(columnName))
                        {
                            EntityBackingColumnsToExposedNames[entityName].Add(columnName, columnName);
                            EntityExposedNamesToBackingColumnNames[entityName].Add(columnName, columnName);
                        }
                    }
                }
                catch (Exception e)
                {
                    HandleOrRecordException(e);
                }
            }
        }

        /// <summary>
        /// Obtains the underlying mapping that belongs
        /// to a given entity.
        /// </summary>
        /// <param name="entityName">entity whose map we get.</param>
        /// <returns>mapping belonging to entity.</returns>
        private Dictionary<string, string>? GetMappingForEntity(string entityName)
        {
            _entities.TryGetValue(entityName, out Entity? entity);
            return entity?.Mappings;
        }

        /// <summary>
        /// Initialize OData parser by building OData model.
        /// The parser will be used for parsing filter clause and order by clause.
        /// </summary>
        private void InitODataParser()
        {
            _oDataParser.BuildModel(this);
        }

        /// <summary>
        /// Fills the table definition with information of all columns and
        /// primary keys.
        /// </summary>
        /// <param name="schemaName">Name of the schema.</param>
        /// <param name="tableName">Name of the table.</param>
        /// <param name="sourceDefinition">Table definition to fill.</param>
        /// <param name="entityName">EntityName included to pass on for error messaging.</param>
        private async Task PopulateSourceDefinitionAsync(
            string entityName,
            string schemaName,
            string tableName,
            SourceDefinition sourceDefinition,
            string[]? runtimeConfigKeyFields)
        {
            DataTable dataTable = await GetTableWithSchemaFromDataSetAsync(entityName, schemaName, tableName);

            List<DataColumn> primaryKeys = new(dataTable.PrimaryKey);
            if (runtimeConfigKeyFields is null || runtimeConfigKeyFields.Length == 0)
            {
                sourceDefinition.PrimaryKey = new(primaryKeys.Select(primaryKey => primaryKey.ColumnName));
            }
            else
            {
                sourceDefinition.PrimaryKey = new(runtimeConfigKeyFields);
            }

            if (sourceDefinition.PrimaryKey.Count == 0)
            {
                throw new DataApiBuilderException(
                       message: $"Primary key not configured on the given database object {tableName}",
                       statusCode: HttpStatusCode.ServiceUnavailable,
                       subStatusCode: DataApiBuilderException.SubStatusCodes.ErrorInInitialization);
            }

            _entities.TryGetValue(entityName, out Entity? entity);
            if (GetDatabaseType() is DatabaseType.MSSQL && entity is not null && entity.Source.Type is EntitySourceType.Table)
            {
                await PopulateTriggerMetadataForTable(entityName, schemaName, tableName, sourceDefinition);
            }

            using DataTableReader reader = new(dataTable);
            DataTable schemaTable = reader.GetSchemaTable();
            RuntimeConfig runtimeConfig = _runtimeConfigProvider.GetConfig();
            foreach (DataRow columnInfoFromAdapter in schemaTable.Rows)
            {
                string columnName = columnInfoFromAdapter["ColumnName"].ToString()!;

                if (runtimeConfig.IsGraphQLEnabled
                    && entity is not null
                    && IsGraphQLReservedName(entity, columnName, graphQLEnabledGlobally: runtimeConfig.IsGraphQLEnabled))
                {
                    throw new DataApiBuilderException(
                       message: $"The column '{columnName}' violates GraphQL name restrictions.",
                       statusCode: HttpStatusCode.ServiceUnavailable,
                       subStatusCode: DataApiBuilderException.SubStatusCodes.ErrorInInitialization);
                }

                ColumnDefinition column = new()
                {
                    IsNullable = (bool)columnInfoFromAdapter["AllowDBNull"],
                    IsAutoGenerated = (bool)columnInfoFromAdapter["IsAutoIncrement"],
                    SystemType = (Type)columnInfoFromAdapter["DataType"],
                    // An auto-increment column is also considered as a read-only column. For other types of read-only columns,
                    // the flag is populated later via PopulateColumnDefinitionsWithReadOnlyFlag() method.
                    IsReadOnly = (bool)columnInfoFromAdapter["IsAutoIncrement"]
                };

                // Tests may try to add the same column simultaneously
                // hence we use TryAdd here.
                // If the addition fails, it is assumed the column definition
                // has already been added and need not error out.
                sourceDefinition.Columns.TryAdd(columnName, column);
            }

            DataTable columnsInTable = await GetColumnsAsync(schemaName, tableName);

            PopulateColumnDefinitionWithHasDefaultAndDbType(
                sourceDefinition,
                columnsInTable);

            if (entity is not null && entity.Source.Type is EntitySourceType.Table)
            {
                // For MySql, database name is equivalent to schema name.
                string schemaOrDatabaseName = GetDatabaseType() is DatabaseType.MySQL ? GetDatabaseName() : schemaName;
                await PopulateColumnDefinitionsWithReadOnlyFlag(tableName, schemaOrDatabaseName, sourceDefinition);
            }
        }

        /// <summary>
        /// Helper method to populate the column definitions of each column in a table with the info about
        /// whether the column can be updated or not.
        /// </summary>
        /// <param name="tableName">Name of the table.</param>
        /// <param name="schemaOrDatabaseName">Name of the schema (for MsSql/PgSql)/database (for MySql) of the table.</param>
        /// <param name="sourceDefinition">Table definition.</param>
        private async Task PopulateColumnDefinitionsWithReadOnlyFlag(string tableName, string schemaOrDatabaseName, SourceDefinition sourceDefinition)
        {
            string schemaOrDatabaseParamName = $"{BaseQueryStructure.PARAM_NAME_PREFIX}param0";
            string tableParamName = $"{BaseQueryStructure.PARAM_NAME_PREFIX}param1";
            string queryToGetReadOnlyColumns = SqlQueryBuilder.BuildQueryToGetReadOnlyColumns(schemaOrDatabaseParamName, tableParamName);
            Dictionary<string, DbConnectionParam> parameters = new()
            {
                { schemaOrDatabaseParamName, new(schemaOrDatabaseName, DbType.String) },
                { tableParamName, new(tableName, DbType.String) }
            };

            List<string>? readOnlyFields = await QueryExecutor.ExecuteQueryAsync(
                sqltext: queryToGetReadOnlyColumns,
                parameters: parameters,
                dataReaderHandler: SummarizeReadOnlyFieldsMetadata,
                dataSourceName: _dataSourceName);

            if (readOnlyFields is not null && readOnlyFields.Count > 0)
            {
                foreach (string readOnlyField in readOnlyFields)
                {
                    if (sourceDefinition.Columns.TryGetValue(readOnlyField, out ColumnDefinition? columnDefinition))
                    {
                        // Mark the column as read-only.
                        columnDefinition.IsReadOnly = true;
                    }
                }
            }
        }

        /// <summary>
        /// Determine whether the provided field of a GraphQL enabled entity meets GraphQL reserved name requirements.
        /// Criteria:
        /// - Is GraphQL enabled globally
        /// - Is GraphQL implicitly enabled e.g. entity.GraphQL is null, or explicitly enabled e.g. entity.GraphQL is true).
        /// - If field has a mapped value (alias), then use the mapped value to evaluate name violation.
        /// - If field does not have an alias/mapped value, then use the provided field name to
        /// check for naming violations.
        /// </summary>
        /// <param name="entity">Entity to check </param>
        /// <param name="databaseColumnName">Name to evaluate against GraphQL naming requirements</param>
        /// <param name="graphQLEnabledGlobally">Whether GraphQL is enabled globally in the runtime configuration.</param>
        /// <exception cref="DataApiBuilderException"/>
        /// <returns>True if no name rules are broken. Otherwise, false</returns>
        public static bool IsGraphQLReservedName(Entity entity, string databaseColumnName, bool graphQLEnabledGlobally)
        {
            if (graphQLEnabledGlobally)
            {
                if (entity.GraphQL is null || (entity.GraphQL.Enabled))
                {
                    if (entity.Mappings is not null
                        && entity.Mappings.TryGetValue(databaseColumnName, out string? fieldAlias)
                        && !string.IsNullOrWhiteSpace(fieldAlias))
                    {
                        databaseColumnName = fieldAlias;
                    }

                    return IsIntrospectionField(databaseColumnName);
                }
            }

            return false;
        }

        /// <summary>
        /// Gets the DataTable from the EntitiesDataSet if already present.
        /// If not present, fills it first and returns the same.
        /// </summary>
        private async Task<DataTable> GetTableWithSchemaFromDataSetAsync(
            string entityName,
            string schemaName,
            string tableName)
        {
            // Because we have an instance of SqlMetadataProvider for each individual database
            // (note: this means each actual database not each database type), we do not
            // need to worry about collisions beyond that schema, hence no database name is needed.
            string tableNameWithSchemaPrefix = GetTableNameWithSchemaPrefix(
                schemaName: schemaName,
                tableName: tableName);

            DataTable? dataTable = EntitiesDataSet.Tables[tableNameWithSchemaPrefix];
            if (dataTable is null)
            {
                try
                {
                    dataTable = await FillSchemaForTableAsync(schemaName, tableName);
                }
                catch (Exception ex) when (ex is not DataApiBuilderException)
                {
                    string message;
                    // Check exception content to ensure proper error message for connection string.
                    // If MySql has a non-empty, invalid connection string, it will have the
                    // MYSQL_INVALID_CONNECTION_STRING_MESSAGE in its message when the connection
                    // string is totally invalid and lacks even the basic format of a valid connection
                    // string (ie: ConnectionString="&#@&^@*&^#$"), or will have a targetsite in
                    // the exception with a name of MYSQL_INVALID_CONNECTION_STRING_OPTIONS in the
                    // case where the connection string follows the correct general form, but does
                    // not have keys with valid names (ie: ConnectionString="foo=bar;baz=qux")
                    if (ex.Message.Contains(MySqlMetadataProvider.MYSQL_INVALID_CONNECTION_STRING_MESSAGE) ||
                       (ex.TargetSite is not null &&
                        string.Equals(ex.TargetSite.Name, MySqlMetadataProvider.MYSQL_INVALID_CONNECTION_STRING_OPTIONS)))
                    {
                        message = DataApiBuilderException.CONNECTION_STRING_ERROR_MESSAGE +
                            $"Underlying Exception message: {ex.Message}";
                    }
                    else
                    {
                        message = $"Cannot obtain Schema for entity {entityName} " +
                            $"with underlying database object source: {schemaName}.{tableName} " +
                            $"due to: {ex.Message}";
                    }

                    throw new DataApiBuilderException(
                        message,
                        statusCode: HttpStatusCode.ServiceUnavailable,
                        subStatusCode: DataApiBuilderException.SubStatusCodes.ErrorInInitialization);
                }
            }

            return dataTable!;
        }

        /// <summary>
        /// This method attempts to open a database connection using the provided connection string.
        /// If the connection fails to open, it catches the exception and throws a DataApiBuilderException.
        /// It is specifically used to validate the connection string provided in the runtime configuration
        /// for single datasource.
        /// </summary>
        private async Task ValidateDatabaseConnection()
        {
            using ConnectionT conn = new();
            conn.ConnectionString = ConnectionString;
            await QueryExecutor.SetManagedIdentityAccessTokenIfAnyAsync(conn, _dataSourceName);
            try
            {
                await conn.OpenAsync();
            }
            catch (Exception ex)
            {
                string message = DataApiBuilderException.CONNECTION_STRING_ERROR_MESSAGE +
                    $" Database connection failed due to: {ex.Message}";
                throw new DataApiBuilderException(
                    message,
                    statusCode: HttpStatusCode.ServiceUnavailable,
                    subStatusCode: DataApiBuilderException.SubStatusCodes.ErrorInInitialization,
                    innerException: ex);
            }
        }

        /// <summary>
        /// Using a data adapter, obtains the schema of the given table name
        /// and adds the corresponding entity in the data set.
        /// </summary>
        private async Task<DataTable> FillSchemaForTableAsync(
            string schemaName,
            string tableName)
        {
            using ConnectionT conn = new();
            // If connection string is set to empty string
            // we throw here to avoid having to sort out
            // complicated db specific exception messages.
            // This is caught and returned as DataApiBuilderException.
            // The runtime config has a public setter so we check
            // here for empty connection string to ensure that
            // it was not set to an invalid state after initialization.
            if (string.IsNullOrWhiteSpace(ConnectionString))
            {
                throw new DataApiBuilderException(
                    DataApiBuilderException.CONNECTION_STRING_ERROR_MESSAGE +
                    " Connection string is null, empty, or whitespace.",
                    statusCode: HttpStatusCode.ServiceUnavailable,
                    subStatusCode: DataApiBuilderException.SubStatusCodes.ErrorInInitialization);
            }

            try
            {
                // for non-MySql DB types, this will throw an exception
                // for malformed connection strings
                conn.ConnectionString = ConnectionString;
                await QueryExecutor.SetManagedIdentityAccessTokenIfAnyAsync(conn, _dataSourceName);
            }
            catch (Exception ex)
            {
                string message = DataApiBuilderException.CONNECTION_STRING_ERROR_MESSAGE +
                    $" Underlying Exception message: {ex.Message}";
                throw new DataApiBuilderException(
                    message,
                    statusCode: HttpStatusCode.ServiceUnavailable,
                    subStatusCode: DataApiBuilderException.SubStatusCodes.ErrorInInitialization,
                    innerException: ex);
            }

            await conn.OpenAsync();

            DataAdapterT adapterForTable = new();
            CommandT selectCommand = new()
            {
                Connection = conn
            };

            string tableNameWithSchemaPrefix = GetTableNameWithSchemaPrefix(schemaName, tableName);
            selectCommand.CommandText
                = $"SELECT * FROM {tableNameWithSchemaPrefix}";
            adapterForTable.SelectCommand = selectCommand;

            DataTable[] dataTable = adapterForTable.FillSchema(EntitiesDataSet, SchemaType.Source, tableNameWithSchemaPrefix);
            return dataTable[0];
        }

        /// <summary>
        /// Gets the correctly formatted table name with schema as prefix, if one exists.
        /// A schema prefix is simply the correctly formatted and prefixed schema name that
        /// is provided, separated from the table name by a ".". The formatting for both the
        /// schema and table name is based on database type and may or may not include
        /// [] quotes depending how the particular database type handles said format.
        /// </summary>
        /// <param name="schemaName">Name of schema the table belongs within.</param>
        /// <param name="tableName">Name of the table.</param>
        /// <returns>Properly formatted table name with schema prefix if it exists.</returns>
        internal string GetTableNameWithSchemaPrefix(string schemaName, string tableName)
        {
            IQueryBuilder queryBuilder = GetQueryBuilder();
            StringBuilder tablePrefix = new();

            if (!string.IsNullOrEmpty(schemaName))
            {
                // Determine schemaName for prefix.
                schemaName = queryBuilder.QuoteIdentifier(schemaName);
                // Database name is empty we just need the schema name.
                tablePrefix.Append(schemaName);
            }

            string queryPrefix = string.IsNullOrEmpty(tablePrefix.ToString()) ? string.Empty : $"{tablePrefix}.";
            return $"{queryPrefix}{SqlQueryBuilder.QuoteIdentifier(tableName)}";
        }

        /// <summary>
        /// Gets the metadata information of each column of
        /// the given schema.table
        /// </summary>
        /// <returns>A data table where each row corresponds to a
        /// column of the table.</returns>
        protected virtual async Task<DataTable> GetColumnsAsync(
            string schemaName,
            string tableName)
        {
            using ConnectionT conn = new();
            conn.ConnectionString = ConnectionString;
            await QueryExecutor.SetManagedIdentityAccessTokenIfAnyAsync(conn, _dataSourceName);
            await conn.OpenAsync();
            // We can specify the Catalog, Schema, Table Name, Column Name to get
            // the specified column(s).
            // Hence, we should create a 4 members array.
            string[] columnRestrictions = new string[NUMBER_OF_RESTRICTIONS];

            // To restrict the columns for the current table, specify the table's name
            // in column restrictions.
            columnRestrictions[0] = conn.Database;
            columnRestrictions[1] = schemaName;
            columnRestrictions[2] = tableName;

            // Each row in the columnsInTable DataTable corresponds to
            // a single column of the table.
            DataTable columnsInTable = await conn.GetSchemaAsync("Columns", columnRestrictions);

            return columnsInTable;
        }

        /// <summary>
        /// Helper method to populate the column definition with HasDefault and DbType properties.
        /// </summary>
        protected virtual void PopulateColumnDefinitionWithHasDefaultAndDbType(
            SourceDefinition sourceDefinition,
            DataTable allColumnsInTable)
        {
            foreach (DataRow columnInfo in allColumnsInTable.Rows)
            {
                string columnName = (string)columnInfo["COLUMN_NAME"];
                bool hasDefault =
                    Type.GetTypeCode(columnInfo["COLUMN_DEFAULT"].GetType()) != TypeCode.DBNull;
                if (sourceDefinition.Columns.TryGetValue(columnName, out ColumnDefinition? columnDefinition))
                {
                    columnDefinition.HasDefault = hasDefault;

                    if (hasDefault)
                    {
                        columnDefinition.DefaultValue = columnInfo["COLUMN_DEFAULT"];
                    }

                    columnDefinition.DbType = TypeHelper.GetDbTypeFromSystemType(columnDefinition.SystemType);
                }
            }
        }

        /// <summary>
        /// Fills the table definition with information of the foreign keys
        /// for all the tables.
        /// </summary>
        private async Task PopulateForeignKeyDefinitionAsync()
        {
            // For each database object, that has a relationship metadata,
            // build the array storing all the schemaNames(for now the defaultSchemaName)
            // and the array for all tableNames
            List<string> schemaNames = new();
            List<string> tableNames = new();
            IEnumerable<SourceDefinition> dbEntitiesToBePopulatedWithFK =
                FindAllEntitiesWhoseForeignKeyIsToBeRetrieved(schemaNames, tableNames);

            // No need to do any further work if there are no FK to be retrieved
            if (!dbEntitiesToBePopulatedWithFK.Any())
            {
                return;
            }

            // Build the query required to get the foreign key information.
            string queryForForeignKeyInfo =
                ((BaseSqlQueryBuilder)GetQueryBuilder()).BuildForeignKeyInfoQuery(tableNames.Count);

            // Build the parameters dictionary for the foreign key info query
            // consisting of all schema names and table names.
            Dictionary<string, DbConnectionParam> parameters =
                GetForeignKeyQueryParams(
                    schemaNames.ToArray(),
                    tableNames.ToArray());

            // Gather all the referencing and referenced columns for each pair
            // of referencing and referenced tables.
            PairToFkDefinition = await QueryExecutor.ExecuteQueryAsync(
                queryForForeignKeyInfo, parameters, SummarizeFkMetadata, _dataSourceName, httpContext: null, args: null);

            if (PairToFkDefinition is not null)
            {
                FillInferredFkInfo(dbEntitiesToBePopulatedWithFK);
            }

            ValidateAllFkHaveBeenInferred(dbEntitiesToBePopulatedWithFK);
        }

        /// <summary>
        /// Helper method to find all the entities whose foreign key information is to be retrieved.
        /// </summary>
        /// <param name="schemaNames">List of names of the schemas to which entities belong.</param>
        /// <param name="tableNames">List of names of the entities(tables)</param>
        /// <returns>A collection of distinct entity names</returns>
        private IEnumerable<SourceDefinition> FindAllEntitiesWhoseForeignKeyIsToBeRetrieved(
            List<string> schemaNames,
            List<string> tableNames)
        {
            Dictionary<string, SourceDefinition> sourceNameToSourceDefinition = new();
            foreach ((string entityName, DatabaseObject dbObject) in EntityToDatabaseObject)
            {
                // Ensure we're only doing this on tables, not stored procedures which have no table definition,
                // not views whose underlying base table's foreign key constraints are taken care of
                // by database itself.
                if (dbObject.SourceType is EntitySourceType.Table)
                {
                    // We only keep track of unique tables identified.
                    if (!sourceNameToSourceDefinition.ContainsKey(dbObject.Name))
                    {
                        SourceDefinition sourceDefinition = GetSourceDefinition(entityName);
                        foreach ((_, RelationshipMetadata relationshipData)
                            in sourceDefinition.SourceEntityRelationshipMap)
                        {
                            IEnumerable<List<ForeignKeyDefinition>> foreignKeysForAllTargetEntities
                                = relationshipData.TargetEntityToFkDefinitionMap.Values;
                            foreach (List<ForeignKeyDefinition> fkDefinitionsForTargetEntity
                                in foreignKeysForAllTargetEntities)
                            {
                                foreach (ForeignKeyDefinition fk in fkDefinitionsForTargetEntity)
                                {
                                    schemaNames.Add(fk.Pair.ReferencingDbTable.SchemaName);
                                    tableNames.Add(fk.Pair.ReferencingDbTable.Name);
                                    sourceNameToSourceDefinition.TryAdd(dbObject.Name, sourceDefinition);
                                }
                            }
                        }
                    }
                }
            }

            return sourceNameToSourceDefinition.Values;
        }

        /// <summary>
        /// Method to validate that the foreign key information is populated
        /// for all the expected entities
        /// </summary>
        /// <param name="dbEntitiesToBePopulatedWithFK">List of database entities
        /// whose definition has to be populated with foreign key information.</param>
        /// <exception cref="NotSupportedException"></exception>
        private void ValidateAllFkHaveBeenInferred(
            IEnumerable<SourceDefinition> dbEntitiesToBePopulatedWithFK)
        {
            foreach (SourceDefinition sourceDefinition in dbEntitiesToBePopulatedWithFK)
            {
                foreach ((string sourceEntityName, RelationshipMetadata relationshipData)
                        in sourceDefinition.SourceEntityRelationshipMap)
                {
                    IEnumerable<List<ForeignKeyDefinition>> foreignKeys = relationshipData.TargetEntityToFkDefinitionMap.Values;
                    // If none of the inferred foreign keys have the referencing columns,
                    // it means metadata is still missing. DAB startup must fail and terminate.
                    bool isAtLeastOneEntityMissingReferencingColumns = foreignKeys.Any(fkList => fkList.Any(fk => fk.ReferencingColumns.Count == 0));
                    if (isAtLeastOneEntityMissingReferencingColumns)
                    {
                        HandleOrRecordException(new NotSupportedException($"Some of relationship information is missing and could not be inferred for {sourceEntityName}."));
                    }
                }
            }
        }

        /// <summary>
        /// Each row in the results of the given data reader represents one column from one foreign key
        /// between an ordered pair of referencing and referenced database objects.
        /// This data reader handler summarizes this foreign key metadata so that
        /// for each referencing and referenced table pair, there is exactly one foreign key definition
        /// containing the list of all referencing columns and referenced columns.
        /// </summary>
        /// <param name="reader">The DbDataReader.</param>
        /// <param name="args">Arguments to this function.</param>
        /// <returns>A dictionary mapping ordered relationship pairs to
        /// foreign key definition between them.</returns>
        private async Task<Dictionary<RelationShipPair, ForeignKeyDefinition>?>
            SummarizeFkMetadata(DbDataReader reader, List<string>? args = null)
        {
            // Extract all the rows in the current Result Set of DbDataReader.
            DbResultSet foreignKeysInfoWithProperties =
                await QueryExecutor.ExtractResultSetFromDbDataReader(reader);

            Dictionary<RelationShipPair, ForeignKeyDefinition> pairToFkDefinition = new();

            foreach (DbResultSetRow foreignKeyInfoWithProperties in foreignKeysInfoWithProperties.Rows)
            {
                Dictionary<string, object?> foreignKeyInfo = foreignKeyInfoWithProperties.Columns;
                string referencingSchemaName =
                    (string)foreignKeyInfo[$"Referencing{nameof(DatabaseObject.SchemaName)}"]!;
                string referencingTableName = (string)foreignKeyInfo[$"Referencing{nameof(SourceDefinition)}"]!;
                string referencedSchemaName =
                    (string)foreignKeyInfo[$"Referenced{nameof(DatabaseObject.SchemaName)}"]!;
                string referencedTableName = (string)foreignKeyInfo[$"Referenced{nameof(SourceDefinition)}"]!;

                DatabaseTable referencingDbObject = GenerateDbTable(referencingSchemaName, referencingTableName);
                DatabaseTable referencedDbObject = GenerateDbTable(referencedSchemaName, referencedTableName);
                RelationShipPair pair = new(referencingDbObject, referencedDbObject);
                if (!pairToFkDefinition.TryGetValue(pair, out ForeignKeyDefinition? foreignKeyDefinition))
                {
                    foreignKeyDefinition = new()
                    {
                        // This function resolves foreign key definitions from the database
                        // so we explicitly persist that information here.
                        FkSource = FkDefSource.DatabaseSchema,
                        Pair = pair
                    };
                    pairToFkDefinition.Add(pair, foreignKeyDefinition);
                }

                // Add the referenced and referencing columns to the foreign key definition.
                foreignKeyDefinition.ReferencedColumns.Add(
                    (string)foreignKeyInfo[nameof(ForeignKeyDefinition.ReferencedColumns)]!);
                foreignKeyDefinition.ReferencingColumns.Add(
                    (string)foreignKeyInfo[nameof(ForeignKeyDefinition.ReferencingColumns)]!);
            }

            return pairToFkDefinition;
        }

        /// <summary>
        /// Helper method to get all the read-only fields name in a table by processing the DbDataReader instance
        /// which contains the name of all the fields - one field per DbResult row.
        /// </summary>
        /// <param name="reader">The DbDataReader.</param>
        /// <param name="args">Arguments to this function. This parameter is unused in this method.
        /// This is added so that the method conforms with the Func delegate's signature.</param>
        /// <returns>List of read-only fields present in the table.</returns>
        private async Task<List<string>>
            SummarizeReadOnlyFieldsMetadata(DbDataReader reader, List<string>? args = null)
        {
            // Extract all the rows in the current Result Set of DbDataReader.
            DbResultSet readOnlyFieldRowsWithProperties =
                await QueryExecutor.ExtractResultSetFromDbDataReader(reader);

            List<string> readOnlyFields = new();

            foreach (DbResultSetRow readOnlyFieldRowWithProperties in readOnlyFieldRowsWithProperties.Rows)
            {
                Dictionary<string, object?> readOnlyFieldInfo = readOnlyFieldRowWithProperties.Columns;
                string fieldName = (string)readOnlyFieldInfo["column_name"]!;
                readOnlyFields.Add(fieldName);
            }

            return readOnlyFields;
        }

        /// <summary>
        /// Hydrates the table definition (SourceDefinition) with the inferred foreign key metadata
        /// about the referencing and referenced columns.
        /// sourceDefinition.SourceEntityRelationshipMap
        /// </summary>
        /// <param name="dbEntitiesToBePopulatedWithFK">List of database entities
        /// whose definition has to be populated with foreign key information.</param>
        private void FillInferredFkInfo(
            IEnumerable<SourceDefinition> dbEntitiesToBePopulatedWithFK)
        {
            // For each table definition that has to be populated with the inferred
            // foreign key information.
            foreach (SourceDefinition sourceDefinition in dbEntitiesToBePopulatedWithFK)
            {
                // For each source entities, which maps to this table definition
                // and has a relationship metadata to be filled.
                foreach ((string sourceEntityName, RelationshipMetadata relationshipData)
                       in sourceDefinition.SourceEntityRelationshipMap)
                {
                    // Enumerate all the foreign keys required for all the target entities
                    // that this source is related to.
                    foreach ((string targetEntityName, List<ForeignKeyDefinition> fKDefinitionsToTarget) in relationshipData.TargetEntityToFkDefinitionMap)
                    {
                        // 
                        // Scenario 1: When a FK constraint is defined between source and target entities in the database.
                        // In this case, there will be exactly one ForeignKeyDefinition with the right pair of Referencing and Referenced tables. 
                        // Scenario 2: When no FK constraint is defined between source and target entities and the relationship fields are configured through the config,
                        // two entries are present in fkDefinitionsToTarget. 
                        // First entry: Referencing table: Source entity, Referenced table: Target entity
                        // Second entry: Referencing table: Target entity, Referenced table: Source entity 
                        List<ForeignKeyDefinition> validatedFKDefinitionsToTarget = GetValidatedFKs(fKDefinitionsToTarget);
                        relationshipData.TargetEntityToFkDefinitionMap[targetEntityName] = validatedFKDefinitionsToTarget;
                    }
                }
            }
        }

        /// <summary>
        /// Loops over all the foreign key definitions defined for the target entity in the source entity's definition
        /// and adds to the set of validated FK definitions:
        /// 1. All the FK definitions which actually map to a foreign key constraint defined in the database.
        ///    - When the source/target fields are also provided in the config, they are given precedence over the FK constraint.
        /// 2. FK definitions for custom relationships defined by the user in the configuration file where no FK constraint exists between
        /// the pair of (source, target) entities.
        /// </summary>
        /// <param name="fKDefinitionsToTarget">List of FK definitions defined in the runtime config from source to target.</param>
        /// <returns>List of validated FK definitions from source to target.</returns>
        private List<ForeignKeyDefinition> GetValidatedFKs(
            List<ForeignKeyDefinition> fKDefinitionsToTarget)
        {
            List<ForeignKeyDefinition> validatedFKDefinitionsToTarget = new();
            foreach (ForeignKeyDefinition configResolvedFkDefinition in fKDefinitionsToTarget)
            {
                // This code block adds FK definitions between source and target entities when there is an FK constraint defined
                // in the database, either from source->target or target->source entities or both.

                // Check whether we resolved a foreign key definition from the database for the current
                // configResolvedFkDefinition's {referencing -> referenced} entity pair.
                if (PairToFkDefinition is not null &&
                    PairToFkDefinition.TryGetValue(configResolvedFkDefinition.Pair, out ForeignKeyDefinition? inferredFKDefinition))
                {
                    // Being here indicates that we inferred an FK constraint for the current FK represented by a relationship in the runtime config.
                    // The count of referencing and referenced columns being > 0 indicates that source.fields and target.fields 
                    // have been specified in the config file.
                    // Precedence is given to the fields configured in the config file. So, the existing FK definition is retained as is.
                    if (configResolvedFkDefinition.ReferencingColumns.Count > 0 && configResolvedFkDefinition.ReferencedColumns.Count > 0)
                    {
                        validatedFKDefinitionsToTarget.Add(configResolvedFkDefinition);
                        EntityRelationshipKey key = new(entityName: configResolvedFkDefinition.SourceEntityName, configResolvedFkDefinition.RelationshipName);
                        RelationshipToFkDefinitions.Add(key, configResolvedFkDefinition);
                    }
                    // The count of referenced and referencing columns being = 0 indicates that source.fields and target.fields 
                    // are not provided in the config file. Here, we consider the database inferred FKDefinition as the "validated FK definition."
                    // and discard the config resolved FK definition.
                    else
                    {
                        // FKDefinitions inferred from the db have no knowledge of relationship names in the config.
                        validatedFKDefinitionsToTarget.Add(inferredFKDefinition);
                        EntityRelationshipKey key = new(entityName: configResolvedFkDefinition.SourceEntityName, configResolvedFkDefinition.RelationshipName);
                        configResolvedFkDefinition.ReferencedColumns = inferredFKDefinition.ReferencedColumns;
                        configResolvedFkDefinition.ReferencingColumns = inferredFKDefinition.ReferencingColumns;
                        // Here we copy the config resolved FKDefinition's relationship name to the inferred FKDefinition.
                        RelationshipToFkDefinitions.TryAdd(key, configResolvedFkDefinition);
                    }
                }
                else
                {
                    // This code block adds FK definitions between source and target entities when there is no FK constraint defined
                    // in the database, either from source->target or target->source entities.

                    // Being here indicates that we did not find an FK constraint in the database for the current FK definition
                    // (relationship) defined in the runtime config.
                    // But this does not indicate absence of an FK constraint between the source, target entities yet.
                    // This may happen when an FK constraint exists between two tables, but in an opposite order
                    // of referencing and referenced tables present in the current FK definition. This happens because for a relationship
                    // with right cardinality as 1, we add FK definitons from both source->target and target->source to the source entity's definition.
                    // because at that point we don't know if the relationship is an N:1 relationship or a 1:1 relationship.
                    // So here, we need to remove the wrong FK definition for:
                    // 1. N:1 relationships,
                    // 2. 1:1 relationships where an FK constraint exists only from source->target or target->source but not both.

                    // E.g. For a relationship between Book->Publisher entities with cardinality configured to 1 (many to one),
                    // DAB added two Foreign key definitions to Book's source definition:
                    // 1. Book->Publisher
                    // 2. Publisher->Book 
                    // Why?
                    // DAB does some relationship processing prior to pulling FK definitions from the database.
                    // Consequently, because Book->Publisher is an N:1 relationship, DAB optimistically genereates FK definitions for both
                    // source->target and target->source entities because database metadata hasn't yet been pulled to confirm which combination
                    // of optimistically generated FK defintions matches the database FK relationship metadata.
                    // At this point in the code, the database resolved FK metadata is available. So, we need to remove the wrong FK definition.

                    // So, before concluding that there is no FK constraint between the source, target entities, we need
                    // to confirm absence of FK constraint from source->target and target->source tables.
                    RelationShipPair inverseFKPair = new(
                        referencingDbObject: configResolvedFkDefinition.Pair.ReferencedDbTable,
                        referencedDbObject: configResolvedFkDefinition.Pair.ReferencingDbTable);

                    // When no database FK definition is resolved relating the source and target entities, DAB adds its own generated FK Definition
                    // (based on user provided config values) to the set of validated FKs to be returned by this function.
                    // Add the DAB generated FK definition  to the set of validated FKs only if no FK constraint is defined for the source and target entities
                    // in the database, either from source -> target or target -> source.
                    if (PairToFkDefinition is not null && !PairToFkDefinition.ContainsKey(inverseFKPair))
                    {
                        validatedFKDefinitionsToTarget.Add(configResolvedFkDefinition);

                        // The following operation generates FK metadata for use when processing requests on self-joined/referencing entities.
                        EntityRelationshipKey key = new(entityName: configResolvedFkDefinition.SourceEntityName, configResolvedFkDefinition.RelationshipName);
                        if (!RelationshipToFkDefinitions.TryAdd(key, configResolvedFkDefinition))
                        {
                            Console.WriteLine("for config-only defined relationship, no db fk, dab is failing to keep track of both 2 generated fk definitions.");
                        }
                    }
                }
            }

            return validatedFKDefinitionsToTarget;
        }

        /// <summary>
        /// For the given two database objects, returns true if a foreignKey exists between them.
        /// Else returns false.
        /// </summary>
        public bool VerifyForeignKeyExistsInDB(
            DatabaseTable databaseTableA,
            DatabaseTable databaseTableB)
        {
            if (PairToFkDefinition is null)
            {
                return false;
            }

            RelationShipPair pairAB = new(databaseTableA, databaseTableB);
            RelationShipPair pairBA = new(databaseTableB, databaseTableA);

            return (PairToFkDefinition.ContainsKey(pairAB) || PairToFkDefinition.ContainsKey(pairBA));
        }

        /// <summary>
        /// Retrieving the partition key path, for cosmosdb_nosql only
        /// </summary>
        public string? GetPartitionKeyPath(string database, string container)
            => throw new NotImplementedException();

        /// <summary>
        /// Setting the partition key path, for cosmosdb_nosql only
        /// </summary>
        public void SetPartitionKeyPath(string database, string container, string partitionKeyPath)
            => throw new NotImplementedException();

        public bool IsDevelopmentMode()
        {
            return _runtimeConfigProvider.GetConfig().IsDevelopmentMode();
        }
    }
}
<|MERGE_RESOLUTION|>--- conflicted
+++ resolved
@@ -898,11 +898,6 @@
         }
 
         /// <summary>
-<<<<<<< HEAD
-        /// Adds a new foreign key definition for the target entity in the relationship metadata.
-        /// The last argument "relationshipData" is modified (hydrated with the new foreign key definition)
-        /// as a side effect of executing this function.
-=======
         /// Helper method to create a linking entity and a database object for the given linking object (which relates the source and target with an M:N relationship).
         /// The created linking entity and its corresponding database object definition is later used during GraphQL schema generation
         /// to enable multiple mutations.
@@ -921,9 +916,9 @@
         }
 
         /// <summary>
-        /// Adds a new foreign key definition for the target entity
-        /// in the relationship metadata.
->>>>>>> 55042055
+        /// Adds a new foreign key definition for the target entity in the relationship metadata.
+        /// The last argument "relationshipData" is modified (hydrated with the new foreign key definition)
+        /// as a side effect of executing this function.
         /// </summary>
         private static void AddForeignKeyForTargetEntity(
             string sourceEntityName,
