--- conflicted
+++ resolved
@@ -1745,15 +1745,9 @@
                 {
                     IEnumerable<List<ForeignKeyDefinition>> foreignKeys = relationshipData.TargetEntityToFkDefinitionMap.Values;
                     // If none of the inferred foreign keys have the referencing columns,
-<<<<<<< HEAD
                     // it means metadata is still missing. DAB startup must fail and terminate.
                     bool isAtLeastOneEntityMissingReferencingColumns = foreignKeys.Any(fkList => fkList.Any(fk => fk.ReferencingColumns.Count == 0));
                     if (isAtLeastOneEntityMissingReferencingColumns)
-=======
-                    // it means metadata is still missing fail the bootstrap.
-
-                    if (!foreignKeys.Any(fkList => fkList.Any(fk => fk.ReferencingColumns.Count() != 0)))
->>>>>>> f5faec70
                     {
                         HandleOrRecordException(new NotSupportedException($"Some of relationship information is missing and could not be inferred for {sourceEntityName}."));
                     }
