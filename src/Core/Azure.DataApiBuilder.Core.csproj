--- conflicted
+++ resolved
@@ -11,13 +11,10 @@
     <PackageReference Include="HotChocolate" />
     <PackageReference Include="HotChocolate.AspNetCore" />
     <PackageReference Include="HotChocolate.AspNetCore.Authorization" />
-<<<<<<< HEAD
     <PackageReference Include="Microsoft.ApplicationInsights" />
     <PackageReference Include="Microsoft.ApplicationInsights.AspNetCore" />
     <PackageReference Include="Microsoft.Extensions.Logging.ApplicationInsights" />
-=======
     <PackageReference Include="HotChocolate.Types.NodaTime" />
->>>>>>> e917ce91
     <PackageReference Include="Microsoft.AspNetCore.Authentication.JwtBearer" />
     <PackageReference Include="Microsoft.Azure.Cosmos" />
     <PackageReference Include="Microsoft.Data.SqlClient" />
