// Copyright (c) Microsoft Corporation.
// Licensed under the MIT License.

using Azure.DataApiBuilder.Product;
using Microsoft.Data.SqlClient;
using static Azure.DataApiBuilder.Product.ProductInfo;

namespace Cli.Tests;

/// <summary>
/// End To End Tests for CLI.
/// </summary>
[TestClass]
public class EndToEndTests
    : VerifyBase
{
    private IFileSystem? _fileSystem;
    private FileSystemRuntimeConfigLoader? _runtimeConfigLoader;
    private ILogger<Program>? _cliLogger;

    [TestInitialize]
    public void TestInitialize()
    {
        MockFileSystem fileSystem = FileSystemUtils.ProvisionMockFileSystem();
        fileSystem.AddFile(
            TEST_SCHEMA_FILE,
            new MockFileData(""));

        _fileSystem = fileSystem;

        _runtimeConfigLoader = new FileSystemRuntimeConfigLoader(_fileSystem);

        ILoggerFactory loggerFactory = TestLoggerSupport.ProvisionLoggerFactory();

        _cliLogger = loggerFactory.CreateLogger<Program>();
        SetLoggerForCliConfigGenerator(loggerFactory.CreateLogger<ConfigGenerator>());
        SetCliUtilsLogger(loggerFactory.CreateLogger<Utils>());

        Environment.SetEnvironmentVariable($"connection-string", TEST_CONNECTION_STRING);
    }

    [TestCleanup]
    public void TestCleanup()
    {
        _fileSystem = null;
        _runtimeConfigLoader = null;
        _cliLogger = null;
    }

    /// <summary>
    /// Initializing config for CosmosDB_NoSQL.
    /// </summary>
    [TestMethod]
    public Task TestInitForCosmosDBNoSql()
    {
        string[] args = { "init", "-c", TEST_RUNTIME_CONFIG_FILE, "--database-type", "cosmosdb_nosql",
                          "--connection-string", TEST_ENV_CONN_STRING, "--cosmosdb_nosql-database",
                          "graphqldb", "--cosmosdb_nosql-container", "planet", "--graphql-schema", TEST_SCHEMA_FILE, "--cors-origin", "localhost:3000,www.nolocalhost.com:80" };
        Program.Execute(args, _cliLogger!, _fileSystem!, _runtimeConfigLoader!);

        Assert.IsTrue(_runtimeConfigLoader!.TryLoadConfig(TEST_RUNTIME_CONFIG_FILE, out RuntimeConfig? runtimeConfig));

        Assert.IsNotNull(runtimeConfig);
        Assert.IsTrue(runtimeConfig.Runtime.GraphQL.AllowIntrospection);
        Assert.AreEqual(DatabaseType.CosmosDB_NoSQL, runtimeConfig.DataSource.DatabaseType);
        CosmosDbNoSQLDataSourceOptions? cosmosDataSourceOptions = runtimeConfig.DataSource.GetTypedOptions<CosmosDbNoSQLDataSourceOptions>();
        Assert.IsNotNull(cosmosDataSourceOptions);
        Assert.AreEqual("graphqldb", cosmosDataSourceOptions.Database);
        Assert.AreEqual("planet", cosmosDataSourceOptions.Container);
        Assert.AreEqual(TEST_SCHEMA_FILE, cosmosDataSourceOptions.Schema);
        Assert.IsNotNull(runtimeConfig.Runtime);
        Assert.IsNotNull(runtimeConfig.Runtime.Host);

        HostOptions hostGlobalSettings = runtimeConfig.Runtime.Host;
        CollectionAssert.AreEqual(new string[] { "localhost:3000", "www.nolocalhost.com:80" }, hostGlobalSettings.Cors!.Origins);

        return Verify(runtimeConfig);
    }

    /// <summary>
    /// Initializing config for cosmosdb_postgresql.
    /// </summary>
    [TestMethod]
    public void TestInitForCosmosDBPostgreSql()
    {
        string[] args = { "init", "-c", TEST_RUNTIME_CONFIG_FILE, "--database-type", "cosmosdb_postgresql", "--rest.path", "/rest-api",
                          "--graphql.path", "/graphql-api", "--connection-string", "localhost:5000", "--cors-origin", "localhost:3000,www.nolocalhost.com:80" };
        Program.Execute(args, _cliLogger!, _fileSystem!, _runtimeConfigLoader!);

        Assert.IsTrue(_runtimeConfigLoader!.TryLoadConfig(TEST_RUNTIME_CONFIG_FILE, out RuntimeConfig? runtimeConfig));

        Assert.IsNotNull(runtimeConfig);
        Assert.AreEqual(DatabaseType.CosmosDB_PostgreSQL, runtimeConfig.DataSource.DatabaseType);
        Assert.IsNotNull(runtimeConfig.Runtime);
        Assert.AreEqual("/rest-api", runtimeConfig.Runtime.Rest.Path);
        Assert.IsTrue(runtimeConfig.Runtime.Rest.Enabled);
        Assert.AreEqual("/graphql-api", runtimeConfig.Runtime.GraphQL.Path);
        Assert.IsTrue(runtimeConfig.Runtime.GraphQL.Enabled);

        HostOptions hostGlobalSettings = runtimeConfig.Runtime.Host;
        CollectionAssert.AreEqual(new string[] { "localhost:3000", "www.nolocalhost.com:80" }, hostGlobalSettings.Cors!.Origins);
    }

    /// <summary>
    /// Initializing config for REST and GraphQL global settings,
    /// such as custom path and enabling/disabling endpoints.
    /// </summary>
    [TestMethod]
    public void TestInitializingRestAndGraphQLGlobalSettings()
    {
        string[] args = { "init", "-c", TEST_RUNTIME_CONFIG_FILE, "--connection-string", SAMPLE_TEST_CONN_STRING, "--database-type", "mssql", "--rest.path", "/rest-api", "--rest.disabled", "--graphql.path", "/graphql-api" };
        Program.Execute(args, _cliLogger!, _fileSystem!, _runtimeConfigLoader!);

        Assert.IsTrue(_runtimeConfigLoader!.TryLoadConfig(TEST_RUNTIME_CONFIG_FILE, out RuntimeConfig? runtimeConfig));

        SqlConnectionStringBuilder builder = new(runtimeConfig.DataSource.ConnectionString);
        Assert.AreEqual(DEFAULT_APP_NAME, builder.ApplicationName);

        Assert.IsNotNull(runtimeConfig);
        Assert.AreEqual(DatabaseType.MSSQL, runtimeConfig.DataSource.DatabaseType);
        Assert.IsNotNull(runtimeConfig.Runtime);
        Assert.AreEqual("/rest-api", runtimeConfig.Runtime.Rest.Path);
        Assert.IsFalse(runtimeConfig.Runtime.Rest.Enabled);
        Assert.AreEqual("/graphql-api", runtimeConfig.Runtime.GraphQL.Path);
        Assert.IsTrue(runtimeConfig.Runtime.GraphQL.Enabled);
    }

    /// <summary>
    /// Test to verify adding a new Entity.
    /// </summary>
    [TestMethod]
    public void TestAddEntity()
    {
<<<<<<< HEAD
        string[] initArgs = { "init", "-c", TEST_RUNTIME_CONFIG_FILE, "--host-mode", "development", "--database-type",
            "mssql", "--connection-string", TEST_ENV_CONN_STRING, "--auth.provider", "StaticWebApps" };
=======
        string[] initArgs = { "init", "-c", TEST_RUNTIME_CONFIG_FILE, "--host-mode", "development", "--database-type", "mssql", "--connection-string", SAMPLE_TEST_CONN_STRING, "--auth.provider", "StaticWebApps" };
>>>>>>> e917ce91
        Program.Execute(initArgs, _cliLogger!, _fileSystem!, _runtimeConfigLoader!);

        Assert.IsTrue(_runtimeConfigLoader!.TryLoadConfig(TEST_RUNTIME_CONFIG_FILE, out RuntimeConfig? runtimeConfig));

        // Perform assertions on various properties.
        Assert.IsNotNull(runtimeConfig);
        Assert.AreEqual(0, runtimeConfig.Entities.Count()); // No entities
        Assert.AreEqual(HostMode.Development, runtimeConfig.Runtime.Host.Mode);

        string[] addArgs = {"add", "todo", "-c", TEST_RUNTIME_CONFIG_FILE, "--source", "s001.todo",
                            "--rest", "todo", "--graphql", "todo", "--permissions", "anonymous:*"};
        Program.Execute(addArgs, _cliLogger!, _fileSystem!, _runtimeConfigLoader!);

        Assert.IsTrue(_runtimeConfigLoader!.TryLoadConfig(TEST_RUNTIME_CONFIG_FILE, out RuntimeConfig? addRuntimeConfig));
        Assert.IsNotNull(addRuntimeConfig);
        Assert.AreEqual(TEST_ENV_CONN_STRING, addRuntimeConfig.DataSource.ConnectionString);
        Assert.AreEqual(1, addRuntimeConfig.Entities.Count()); // 1 new entity added
        Assert.IsTrue(addRuntimeConfig.Entities.ContainsKey("todo"));
        Entity entity = addRuntimeConfig.Entities["todo"];
        Assert.AreEqual("/todo", entity.Rest.Path);
        Assert.AreEqual("todo", entity.GraphQL.Singular);
        Assert.AreEqual("todos", entity.GraphQL.Plural);
        Assert.AreEqual(1, entity.Permissions.Length);
        Assert.AreEqual("anonymous", entity.Permissions[0].Role);
        Assert.AreEqual(1, entity.Permissions[0].Actions.Length);
        Assert.AreEqual(EntityActionOperation.All, entity.Permissions[0].Actions[0].Action);
    }

    /// <summary>
    /// Test to verify authentication options with init command containing
    /// neither EasyAuth or Simulator as Authentication provider.
    /// It checks correct generation of config with provider, audience and issuer.
    /// </summary>
    [TestMethod]
    public void TestVerifyAuthenticationOptions()
    {
        string[] initArgs = { "init", "-c", TEST_RUNTIME_CONFIG_FILE, "--database-type", "mssql",
            "--auth.provider", "AzureAD", "--auth.audience", "aud-xxx", "--auth.issuer", "issuer-xxx" };
        Program.Execute(initArgs, _cliLogger!, _fileSystem!, _runtimeConfigLoader!);

        Assert.IsTrue(_runtimeConfigLoader!.TryLoadConfig(TEST_RUNTIME_CONFIG_FILE, out RuntimeConfig? runtimeConfig));
        Assert.IsNotNull(runtimeConfig);

        Assert.AreEqual("AzureAD", runtimeConfig.Runtime.Host.Authentication?.Provider);
        Assert.AreEqual("aud-xxx", runtimeConfig.Runtime.Host.Authentication?.Jwt?.Audience);
        Assert.AreEqual("issuer-xxx", runtimeConfig.Runtime.Host.Authentication?.Jwt?.Issuer);
    }

    /// <summary>
    /// Test to verify that --host-mode is case insensitive.
    /// Short forms are not supported.
    /// </summary>
    [DataTestMethod]
    [DataRow("production", HostMode.Production, true)]
    [DataRow("Production", HostMode.Production, true)]
    [DataRow("development", HostMode.Development, true)]
    [DataRow("Development", HostMode.Development, true)]
    [DataRow("developer", HostMode.Development, false)]
    [DataRow("prod", HostMode.Production, false)]
    public void EnsureHostModeEnumIsCaseInsensitive(string hostMode, HostMode hostModeEnumType, bool expectSuccess)
    {
        string[] initArgs = { "init", "-c", TEST_RUNTIME_CONFIG_FILE, "--host-mode", hostMode, "--database-type", "mssql", "--connection-string", SAMPLE_TEST_CONN_STRING };
        Program.Execute(initArgs, _cliLogger!, _fileSystem!, _runtimeConfigLoader!);

        _runtimeConfigLoader!.TryLoadConfig(TEST_RUNTIME_CONFIG_FILE, out RuntimeConfig? runtimeConfig);
        if (expectSuccess)
        {
            Assert.IsNotNull(runtimeConfig);
            Assert.AreEqual(hostModeEnumType, runtimeConfig.Runtime.Host.Mode);
        }
        else
        {
            Assert.IsNull(runtimeConfig);
        }
    }

    /// <summary>
    /// Test to verify adding a new Entity without IEnumerable options.
    /// </summary>
    [TestMethod]
    public void TestAddEntityWithoutIEnumerable()
    {
        string[] initArgs = { "init", "-c", TEST_RUNTIME_CONFIG_FILE, "--database-type", "mssql", "--connection-string", SAMPLE_TEST_CONN_STRING };
        Program.Execute(initArgs, _cliLogger!, _fileSystem!, _runtimeConfigLoader!);

        Assert.IsTrue(_runtimeConfigLoader!.TryLoadConfig(TEST_RUNTIME_CONFIG_FILE, out RuntimeConfig? runtimeConfig), "Expected to parse the config file.");

        Assert.IsNotNull(runtimeConfig);
        Assert.AreEqual(0, runtimeConfig.Entities.Count()); // No entities
        Assert.AreEqual(HostMode.Production, runtimeConfig.Runtime.Host.Mode);

        string[] addArgs = { "add", "book", "-c", TEST_RUNTIME_CONFIG_FILE, "--source", "s001.book", "--permissions", "anonymous:*" };
        Program.Execute(addArgs, _cliLogger!, _fileSystem!, _runtimeConfigLoader!);

        Assert.IsTrue(_runtimeConfigLoader!.TryLoadConfig(TEST_RUNTIME_CONFIG_FILE, out RuntimeConfig? addRuntimeConfig));
        Assert.IsNotNull(addRuntimeConfig);
        Assert.AreEqual(1, addRuntimeConfig.Entities.Count()); // 1 new entity added
        Assert.IsTrue(addRuntimeConfig.Entities.ContainsKey("book"));
        Entity entity = addRuntimeConfig.Entities["book"];
        Assert.IsTrue(entity.Rest.Enabled, "REST expected be to enabled");
        Assert.IsTrue(entity.GraphQL.Enabled, "GraphQL expected to be enabled");
        Assert.AreEqual(1, entity.Permissions.Length);
        Assert.AreEqual("anonymous", entity.Permissions[0].Role);
        Assert.AreEqual(1, entity.Permissions[0].Actions.Length);
        Assert.AreEqual(EntityActionOperation.All, entity.Permissions[0].Actions[0].Action);
        Assert.IsNull(entity.Mappings);
        Assert.IsNull(entity.Relationships);
    }

    /// <summary>
    /// Test the exact config json generated to verify adding a new Entity without IEnumerable options.
    /// </summary>
    [TestMethod]
    public Task TestConfigGeneratedAfterAddingEntityWithoutIEnumerables()
    {
        string[] initArgs = { "init", "-c", TEST_RUNTIME_CONFIG_FILE, "--database-type", "mssql", "--connection-string", SAMPLE_TEST_CONN_STRING,
            "--set-session-context", "true" };
        Program.Execute(initArgs, _cliLogger!, _fileSystem!, _runtimeConfigLoader!);

        Assert.IsTrue(_runtimeConfigLoader!.TryLoadConfig(TEST_RUNTIME_CONFIG_FILE, out RuntimeConfig? runtimeConfig));
        Assert.IsNotNull(runtimeConfig);
        Assert.AreEqual(0, runtimeConfig.Entities.Count()); // No entities
        string[] addArgs = { "add", "book", "-c", TEST_RUNTIME_CONFIG_FILE, "--source", "s001.book", "--permissions", "anonymous:*" };
        Program.Execute(addArgs, _cliLogger!, _fileSystem!, _runtimeConfigLoader!);

        Assert.IsTrue(_runtimeConfigLoader!.TryLoadConfig(TEST_RUNTIME_CONFIG_FILE, out RuntimeConfig? updatedRuntimeConfig));
        Assert.AreNotSame(runtimeConfig, updatedRuntimeConfig);
        return Verify(updatedRuntimeConfig);
    }

    /// <summary>
    /// Test the exact config json generated to verify adding source as stored-procedure.
    /// </summary>
    [TestMethod]
    public Task TestConfigGeneratedAfterAddingEntityWithSourceAsStoredProcedure()
    {
        string[] initArgs = { "init", "-c", TEST_RUNTIME_CONFIG_FILE, "--database-type", "mssql",
            "--host-mode", "Development", "--connection-string", SAMPLE_TEST_CONN_STRING, "--set-session-context", "true" };
        Program.Execute(initArgs, _cliLogger!, _fileSystem!, _runtimeConfigLoader!);

        Assert.IsTrue(_runtimeConfigLoader!.TryLoadConfig(TEST_RUNTIME_CONFIG_FILE, out RuntimeConfig? runtimeConfig));
        Assert.IsNotNull(runtimeConfig);
        Assert.AreEqual(0, runtimeConfig.Entities.Count()); // No entities
        string[] addArgs = { "add", "MyEntity", "-c", TEST_RUNTIME_CONFIG_FILE, "--source", "s001.book", "--permissions", "anonymous:execute", "--source.type", "stored-procedure", "--source.params", "param1:123,param2:hello,param3:true" };
        Program.Execute(addArgs, _cliLogger!, _fileSystem!, _runtimeConfigLoader!);

        Assert.IsTrue(_runtimeConfigLoader!.TryLoadConfig(TEST_RUNTIME_CONFIG_FILE, out RuntimeConfig? updatedRuntimeConfig));
        Assert.AreNotSame(runtimeConfig, updatedRuntimeConfig);
        return Verify(updatedRuntimeConfig);
    }

    /// <summary>
    /// Validate update command for stored procedures by verifying the config json generated
    /// </summary>
    [TestMethod]
    public Task TestConfigGeneratedAfterUpdatingEntityWithSourceAsStoredProcedure()
    {
        string runtimeConfigJson = AddPropertiesToJson(INITIAL_CONFIG, SINGLE_ENTITY_WITH_STORED_PROCEDURE);

        _fileSystem!.File.WriteAllText(TEST_RUNTIME_CONFIG_FILE, runtimeConfigJson);

        // args for update command to update the source name from "s001.book" to "dbo.books"
        string[] updateArgs = { "update", "MyEntity", "-c", TEST_RUNTIME_CONFIG_FILE, "--source", "dbo.books" };
        _ = Program.Execute(updateArgs, _cliLogger!, _fileSystem!, _runtimeConfigLoader!);

        Assert.IsTrue(_runtimeConfigLoader!.TryLoadConfig(TEST_RUNTIME_CONFIG_FILE, out RuntimeConfig? runtimeConfig), "Failed to load config.");
        Entity entity = runtimeConfig.Entities["MyEntity"];
        return Verify(entity);
    }

    /// <summary>
    /// Validates the config json generated when a stored procedure is added with both
    /// --rest.methods and --graphql.operation options.
    /// </summary>
    [TestMethod]
    public Task TestAddingStoredProcedureWithRestMethodsAndGraphQLOperations()
    {
        string[] initArgs = { "init", "-c", TEST_RUNTIME_CONFIG_FILE, "--database-type", "mssql",
            "--host-mode", "Development", "--connection-string", SAMPLE_TEST_CONN_STRING, "--set-session-context", "true" };
        Program.Execute(initArgs, _cliLogger!, _fileSystem!, _runtimeConfigLoader!);

        Assert.IsTrue(_runtimeConfigLoader!.TryLoadConfig(TEST_RUNTIME_CONFIG_FILE, out RuntimeConfig? runtimeConfig));
        Assert.IsNotNull(runtimeConfig);
        Assert.AreEqual(0, runtimeConfig.Entities.Count()); // No entities
        string[] addArgs = { "add", "MyEntity", "-c", TEST_RUNTIME_CONFIG_FILE, "--source", "s001.book", "--permissions", "anonymous:execute", "--source.type", "stored-procedure", "--source.params", "param1:123,param2:hello,param3:true", "--rest.methods", "post,put,patch", "--graphql.operation", "query" };
        Program.Execute(addArgs, _cliLogger!, _fileSystem!, _runtimeConfigLoader!);

        Assert.IsTrue(_runtimeConfigLoader!.TryLoadConfig(TEST_RUNTIME_CONFIG_FILE, out RuntimeConfig? updatedRuntimeConfig));
        Assert.AreNotSame(runtimeConfig, updatedRuntimeConfig);
        return Verify(updatedRuntimeConfig);
    }

    /// <summary>
    /// Validates that CLI execution of the add/update commands results in a stored procedure entity
    /// with explicit rest method GET and GraphQL endpoint disabled.
    /// </summary>
    [TestMethod]
    public Task TestUpdatingStoredProcedureWithRestMethodsAndGraphQLOperations()
    {
        string[] initArgs = { "init", "-c", TEST_RUNTIME_CONFIG_FILE, "--database-type", "mssql",
            "--host-mode", "Development", "--connection-string", SAMPLE_TEST_CONN_STRING, "--set-session-context", "true" };
        Program.Execute(initArgs, _cliLogger!, _fileSystem!, _runtimeConfigLoader!);

        Assert.IsTrue(_runtimeConfigLoader!.TryLoadConfig(TEST_RUNTIME_CONFIG_FILE, out RuntimeConfig? runtimeConfig));
        Assert.IsNotNull(runtimeConfig);
        Assert.AreEqual(0, runtimeConfig.Entities.Count()); // No entities

        string[] addArgs = { "add", "MyEntity", "-c", TEST_RUNTIME_CONFIG_FILE, "--source", "s001.book", "--permissions", "anonymous:execute", "--source.type", "stored-procedure", "--source.params", "param1:123,param2:hello,param3:true", "--rest.methods", "post,put,patch", "--graphql.operation", "query" };
        Program.Execute(addArgs, _cliLogger!, _fileSystem!, _runtimeConfigLoader!);

        Assert.IsTrue(_runtimeConfigLoader!.TryLoadConfig(TEST_RUNTIME_CONFIG_FILE, out RuntimeConfig? updatedRuntimeConfig));
        Assert.AreNotSame(runtimeConfig, updatedRuntimeConfig);

        string[] updateArgs = { "update", "MyEntity", "-c", TEST_RUNTIME_CONFIG_FILE, "--rest.methods", "get", "--graphql", "false" };
        Program.Execute(updateArgs, _cliLogger!, _fileSystem!, _runtimeConfigLoader!);

        Assert.IsTrue(_runtimeConfigLoader!.TryLoadConfig(TEST_RUNTIME_CONFIG_FILE, out RuntimeConfig? updatedRuntimeConfig2));
        Assert.AreNotSame(updatedRuntimeConfig, updatedRuntimeConfig2);
        return Verify(updatedRuntimeConfig2);
    }

    /// <summary>
    /// Test the exact config json generated to verify adding a new Entity with default source type and given key-fields.
    /// </summary>
    [TestMethod]
    public Task TestConfigGeneratedAfterAddingEntityWithSourceWithDefaultType()
    {
        string[] initArgs = { "init", "-c", TEST_RUNTIME_CONFIG_FILE, "--database-type", "mssql", "--host-mode", "Development",
            "--connection-string", SAMPLE_TEST_CONN_STRING, "--set-session-context", "true"  };
        Program.Execute(initArgs, _cliLogger!, _fileSystem!, _runtimeConfigLoader!);

        Assert.IsTrue(_runtimeConfigLoader!.TryLoadConfig(TEST_RUNTIME_CONFIG_FILE, out RuntimeConfig? runtimeConfig));
        Assert.IsNotNull(runtimeConfig);
        Assert.AreEqual(0, runtimeConfig.Entities.Count()); // No entities
        string[] addArgs = { "add", "MyEntity", "-c", TEST_RUNTIME_CONFIG_FILE, "--source", "s001.book", "--permissions", "anonymous:*", "--source.key-fields", "id,name" };
        Program.Execute(addArgs, _cliLogger!, _fileSystem!, _runtimeConfigLoader!);

        Assert.IsTrue(_runtimeConfigLoader!.TryLoadConfig(TEST_RUNTIME_CONFIG_FILE, out RuntimeConfig? updatedRuntimeConfig));
        Assert.AreNotSame(runtimeConfig, updatedRuntimeConfig);
        return Verify(updatedRuntimeConfig);
    }

    /// <summary>
    /// Test to verify updating an existing Entity.
    /// It tests updating permissions as well as relationship
    /// </summary>
    [TestMethod]
    public void TestUpdateEntity()
    {
        string[] initArgs = { "init", "-c", TEST_RUNTIME_CONFIG_FILE, "--database-type",
<<<<<<< HEAD
                              "mssql", "--connection-string", TEST_ENV_CONN_STRING };
=======
                              "mssql", "--connection-string", SAMPLE_TEST_CONN_STRING };
>>>>>>> e917ce91
        Program.Execute(initArgs, _cliLogger!, _fileSystem!, _runtimeConfigLoader!);

        Assert.IsTrue(_runtimeConfigLoader!.TryLoadConfig(TEST_RUNTIME_CONFIG_FILE, out RuntimeConfig? runtimeConfig));

        Assert.IsNotNull(runtimeConfig);
        Assert.AreEqual(0, runtimeConfig.Entities.Count()); // No entities

        string[] addArgs = {"add", "todo", "-c", TEST_RUNTIME_CONFIG_FILE,
                            "--source", "s001.todo", "--rest", "todo",
                            "--graphql", "todo", "--permissions", "anonymous:*"};
        Program.Execute(addArgs, _cliLogger!, _fileSystem!, _runtimeConfigLoader!);

        Assert.IsTrue(_runtimeConfigLoader!.TryLoadConfig(TEST_RUNTIME_CONFIG_FILE, out RuntimeConfig? addRuntimeConfig));
        Assert.IsNotNull(addRuntimeConfig);
        Assert.AreEqual(1, addRuntimeConfig.Entities.Count()); // 1 new entity added

        // Adding another entity
        //
        string[] addArgs_2 = {"add", "books", "-c", TEST_RUNTIME_CONFIG_FILE,
                            "--source", "s001.books", "--rest", "books",
                            "--graphql", "books", "--permissions", "anonymous:*"};
        Program.Execute(addArgs_2, _cliLogger!, _fileSystem!, _runtimeConfigLoader!);

        Assert.IsTrue(_runtimeConfigLoader!.TryLoadConfig(TEST_RUNTIME_CONFIG_FILE, out RuntimeConfig? addRuntimeConfig2));
        Assert.IsNotNull(addRuntimeConfig2);
        Assert.AreEqual(2, addRuntimeConfig2.Entities.Count()); // 1 more entity added

        string[] updateArgs = {"update", "todo", "-c", TEST_RUNTIME_CONFIG_FILE,
                                "--source", "s001.todos","--graphql", "true",
                                "--permissions", "anonymous:create,delete",
                                "--fields.include", "id,content", "--fields.exclude", "rating,level",
                                "--relationship", "r1", "--cardinality", "one",
                                "--target.entity", "books", "--relationship.fields", "id:book_id",
                                "--linking.object", "todo_books",
                                "--linking.source.fields", "todo_id",
                                "--linking.target.fields", "id",
                                "--map", "id:identity,name:Company Name"};
        Program.Execute(updateArgs, _cliLogger!, _fileSystem!, _runtimeConfigLoader!);

        Assert.IsTrue(_runtimeConfigLoader!.TryLoadConfig(TEST_RUNTIME_CONFIG_FILE, out RuntimeConfig? updateRuntimeConfig));
        Assert.IsNotNull(updateRuntimeConfig);
        Assert.AreEqual(TEST_ENV_CONN_STRING, updateRuntimeConfig.DataSource.ConnectionString);
        Assert.AreEqual(2, updateRuntimeConfig.Entities.Count()); // No new entity added

        Assert.IsTrue(updateRuntimeConfig.Entities.ContainsKey("todo"));
        Entity entity = updateRuntimeConfig.Entities["todo"];
        Assert.AreEqual("/todo", entity.Rest.Path);
        Assert.IsNotNull(entity.GraphQL);
        Assert.IsTrue(entity.GraphQL.Enabled);
        //The value in entity.GraphQL is true/false, we expect the serialization to be a string.
        Assert.AreEqual(true, entity.GraphQL.Enabled);
        Assert.AreEqual(1, entity.Permissions.Length);
        Assert.AreEqual("anonymous", entity.Permissions[0].Role);
        Assert.AreEqual(4, entity.Permissions[0].Actions.Length);
        //Only create and delete are updated.
        EntityAction action = entity.Permissions[0].Actions.First(a => a.Action == EntityActionOperation.Create);
        Assert.AreEqual(2, action.Fields?.Include?.Count);
        Assert.AreEqual(2, action.Fields?.Exclude?.Count);
        Assert.IsTrue(action.Fields?.Include?.Contains("id"));
        Assert.IsTrue(action.Fields?.Include?.Contains("content"));
        Assert.IsTrue(action.Fields?.Exclude?.Contains("rating"));
        Assert.IsTrue(action.Fields?.Exclude?.Contains("level"));

        action = entity.Permissions[0].Actions.First(a => a.Action == EntityActionOperation.Delete);
        Assert.AreEqual(2, action.Fields?.Include?.Count);
        Assert.AreEqual(2, action.Fields?.Exclude?.Count);
        Assert.IsTrue(action.Fields?.Include?.Contains("id"));
        Assert.IsTrue(action.Fields?.Include?.Contains("content"));
        Assert.IsTrue(action.Fields?.Exclude?.Contains("rating"));
        Assert.IsTrue(action.Fields?.Exclude?.Contains("level"));

        action = entity.Permissions[0].Actions.First(a => a.Action == EntityActionOperation.Read);
        Assert.IsNull(action.Fields?.Include);
        Assert.IsNull(action.Fields?.Exclude);

        action = entity.Permissions[0].Actions.First(a => a.Action == EntityActionOperation.Update);
        Assert.IsNull(action.Fields?.Include);
        Assert.IsNull(action.Fields?.Exclude);

        Assert.IsTrue(entity.Relationships!.ContainsKey("r1"));
        EntityRelationship relationship = entity.Relationships["r1"];
        Assert.AreEqual(1, entity.Relationships.Count);
        Assert.AreEqual(Cardinality.One, relationship.Cardinality);
        Assert.AreEqual("books", relationship.TargetEntity);
        Assert.AreEqual("todo_books", relationship.LinkingObject);
        CollectionAssert.AreEqual(new string[] { "id" }, relationship.SourceFields);
        CollectionAssert.AreEqual(new string[] { "book_id" }, relationship.TargetFields);
        CollectionAssert.AreEqual(new string[] { "todo_id" }, relationship.LinkingSourceFields);
        CollectionAssert.AreEqual(new string[] { "id" }, relationship.LinkingTargetFields);

        Assert.IsNotNull(entity.Mappings);
        Assert.AreEqual("identity", entity.Mappings["id"]);
        Assert.AreEqual("Company Name", entity.Mappings["name"]);
    }

    /// <summary>
    /// Validates the updation of REST Methods for a stored procedure entity
    /// </summary>
    [TestMethod]
    public Task TestUpdatingStoredProcedureWithRestMethods()
    {
        string[] initArgs = { "init", "-c", TEST_RUNTIME_CONFIG_FILE, "--database-type", "mssql",
            "--host-mode", "Development", "--connection-string", SAMPLE_TEST_CONN_STRING, "--set-session-context", "true" };
        Program.Execute(initArgs, _cliLogger!, _fileSystem!, _runtimeConfigLoader!);

        Assert.IsTrue(_runtimeConfigLoader!.TryLoadConfig(TEST_RUNTIME_CONFIG_FILE, out RuntimeConfig? runtimeConfig));
        Assert.IsNotNull(runtimeConfig);
        Assert.AreEqual(0, runtimeConfig.Entities.Count()); // No entities

        string[] addArgs = { "add", "MyEntity", "-c", TEST_RUNTIME_CONFIG_FILE, "--source", "s001.book", "--permissions", "anonymous:execute", "--source.type", "stored-procedure", "--source.params", "param1:123,param2:hello,param3:true", "--rest.methods", "post,put,patch", "--graphql.operation", "query" };
        Program.Execute(addArgs, _cliLogger!, _fileSystem!, _runtimeConfigLoader!);

        Assert.IsTrue(_runtimeConfigLoader!.TryLoadConfig(TEST_RUNTIME_CONFIG_FILE, out RuntimeConfig? updatedRuntimeConfig));
        Assert.AreNotSame(runtimeConfig, updatedRuntimeConfig);

        string[] updateArgs = { "update", "MyEntity", "-c", TEST_RUNTIME_CONFIG_FILE, "--rest.methods", "get" };
        Program.Execute(updateArgs, _cliLogger!, _fileSystem!, _runtimeConfigLoader!);

        Assert.IsTrue(_runtimeConfigLoader!.TryLoadConfig(TEST_RUNTIME_CONFIG_FILE, out RuntimeConfig? updatedRuntimeConfig2));
        Assert.AreNotSame(updatedRuntimeConfig, updatedRuntimeConfig2);
        return Verify(updatedRuntimeConfig2);
    }

    /// <summary>
    /// Test to validate that the engine starts successfully when --verbose and --LogLevel
    /// options are used with the start command
    /// This test does not validate whether the engine logs messages at the specified log level
    /// </summary>
    /// <param name="logLevelOption">Log level options</param>
    [DataTestMethod]
    [DataRow("", DisplayName = "No logging from command line.")]
    [DataRow("--verbose", DisplayName = "Verbose logging from command line.")]
    [DataRow("--LogLevel 0", DisplayName = "LogLevel 0 from command line.")]
    [DataRow("--LogLevel 1", DisplayName = "LogLevel 1 from command line.")]
    [DataRow("--LogLevel 2", DisplayName = "LogLevel 2 from command line.")]
    [DataRow("--LogLevel 3", DisplayName = "LogLevel 3 from command line.")]
    [DataRow("--LogLevel 4", DisplayName = "LogLevel 4 from command line.")]
    [DataRow("--LogLevel 5", DisplayName = "LogLevel 5 from command line.")]
    [DataRow("--LogLevel 6", DisplayName = "LogLevel 6 from command line.")]
    [DataRow("--LogLevel Trace", DisplayName = "LogLevel Trace from command line.")]
    [DataRow("--LogLevel Debug", DisplayName = "LogLevel Debug from command line.")]
    [DataRow("--LogLevel Information", DisplayName = "LogLevel Information from command line.")]
    [DataRow("--LogLevel Warning", DisplayName = "LogLevel Warning from command line.")]
    [DataRow("--LogLevel Error", DisplayName = "LogLevel Error from command line.")]
    [DataRow("--LogLevel Critical", DisplayName = "LogLevel Critical from command line.")]
    [DataRow("--LogLevel None", DisplayName = "LogLevel None from command line.")]
    [DataRow("--LogLevel tRace", DisplayName = "Case sensitivity: LogLevel Trace from command line.")]
    [DataRow("--LogLevel DebUG", DisplayName = "Case sensitivity: LogLevel Debug from command line.")]
    [DataRow("--LogLevel information", DisplayName = "Case sensitivity: LogLevel Information from command line.")]
    [DataRow("--LogLevel waRNing", DisplayName = "Case sensitivity: LogLevel Warning from command line.")]
    [DataRow("--LogLevel eRROR", DisplayName = "Case sensitivity: LogLevel Error from command line.")]
    [DataRow("--LogLevel CrItIcal", DisplayName = "Case sensitivity: LogLevel Critical from command line.")]
    [DataRow("--LogLevel NONE", DisplayName = "Case sensitivity: LogLevel None from command line.")]
    public void TestEngineStartUpWithVerboseAndLogLevelOptions(string logLevelOption)
    {
        _fileSystem!.File.WriteAllText(TEST_RUNTIME_CONFIG_FILE, INITIAL_CONFIG);

        using Process process = ExecuteDabCommand(
            command: $"start --config {TEST_RUNTIME_CONFIG_FILE}",
            logLevelOption
        );

        string? output = process.StandardOutput.ReadLine();
        Assert.IsNotNull(output);
        StringAssert.Contains(output, $"{Program.PRODUCT_NAME} {ProductInfo.GetProductVersion()}", StringComparison.Ordinal);
        output = process.StandardOutput.ReadLine();
        process.Kill();
        Assert.IsNotNull(output);
        StringAssert.Contains(output, $"User provided config file: {TEST_RUNTIME_CONFIG_FILE}", StringComparison.Ordinal);
    }

    /// <summary>
    /// Test to verify that `--help` and `--version` along with know command/option produce the exit code 0,
    /// while unknown commands/options have exit code -1.
    /// </summary>
    [DataTestMethod]
    [DataRow(new string[] { "--version" }, 0, DisplayName = "Checking version should have exit code 0.")]
    [DataRow(new string[] { "--help" }, 0, DisplayName = "Checking commands with help should have exit code 0.")]
    [DataRow(new string[] { "add", "--help" }, 0, DisplayName = "Checking options with help should have exit code 0.")]
    [DataRow(new string[] { "initialize" }, -1, DisplayName = "Invalid Command should have exit code -1.")]
    [DataRow(new string[] { "init", "--database-name", "mssql" }, -1, DisplayName = "Invalid Options should have exit code -1.")]
    [DataRow(new string[] { "init", "--database-type", "mssql", "-c", TEST_RUNTIME_CONFIG_FILE }, 0,
    DisplayName = "Correct command with correct options should have exit code 0.")]
    public void VerifyExitCodeForCli(string[] cliArguments, int expectedErrorCode)
    {
        Assert.AreEqual(expectedErrorCode, Program.Execute(cliArguments, _cliLogger!, _fileSystem!, _runtimeConfigLoader!));
    }

    /// <summary>
    /// Test to verify that if entity is not specified in the add/update
    /// command, a custom (more user friendly) message is displayed.
    /// NOTE: Below order of execution is important, changing the order for DataRow might result in test failures.
    /// The below order makes sure entity is added before update.
    /// </summary>
    [DataRow("add", "", "-s my_entity --permissions anonymous:create", false)]
    [DataRow("add", "MyEntity", "-s my_entity --permissions anonymous:create", true)]
    [DataRow("update", "", "-s my_entity --permissions authenticate:*", false)]
    [DataRow("update", "MyEntity", "-s my_entity --permissions authenticate:*", true)]
    [DataTestMethod]
    public void TestMissingEntityFromCommand(
        string command,
        string entityName,
        string flags,
        bool expectSuccess)
    {
        string[] initArgs = { "init", "-c", TEST_RUNTIME_CONFIG_FILE, "--database-type", "mssql" };
        StringLogger logger = new();
        Program.Execute(initArgs, logger, _fileSystem!, _runtimeConfigLoader!);

        logger = new();
        string[] args = $"{command} {entityName} -c {TEST_RUNTIME_CONFIG_FILE} {flags}".Split(' ');
        Program.Execute(args, logger, _fileSystem!, _runtimeConfigLoader!);

        if (!expectSuccess)
        {
            string output = logger.GetLog();
            StringAssert.Contains(output, $"Entity name is missing. Usage: dab {command} [entity-name] [{command}-options]", StringComparison.Ordinal);
        }
    }

    /// <summary>
    /// Test to verify that help writer window generates output on the console.
    /// </summary>
    [DataTestMethod]
    [DataRow("", "", new string[] { "ERROR" }, DisplayName = "No flags provided.")]
    [DataRow("initialize", "", new string[] { "ERROR", "Verb 'initialize' is not recognized." }, DisplayName = "Wrong Command provided.")]
    [DataRow("", "--version", new string[] { "Microsoft.DataApiBuilder 1.0.0" }, DisplayName = "Checking version.")]
    [DataRow("", "--help", new string[] { "init", "add", "update", "start" }, DisplayName = "Checking output for --help.")]
    public void TestHelpWriterOutput(string command, string flags, string[] expectedOutputArray)
    {
        using Process process = ExecuteDabCommand(
            command,
            flags
        );

        string? output = process.StandardOutput.ReadToEnd();
        Assert.IsNotNull(output);
        StringAssert.Contains(output, $"{Program.PRODUCT_NAME} {ProductInfo.GetProductVersion()}", StringComparison.Ordinal);

        foreach (string expectedOutput in expectedOutputArray)
        {
            StringAssert.Contains(output, expectedOutput, StringComparison.Ordinal);
        }

        process.Kill();
    }

    /// <summary>
    /// Test to verify that the version info is logged for both correct/incorrect command,
    /// and that the config name is displayed in the logs.
    /// </summary>
    [DataRow("", "--version", false, DisplayName = "Checking dab version with --version.")]
    [DataRow("", "--help", false, DisplayName = "Checking version through --help option.")]
    [DataRow("edit", "--new-option", false, DisplayName = "Version printed with invalid command edit.")]
    [DataRow("init", "--database-type mssql", true, DisplayName = "Version printed with valid command init.")]
    [DataRow("add", "MyEntity -s my_entity --permissions \"anonymous:*\"", true, DisplayName = "Version printed with valid command add.")]
    [DataRow("update", "MyEntity -s my_entity", true, DisplayName = "Version printed with valid command update.")]
    [DataRow("start", "", true, DisplayName = "Version printed with valid command start.")]
    [DataTestMethod]
    public void TestVersionInfoAndConfigIsCorrectlyDisplayedWithDifferentCommand(
        string command,
        string options,
        bool isParsableDabCommandName)
    {
        _fileSystem!.File.WriteAllText(TEST_RUNTIME_CONFIG_FILE, INITIAL_CONFIG);

        using Process process = ExecuteDabCommand(
            command: $"{command} ",
            flags: $"--config {TEST_RUNTIME_CONFIG_FILE} {options}"
        );

        string? output = process.StandardOutput.ReadLine();
        Assert.IsNotNull(output);

        // Version Info logged by dab irrespective of commands being parsed correctly.
        StringAssert.Contains(output, $"{Program.PRODUCT_NAME} {ProductInfo.GetProductVersion()}", StringComparison.Ordinal);

        if (isParsableDabCommandName)
        {
            output = process.StandardOutput.ReadLine();
            StringAssert.Contains(output, TEST_RUNTIME_CONFIG_FILE, StringComparison.Ordinal);
        }

        process.Kill();
    }

    /// <summary>
    /// Test to verify that any parsing errors in the config
    /// are caught before starting the engine.
    /// Ignoring due to deadlocks when attempting to read Standard.Output
    /// and Standard.Error. A fix will come in a follow-up PR.
    /// </summary>
    [DataRow(INITIAL_CONFIG, BASIC_ENTITY_WITH_ANONYMOUS_ROLE, true, DisplayName = "Correct Config")]
    [DataRow(INITIAL_CONFIG, SINGLE_ENTITY_WITH_INVALID_GRAPHQL_TYPE, false, DisplayName = "Invalid GraphQL type for entity")]
    [DataTestMethod, Ignore]
    public async Task TestExitOfRuntimeEngineWithInvalidConfig(
        string initialConfig,
        string entityDetails,
        bool expectSuccess)
    {
        string runtimeConfigJson = AddPropertiesToJson(initialConfig, entityDetails);
        File.WriteAllText(TEST_RUNTIME_CONFIG_FILE, runtimeConfigJson);
        using Process process = ExecuteDabCommand(
            command: "start",
            flags: $"--config {TEST_RUNTIME_CONFIG_FILE}"
        );
        string? output = await process.StandardOutput.ReadLineAsync();
        Assert.IsNotNull(output);
        StringAssert.Contains(output, $"{Program.PRODUCT_NAME} {ProductInfo.GetProductVersion()}", StringComparison.Ordinal);

        output = await process.StandardOutput.ReadLineAsync();
        Assert.IsNotNull(output);
        StringAssert.Contains(output, $"User provided config file: {TEST_RUNTIME_CONFIG_FILE}", StringComparison.Ordinal);

        if (expectSuccess)
        {
            output = await process.StandardOutput.ReadLineAsync();
            Assert.IsNotNull(output);
            StringAssert.Contains(output, $"Found config file: {TEST_RUNTIME_CONFIG_FILE}", StringComparison.Ordinal);

            output = await process.StandardOutput.ReadLineAsync();
            Assert.IsNotNull(output);
            StringAssert.Contains(output, $"Setting default minimum LogLevel:", StringComparison.Ordinal);

            output = await process.StandardOutput.ReadLineAsync();
            Assert.IsNotNull(output);
            StringAssert.Contains(output, "Starting the runtime engine...", StringComparison.Ordinal);
        }
        else
        {
            output = await process.StandardError.ReadLineAsync();
            Assert.IsNotNull(output);
            StringAssert.Contains(output, $"Deserialization of the configuration file failed.", StringComparison.Ordinal);

            output = await process.StandardOutput.ReadLineAsync();
            Assert.IsNotNull(output);
            StringAssert.Contains(output, $"Error: Failed to parse the config file: {TEST_RUNTIME_CONFIG_FILE}.", StringComparison.Ordinal);

            output = await process.StandardOutput.ReadLineAsync();
            Assert.IsNotNull(output);
            StringAssert.Contains(output, $"Failed to start the engine.", StringComparison.Ordinal);
        }

        process.Kill();
    }

    /// <summary>
    /// Test to verify that when base-route is configured, the runtime config is only successfully generated when the
    /// authentication provider is Static Web Apps.
    /// </summary>
    /// <param name="authProvider">Authentication provider specified for the runtime.</param>
    /// <param name="isExceptionExpected">Whether an exception is expected as a result of test run.</param>
    [DataTestMethod]
    [DataRow("StaticWebApps", false)]
    [DataRow("AppService", true)]
    [DataRow("AzureAD", true)]
    public void TestBaseRouteIsConfigurableForSWA(string authProvider, bool isExceptionExpected)
    {
        string[] initArgs = { "init", "-c", TEST_RUNTIME_CONFIG_FILE, "--host-mode", "development", "--database-type", "mssql",
            "--connection-string", SAMPLE_TEST_CONN_STRING, "--auth.provider", authProvider, "--runtime.base-route", "base-route" };

        if (!Enum.TryParse(authProvider, ignoreCase: true, out EasyAuthType _))
        {
            string[] audIssuers = { "--auth.audience", "aud-xxx", "--auth.issuer", "issuer-xxx" };
            initArgs = initArgs.Concat(audIssuers).ToArray();
        }

        Program.Execute(initArgs, _cliLogger!, _fileSystem!, _runtimeConfigLoader!);

        if (isExceptionExpected)
        {
            Assert.IsFalse(_runtimeConfigLoader!.TryLoadConfig(TEST_RUNTIME_CONFIG_FILE, out RuntimeConfig? runtimeConfig));
            Assert.IsNull(runtimeConfig);
        }
        else
        {
            Assert.IsTrue(_runtimeConfigLoader!.TryLoadConfig(TEST_RUNTIME_CONFIG_FILE, out RuntimeConfig? runtimeConfig));
            Assert.IsNotNull(runtimeConfig);
            Assert.AreEqual("/base-route", runtimeConfig.Runtime.BaseRoute);
        }
    }
}<|MERGE_RESOLUTION|>--- conflicted
+++ resolved
@@ -131,12 +131,8 @@
     [TestMethod]
     public void TestAddEntity()
     {
-<<<<<<< HEAD
         string[] initArgs = { "init", "-c", TEST_RUNTIME_CONFIG_FILE, "--host-mode", "development", "--database-type",
             "mssql", "--connection-string", TEST_ENV_CONN_STRING, "--auth.provider", "StaticWebApps" };
-=======
-        string[] initArgs = { "init", "-c", TEST_RUNTIME_CONFIG_FILE, "--host-mode", "development", "--database-type", "mssql", "--connection-string", SAMPLE_TEST_CONN_STRING, "--auth.provider", "StaticWebApps" };
->>>>>>> e917ce91
         Program.Execute(initArgs, _cliLogger!, _fileSystem!, _runtimeConfigLoader!);
 
         Assert.IsTrue(_runtimeConfigLoader!.TryLoadConfig(TEST_RUNTIME_CONFIG_FILE, out RuntimeConfig? runtimeConfig));
@@ -387,11 +383,7 @@
     public void TestUpdateEntity()
     {
         string[] initArgs = { "init", "-c", TEST_RUNTIME_CONFIG_FILE, "--database-type",
-<<<<<<< HEAD
                               "mssql", "--connection-string", TEST_ENV_CONN_STRING };
-=======
-                              "mssql", "--connection-string", SAMPLE_TEST_CONN_STRING };
->>>>>>> e917ce91
         Program.Execute(initArgs, _cliLogger!, _fileSystem!, _runtimeConfigLoader!);
 
         Assert.IsTrue(_runtimeConfigLoader!.TryLoadConfig(TEST_RUNTIME_CONFIG_FILE, out RuntimeConfig? runtimeConfig));
