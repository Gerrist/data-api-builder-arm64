// Copyright (c) Microsoft Corporation.
// Licensed under the MIT License.

using Azure.DataApiBuilder.Config.Converters;
using Cli.Commands;
using Snapshooter.MSTest;

namespace Cli.Tests
{
    /// <summary>
    /// Tests for Updating Entity.
    /// </summary>
    [TestClass]
    public class UpdateEntityTests
    {
<<<<<<< HEAD
        [TestInitialize]
        public void TestInitialize()
=======
        /// <summary>
        /// Setup the logger for CLI
        /// </summary>
        [ClassInitialize]
        public static void SetupLoggerForCLI(TestContext context)
>>>>>>> 02a14866
        {
            ILoggerFactory loggerFactory = LoggerFactory.Create(builder =>
            {
                builder.AddConsole();
            });

            SetLoggerForCliConfigGenerator(loggerFactory.CreateLogger<ConfigGenerator>());
            SetCliUtilsLogger(loggerFactory.CreateLogger<Utils>());
        }

        /// <summary>
        /// Simple test to update an entity permission by adding a new action.
        /// Initially it contained only "read" and "update". adding a new action "create"
        /// </summary>
        [TestMethod, Description("it should update the permission by adding a new action.")]
        public void TestUpdateEntityPermission()
        {
            UpdateOptions options = GenerateBaseUpdateOptions(
                source: "MyTable",
                permissions: new string[] { "anonymous", "create" },
                fieldsToInclude: new string[] { "id", "rating" },
                fieldsToExclude: new string[] { "level" });

            string initialConfig = GetInitialConfigString() + "," + @"
                    ""entities"": {
                            ""MyEntity"": {
                                ""source"": ""MyTable"",
                                ""permissions"": [
                                    {
                                        ""role"": ""anonymous"",
                                        ""actions"": [""read"",""update""]
                                    }
                                ]
                            }
                        }
                    }";

            ExecuteSnapshotTest(initialConfig, options);
        }

        /// <summary>
        /// Simple test to update an entity permission by creating a new role.
        /// Initially the role "authenticated" was not present, so it will create a new role.
        /// </summary>
        [TestMethod, Description("it should update the permission by adding a new role.")]
        public void TestUpdateEntityPermissionByAddingNewRole()
        {
            UpdateOptions options = GenerateBaseUpdateOptions(
                source: "MyTable",
                permissions: new string[] { "authenticated", "*" },
                fieldsToInclude: new string[] { "id", "rating" },
                fieldsToExclude: new string[] { "level" }
            );

            string initialConfig = GetInitialConfigString() + "," + @"
                    ""entities"": {
                            ""MyEntity"": {
                                ""source"": ""MyTable"",
                                ""permissions"": [
                                    {
                                        ""role"": ""anonymous"",
                                        ""actions"" : [""read"", ""update""]
                                    }
                                ]
                            }
                        }
                    }";

            ExecuteSnapshotTest(initialConfig, options);
        }

        /// <summary>
        /// Simple test to update the action which already exists in permissions.
        /// Adding fields to Include/Exclude to update action.
        /// </summary>
        [TestMethod, Description("Should update the action which already exists in permissions.")]
        public void TestUpdateEntityPermissionWithExistingAction()
        {
            UpdateOptions options = GenerateBaseUpdateOptions(
                source: "MyTable",
                permissions: new string[] { "anonymous", "update" },
                fieldsToInclude: new string[] { "id", "rating" },
                fieldsToExclude: new string[] { "level" }
                );

            string initialConfig = GetInitialConfigString() + "," + @"
                    ""entities"": {
                            ""MyEntity"": {
                                ""source"": ""MyTable"",
                                ""permissions"": [
                                    {
                                        ""role"": ""anonymous"",
                                        ""actions"": [ ""read"", ""update""]
                                    }
                                ]
                            }
                        }
                    }";

            ExecuteSnapshotTest(initialConfig, options);
        }

        /// <summary>
        /// Simple test to update an entity permission which has action as WILDCARD.
        /// It will update only "read" and "delete".
        /// </summary>
        [TestMethod, Description("it should update the permission which has action as WILDCARD.")]
        public void TestUpdateEntityPermissionHavingWildcardAction()
        {
            UpdateOptions options = GenerateBaseUpdateOptions(
                source: "MyTable",
                permissions: new string[] { "anonymous", "read,delete" },
                fieldsToInclude: new string[] { "id", "type", "quantity" },
                fieldsToExclude: new string[] { }
                );

            string initialConfig = GetInitialConfigString() + "," + @"
                        ""entities"": {
                            ""MyEntity"": {
                                ""source"": ""MyTable"",
                                ""permissions"": [
                                    {
                                        ""role"": ""anonymous"",
                                        ""actions"": [
                                            {
                                                ""action"": ""*"",
                                                ""fields"": {
                                                    ""include"": [""id"", ""rating""],
                                                    ""exclude"": [""level""]
                                                }
                                            }
                                        ]
                                    }
                                ]
                            }
                        }
                    }";
            ExecuteSnapshotTest(initialConfig, options);
        }

        /// <summary>
        /// Simple test to update an entity permission with new action as WILDCARD.
        /// It will apply the update as WILDCARD.
        /// </summary>
        [TestMethod, Description("it should update the permission with \"*\".")]
        public void TestUpdateEntityPermissionWithWildcardAction()
        {
            UpdateOptions options = GenerateBaseUpdateOptions(
                source: "MyTable",
                permissions: new string[] { "anonymous", "*" },
                fieldsToInclude: new string[] { "id", "rating" },
                fieldsToExclude: new string[] { "level" }
                );

            string initialConfig = GetInitialConfigString() + "," + @"
                    ""entities"": {
                            ""MyEntity"": {
                                ""source"": ""MyTable"",
                                ""permissions"": [
                                    {
                                        ""role"": ""anonymous"",
                                        ""actions"": [""read"", ""update""]
                                    }
                                ]
                            }
                        }
                    }";

            ExecuteSnapshotTest(initialConfig, options);
        }

        /// <summary>
        /// Simple test to update an entity by adding a new relationship.
        /// </summary>
        [TestMethod, Description("it should add a new relationship")]
        public void TestUpdateEntityByAddingNewRelationship()
        {
            UpdateOptions options = GenerateBaseUpdateOptions(
                entity: "SecondEntity",
                relationship: "r2",
                cardinality: "many",
                targetEntity: "FirstEntity"
                );

            string initialConfig = GetInitialConfigString() + "," + @"
                        ""entities"": {
                            ""FirstEntity"": {
                                ""source"": ""Table1"",
                                ""permissions"": [
                                    {
                                        ""role"": ""anonymous"",
                                        ""actions"": [
                                            ""create"",
                                            ""read""
                                        ]
                                    }
                                ],
                                ""relationships"": {
                                    ""r1"": {
                                        ""cardinality"": ""one"",
                                        ""target.entity"": ""SecondEntity""
                                    }
                                }
                            },
                            ""SecondEntity"": {
                                ""source"": ""Table2"",
                                ""permissions"": [
                                    {
                                        ""role"": ""anonymous"",
                                        ""actions"": [
                                            ""create"",
                                            ""read""
                                        ]
                                    }
                                ]
                            }
                        }
                    }";
            ExecuteSnapshotTest(initialConfig, options);
        }

        /// <summary>
        /// Simple test to update an existing relationship.
        /// It will add source.fields, target.fields, linking.object, linking.source.fields, linking.target.fields
        /// </summary>
        [TestMethod, Description("it should update an existing relationship")]
        public void TestUpdateEntityByModifyingRelationship()
        {
            UpdateOptions options = GenerateBaseUpdateOptions(
                entity: "SecondEntity",
                relationship: "r2",
                cardinality: "many",
                targetEntity: "FirstEntity",
                linkingObject: "entity_link",
                linkingSourceFields: new string[] { "eid1" },
                linkingTargetFields: new string[] { "eid2", "fid2" },
                relationshipFields: new string[] { "e1", "e2,t2" }
                );

            string initialConfig = GetInitialConfigString() + "," + @"
                        ""entities"": {
                            ""FirstEntity"": {
                                ""source"": ""Table1"",
                                ""permissions"": [
                                    {
                                        ""role"": ""anonymous"",
                                        ""actions"": [
                                            ""create"",
                                            ""read""
                                        ]
                                    }
                                ],
                                ""relationships"": {
                                    ""r1"": {
                                        ""cardinality"": ""one"",
                                        ""target.entity"": ""SecondEntity""
                                    }
                                }
                            },
                            ""SecondEntity"": {
                                ""source"": ""Table2"",
                                ""permissions"": [
                                    {
                                        ""role"": ""anonymous"",
                                        ""actions"": [
                                            ""create"",
                                            ""read""
                                        ]
                                    }
                                ],
                                ""relationships"": {
                                    ""r2"": {
                                        ""cardinality"": ""many"",
                                        ""target.entity"": ""FirstEntity""
                                    }
                                }
                            }
                        }
                    }";

            ExecuteSnapshotTest(initialConfig, options);
        }

        /// <summary>
        /// Test to check creation of a new relationship
        /// </summary>
        [TestMethod]
        public void TestCreateNewRelationship()
        {
            UpdateOptions options = GenerateBaseUpdateOptions(
                cardinality: "many",
                targetEntity: "FirstEntity",
                linkingObject: "entity_link",
                linkingSourceFields: new string[] { "eid1" },
                linkingTargetFields: new string[] { "eid2", "fid2" },
                relationshipFields: new string[] { "e1", "e2,t2" }
                );

            EntityRelationship? relationship = CreateNewRelationshipWithUpdateOptions(options);

            Assert.IsNotNull(relationship);
            Assert.AreEqual(Cardinality.Many, relationship.Cardinality);
            Assert.AreEqual("entity_link", relationship.LinkingObject);
            Assert.AreEqual("FirstEntity", relationship.TargetEntity);
            CollectionAssert.AreEqual(new string[] { "e1" }, relationship.SourceFields);
            CollectionAssert.AreEqual(new string[] { "e2", "t2" }, relationship.TargetFields);
            CollectionAssert.AreEqual(new string[] { "eid1" }, relationship.LinkingSourceFields);
            CollectionAssert.AreEqual(new string[] { "eid2", "fid2" }, relationship.LinkingTargetFields);

        }

        /// <summary>
        /// Test to check creation of a relationship with multiple linking fields
        /// </summary>
        [TestMethod]
        public void TestCreateNewRelationshipWithMultipleLinkingFields()
        {
            UpdateOptions options = GenerateBaseUpdateOptions(
                cardinality: "many",
                targetEntity: "FirstEntity",
                linkingObject: "entity_link",
                linkingSourceFields: new string[] { "eid1", "fid1" },
                linkingTargetFields: new string[] { "eid2", "fid2" },
                relationshipFields: new string[] { "e1", "e2,t2" }
                );

            EntityRelationship? relationship = CreateNewRelationshipWithUpdateOptions(options);

            Assert.IsNotNull(relationship);
            Assert.AreEqual(Cardinality.Many, relationship.Cardinality);
            Assert.AreEqual("entity_link", relationship.LinkingObject);
            Assert.AreEqual("FirstEntity", relationship.TargetEntity);
            CollectionAssert.AreEqual(new string[] { "e1" }, relationship.SourceFields);
            CollectionAssert.AreEqual(new string[] { "e2", "t2" }, relationship.TargetFields);
            CollectionAssert.AreEqual(new string[] { "eid1", "fid1" }, relationship.LinkingSourceFields);
            CollectionAssert.AreEqual(new string[] { "eid2", "fid2" }, relationship.LinkingTargetFields);

        }

        /// <summary>
        /// Test to check creation of a relationship with multiple relationship fields
        /// </summary>
        [TestMethod]
        public void TestCreateNewRelationshipWithMultipleRelationshipFields()
        {
            UpdateOptions options = GenerateBaseUpdateOptions(
                cardinality: "many",
                targetEntity: "FirstEntity",
                linkingObject: "entity_link",
                linkingSourceFields: new string[] { "eid1" },
                linkingTargetFields: new string[] { "eid2", "fid2" },
                relationshipFields: new string[] { "e1,t1", "e2,t2" }
                );

            EntityRelationship? relationship = CreateNewRelationshipWithUpdateOptions(options);

            Assert.IsNotNull(relationship);
            Assert.AreEqual(Cardinality.Many, relationship.Cardinality);
            Assert.AreEqual("entity_link", relationship.LinkingObject);
            Assert.AreEqual("FirstEntity", relationship.TargetEntity);
            CollectionAssert.AreEqual(new string[] { "e1", "t1" }, relationship.SourceFields);
            CollectionAssert.AreEqual(new string[] { "e2", "t2" }, relationship.TargetFields);
            CollectionAssert.AreEqual(new string[] { "eid1" }, relationship.LinkingSourceFields);
            CollectionAssert.AreEqual(new string[] { "eid2", "fid2" }, relationship.LinkingTargetFields);

        }

        /// <summary>
        /// Update Entity with new Policy and Field properties
        /// </summary>
        [DataTestMethod]
        [DataRow(new string[] { "*" }, new string[] { "level", "rating" }, "@claims.name eq 'dab'", "@claims.id eq @item.id", "PolicyAndFields", DisplayName = "Check adding new Policy and Fields to Action")]
        [DataRow(new string[] { }, new string[] { }, "@claims.name eq 'dab'", "@claims.id eq @item.id", "Policy", DisplayName = "Check adding new Policy to Action")]
        [DataRow(new string[] { "*" }, new string[] { "level", "rating" }, "null", "null", "Fields", DisplayName = "Check adding new fieldsToInclude and FieldsToExclude to Action")]
        public void TestUpdateEntityWithPolicyAndFieldProperties(IEnumerable<string>? fieldsToInclude,
                                                            IEnumerable<string>? fieldsToExclude,
                                                            string? policyRequest,
                                                            string? policyDatabase,
                                                            string check)
        {
            // these bits are to work around these two bugs:
            // - https://github.com/SwissLife-OSS/snapshooter/issues/178
            // - https://github.com/SwissLife-OSS/snapshooter/issues/180
            if (policyRequest == "null")
            {
                policyRequest = null;
            }

            if (policyDatabase == "null")
            {
                policyDatabase = null;
            }

            UpdateOptions options = GenerateBaseUpdateOptions(
               source: "MyTable",
               permissions: new string[] { "anonymous", "delete" },
               fieldsToInclude: fieldsToInclude,
               fieldsToExclude: fieldsToExclude,
               policyRequest: policyRequest,
               policyDatabase: policyDatabase);

            string initialConfig = AddPropertiesToJson(INITIAL_CONFIG, SINGLE_ENTITY);

            ExecuteSnapshotTest(initialConfig, options);
        }

        /// <summary>
        /// Simple test to verify success on updating a source from string to source object for valid fields.
        /// </summary>
        [DataTestMethod]
        [DataRow("s001.book", "null", new string[] { "anonymous", "*" }, new string[] { }, new string[] { }, "UpdateSourceName", DisplayName = "Updating sourceName with no change in parameters or keyfields.")]
        [DataRow("null", "view", new string[] { }, new string[] { }, new string[] { "col1", "col2" }, "ConvertToView", DisplayName = "Source KeyFields with View")]
        [DataRow("null", "table", new string[] { }, new string[] { }, new string[] { "id", "name" }, "ConvertToTable", DisplayName = "Source KeyFields with Table")]
        [DataRow("null", "null", new string[] { }, new string[] { }, new string[] { "id", "name" }, "ConvertToDefaultType", DisplayName = "Source KeyFields with SourceType not provided")]
        public void TestUpdateSourceStringToDatabaseSourceObject(
            string? source,
            string? sourceType,
            string[]? permissions,
            IEnumerable<string>? parameters,
            IEnumerable<string>? keyFields,
            string task)
        {
            // these bits are to work around these two bugs:
            // - https://github.com/SwissLife-OSS/snapshooter/issues/178
            // - https://github.com/SwissLife-OSS/snapshooter/issues/180
            if (source == "null")
            {
                source = null;
            }

            if (sourceType == "null")
            {
                sourceType = null;
            }

            if (!permissions!.Any())
            {
                permissions = null;
            }

            if (!parameters!.Any())
            {
                parameters = null;
            }

            if (!keyFields!.Any())
            {
                keyFields = null;
            }

            UpdateOptions options = GenerateBaseUpdateOptions(
                permissions: permissions,
                source: source,
                sourceType: sourceType,
                sourceParameters: parameters,
                sourceKeyFields: keyFields);

            string initialConfig = AddPropertiesToJson(INITIAL_CONFIG, BASIC_ENTITY_WITH_ANONYMOUS_ROLE);
            ExecuteSnapshotTest(initialConfig, options);
        }

        [TestMethod]
        public void UpdateDatabaseSourceName()
        {
            UpdateOptions options = GenerateBaseUpdateOptions(
                source: "newSourceName",
                permissions: new string[] { "anonymous", "execute" },
                entity: "MyEntity");

            string initialConfig = AddPropertiesToJson(INITIAL_CONFIG, SINGLE_ENTITY_WITH_STORED_PROCEDURE);

            ExecuteSnapshotTest(initialConfig, options);
        }

        [TestMethod]
        public void UpdateDatabaseSourceParameters()
        {
            UpdateOptions options = GenerateBaseUpdateOptions(
                permissions: new string[] { "anonymous", "execute" },
                sourceParameters: new string[] { "param1:dab", "param2:false" }
            );

            string initialConfig = AddPropertiesToJson(INITIAL_CONFIG, SINGLE_ENTITY_WITH_STORED_PROCEDURE);

            ExecuteSnapshotTest(initialConfig, options);
        }

        [TestMethod]
        public void UpdateDatabaseSourceKeyFields()
        {
            UpdateOptions options = GenerateBaseUpdateOptions(
                permissions: new string[] { "anonymous", "read" },
                sourceKeyFields: new string[] { "col1", "col2" });

            string initialConfig = AddPropertiesToJson(INITIAL_CONFIG, SINGLE_ENTITY_WITH_SOURCE_AS_TABLE);

            ExecuteSnapshotTest(initialConfig, options);
        }

        /// <summary>
        /// Converts one source object type to another.
        /// Also testing automatic update for parameter and keyfields to null in case
        /// of table/view, and stored-procedure respectively.
        /// Updating Table with all supported CRUD action to Stored-Procedure should fail.
        /// </summary>
        [DataTestMethod]
        [DataRow(SINGLE_ENTITY_WITH_ONLY_READ_PERMISSION, "stored-procedure", new string[] { "param1:123", "param2:hello", "param3:true" },
            new string[] { }, SINGLE_ENTITY_WITH_STORED_PROCEDURE, new string[] { "anonymous", "execute" }, false, true,
            DisplayName = "PASS - Convert table to stored-procedure with valid parameters.")]
        [DataRow(SINGLE_ENTITY_WITH_SOURCE_AS_TABLE, "stored-procedure", new string[] { }, new string[] { "col1", "col2" },
            SINGLE_ENTITY_WITH_STORED_PROCEDURE, new string[] { "anonymous", "execute" }, false, false,
            DisplayName = "FAIL - Convert table to stored-procedure with invalid KeyFields.")]
        [DataRow(SINGLE_ENTITY_WITH_SOURCE_AS_TABLE, "stored-procedure", new string[] { }, new string[] { }, SINGLE_ENTITY_WITH_STORED_PROCEDURE, new string[] { },
            true, true, DisplayName = "PASS - Convert table with wildcard CRUD operation to stored-procedure.")]
        [DataRow(SINGLE_ENTITY_WITH_STORED_PROCEDURE, "table", new string[] { }, new string[] { "id", "name" },
            SINGLE_ENTITY_WITH_SOURCE_AS_TABLE, new string[] { "anonymous", "*" }, false, true,
            DisplayName = "PASS - Convert stored-procedure to table with valid KeyFields.")]
        [DataRow(SINGLE_ENTITY_WITH_STORED_PROCEDURE, "view", new string[] { }, new string[] { "col1", "col2" },
            SINGLE_ENTITY_WITH_SOURCE_AS_VIEW, new string[] { "anonymous", "*" }, false, true,
            DisplayName = "PASS - Convert stored-procedure to view with valid KeyFields.")]
        [DataRow(SINGLE_ENTITY_WITH_STORED_PROCEDURE, "table", new string[] { "param1:kind", "param2:true" },
            new string[] { }, SINGLE_ENTITY_WITH_SOURCE_AS_TABLE, new string[] { }, false, false,
            DisplayName = "FAIL - Convert stored-procedure to table with parameters is not allowed.")]
        [DataRow(SINGLE_ENTITY_WITH_STORED_PROCEDURE, "table", new string[] { }, new string[] { }, SINGLE_ENTITY_WITH_SOURCE_AS_TABLE, new string[] { },
            true, true, DisplayName = "PASS - Convert stored-procedure to table with no parameters or KeyFields.")]
        [DataRow(SINGLE_ENTITY_WITH_SOURCE_AS_TABLE, "view", new string[] { }, new string[] { "col1", "col2" },
            SINGLE_ENTITY_WITH_SOURCE_AS_VIEW, new string[] { }, false, true,
            DisplayName = "PASS - Convert table to view with KeyFields.")]
        [DataRow(SINGLE_ENTITY_WITH_SOURCE_AS_TABLE, "view", new string[] { "param1:kind", "param2:true" }, new string[] { },
            SINGLE_ENTITY_WITH_SOURCE_AS_VIEW, new string[] { }, false, false,
            DisplayName = "FAIL - Convert table to view with parameters is not allowed.")]
        public void TestConversionOfSourceObject(
            string initialSourceObjectEntity,
            string sourceType,
            IEnumerable<string>? parameters,
            string[]? keyFields,
            string updatedSourceObjectEntity,
            string[]? permissions,
            bool expectNoKeyFieldsAndParameters,
            bool expectSuccess)
        {
            // these bits are to work around these two bugs:
            // - https://github.com/SwissLife-OSS/snapshooter/issues/178
            // - https://github.com/SwissLife-OSS/snapshooter/issues/180
            if (!permissions!.Any())
            {
                permissions = null;
            }

            if (!parameters!.Any())
            {
                parameters = null;
            }

            if (!keyFields!.Any())
            {
                keyFields = null;
            }

            UpdateOptions options = GenerateBaseUpdateOptions(
                source: "s001.book",
                permissions: permissions,
                sourceType: sourceType,
                sourceParameters: parameters,
                sourceKeyFields: keyFields);

            string initialConfig = AddPropertiesToJson(INITIAL_CONFIG, initialSourceObjectEntity);
            RuntimeConfigLoader.TryParseConfig(initialConfig, out RuntimeConfig? runtimeConfig);
            Assert.AreEqual(expectSuccess, TryUpdateExistingEntity(options, runtimeConfig!, out RuntimeConfig updatedConfig));

            if (expectSuccess)
            {
                Assert.AreNotSame(runtimeConfig, updatedConfig);
                // We can't do a snapshot test here because the filename it generates would be invalid
                // since the schema is one of the input arguments and it contains invalid characters.
                // Once https://github.com/SwissLife-OSS/snapshooter/pull/179 is merged and we upgrade
                // to a release using it, we can add a snapshot test here.
                // Snapshot.Match(updatedConfig);
            }
        }

        /// <summary>
        /// Update Policy for an action
        /// </summary>
        [TestMethod]
        public void TestUpdatePolicy()
        {
            UpdateOptions options = GenerateBaseUpdateOptions(
               source: "MyTable",
               permissions: new string[] { "anonymous", "delete" },
               policyRequest: "@claims.name eq 'api_builder'",
               policyDatabase: "@claims.name eq @item.name"
            );

            string? initialConfig = AddPropertiesToJson(INITIAL_CONFIG, ENTITY_CONFIG_WITH_POLCIY_AND_ACTION_FIELDS);
            ExecuteSnapshotTest(initialConfig, options);
        }

        /// <summary>
        /// Test to verify updating permissions for stored-procedure.
        /// Checks: 
        /// 1. Updating a stored-procedure with WILDCARD/CRUD action should fail.
        /// 2. Adding a new role/Updating an existing role with execute action should succeeed.
        /// </summary>
        [DataTestMethod]
        [DataRow("anonymous", "*", true, DisplayName = "PASS: Stored-Procedure updated with wildcard operation")]
        [DataRow("anonymous", "execute", true, DisplayName = "PASS: Stored-Procedure updated with execute operation")]
        [DataRow("anonymous", "create,read", false, DisplayName = "FAIL: Stored-Procedure updated with CRUD action.")]
        [DataRow("authenticated", "*", true, DisplayName = "PASS: Stored-Procedure updated with wildcard operation for an existing role.")]
        [DataRow("authenticated", "execute", true, DisplayName = "PASS: Stored-Procedure updated with execute operation for an existing role.")]
        [DataRow("authenticated", "create,read", false, DisplayName = "FAIL: Stored-Procedure updated with CRUD action for an existing role.")]
        public void TestUpdatePermissionsForStoredProcedure(
            string role,
            string operations,
            bool isSuccess
        )
        {
            UpdateOptions options = GenerateBaseUpdateOptions(
                source: "my_sp",
                permissions: new string[] { role, operations },
                sourceType: "stored-procedure");

            string initialConfig = AddPropertiesToJson(INITIAL_CONFIG, SINGLE_ENTITY_WITH_STORED_PROCEDURE);
            RuntimeConfigLoader.TryParseConfig(initialConfig, out RuntimeConfig? runtimeConfig);

            Assert.AreEqual(isSuccess, TryUpdateExistingEntity(options, runtimeConfig!, out RuntimeConfig _));
        }

        /// <summary>
        /// Test to Update Entity with New mappings
        /// </summary>
        [TestMethod]
        public void TestUpdateEntityWithMappings()
        {
            UpdateOptions options = GenerateBaseUpdateOptions(map: new string[] { "id:Identity", "name:Company Name" });

            string initialConfig = GetInitialConfigString() + "," + @"
                    ""entities"": {
                            ""MyEntity"": {
                                ""source"": ""MyTable"",
                                ""permissions"": [
                                    {
                                        ""role"": ""anonymous"",
                                        ""actions"": [""read"",""update""]
                                    }
                                ]
                            }
                        }
                    }";

            ExecuteSnapshotTest(initialConfig, options);
        }

        /// <summary>
        /// Test to Update stored procedure action. Stored procedures support only execute action. 
        /// An attempt to update to another action should be unsuccessful.
        /// </summary>
        [TestMethod]
        public void TestUpdateActionOfStoredProcedureRole()
        {
            UpdateOptions options = GenerateBaseUpdateOptions(
                permissions: new string[] { "authenticated", "create" }
                );

            string initialConfig = GetInitialConfigString() + "," + @"
                    ""entities"": {
                            ""MyEntity"": {
                                ""source"": {
                                    ""object"": ""MySp"",
                                    ""type"": ""stored-procedure""
                                },
                                ""permissions"": [
                                    {
                                    ""role"": ""anonymous"",
                                    ""actions"": [
                                            ""execute""
                                        ]
                                    },
                                    {
                                    ""role"": ""authenticated"",
                                    ""actions"": [
                                            ""execute""
                                        ]
                                    }
                                ]
                            }
                        }
                    }";

            RuntimeConfigLoader.TryParseConfig(initialConfig, out RuntimeConfig? runtimeConfig);

            Assert.IsFalse(TryUpdateExistingEntity(options, runtimeConfig!, out RuntimeConfig _));
        }

        /// <summary>
        /// Test to Update Entity with New mappings containing special unicode characters
        /// </summary>
        [TestMethod]
        public void TestUpdateEntityWithSpecialCharacterInMappings()
        {
            UpdateOptions options = GenerateBaseUpdateOptions(
                map: new string[] { "Macaroni:Mac & Cheese", "region:United State's Region", "russian:русский", "chinese:中文" }
            );

            string initialConfig = GetInitialConfigString() + "," + @"
                    ""entities"": {
                            ""MyEntity"": {
                                ""source"": ""MyTable"",
                                ""permissions"": [
                                    {
                                        ""role"": ""anonymous"",
                                        ""actions"": [""read"",""update""]
                                    }
                                ]
                            }
                        }
                    }";

            ExecuteSnapshotTest(initialConfig, options);
        }

        /// <summary>
        /// Test to Update existing mappings of an entity
        /// </summary>
        [TestMethod]
        public void TestUpdateExistingMappings()
        {
            UpdateOptions options = GenerateBaseUpdateOptions(
                map: new string[] { "name:Company Name", "addr:Company Address", "number:Contact Details" }
            );

            string initialConfig = GetInitialConfigString() + "," + @"
                    ""entities"": {
                            ""MyEntity"": {
                                ""source"": ""MyTable"",
                                ""permissions"": [
                                    {
                                        ""role"": ""anonymous"",
                                        ""actions"": [""read"",""update""]
                                    }
                                ],
                                ""mappings"": {
                                    ""id"": ""Identity"",
                                    ""name"": ""Company Name""
                                }
                            }
                        }
                    }";

            ExecuteSnapshotTest(initialConfig, options);
        }

        /// <summary>
        /// Test to validate various updates to various combinations of
        /// REST path, REST methods, GraphQL Type and GraphQL Operation are working as intended.
        /// </summary>
        /// <param name="restMethods">List of REST Methods that are configured for the entity</param>
        /// <param name="graphQLOperation">GraphQL Operation configured for the entity</param>
        /// <param name="restRoute">REST Path configured for the entity</param>
        /// <param name="graphQLType">GraphQL Type configured for the entity</param>
        /// <param name="testType">Scenario that is tested. It is also used to construct the expected JSON.</param>
        [DataTestMethod]
        [DataRow(new string[] { }, "null", "true", "null", "RestEnabled", DisplayName = "Entity Update - REST enabled without any methods explicitly configured")]
        [DataRow(new string[] { }, "null", "book", "null", "CustomRestPath", DisplayName = "Entity Update - Custom REST path defined without any methods explicitly configured")]
        [DataRow(new string[] { "Get", "Post", "Patch" }, "null", "null", "null", "RestMethods", DisplayName = "Entity Update - REST methods defined without REST Path explicitly configured")]
        [DataRow(new string[] { "Get", "Post", "Patch" }, "null", "true", "null", "RestEnabledWithMethods", DisplayName = "Entity Update - REST enabled along with some methods")]
        [DataRow(new string[] { "Get", "Post", "Patch" }, "null", "book", "null", "CustomRestPathWithMethods", DisplayName = "Entity Update - Custom REST path defined along with some methods")]
        [DataRow(new string[] { }, "null", "null", "true", "GQLEnabled", DisplayName = "Entity Update - GraphQL enabled without any operation explicitly configured")]
        [DataRow(new string[] { }, "null", "null", "book", "GQLCustomType", DisplayName = "Entity Update - Custom GraphQL Type defined without any operation explicitly configured")]
        [DataRow(new string[] { }, "null", "null", "book:books", "GQLSingularPluralCustomType", DisplayName = "Entity Update - SingularPlural GraphQL Type enabled without any operation explicitly configured")]
        [DataRow(new string[] { }, "Query", "null", "true", "GQLEnabledWithCustomOperation", DisplayName = "Entity Update - GraphQL enabled with Query operation")]
        [DataRow(new string[] { }, "Query", "null", "book", "GQLCustomTypeAndOperation", DisplayName = "Entity Update - Custom GraphQL Type defined along with Query operation")]
        [DataRow(new string[] { }, "Query", "null", "book:books", "GQLSingularPluralTypeAndOperation", DisplayName = "Entity Update - SingularPlural GraphQL Type defined along with Query operation")]
        [DataRow(new string[] { }, "null", "true", "true", "RestAndGQLEnabled", DisplayName = "Entity Update - Both REST and GraphQL enabled without any methods and operations configured explicitly")]
        [DataRow(new string[] { }, "null", "false", "false", "RestAndGQLDisabled", DisplayName = "Entity Update - Both REST and GraphQL disabled without any methods and operations configured explicitly")]
        [DataRow(new string[] { "Get" }, "Query", "true", "true", "CustomRestMethodAndGqlOperation", DisplayName = "Entity Update - Both REST and GraphQL enabled with custom REST methods and GraphQL operations")]
        [DataRow(new string[] { "Post", "Patch", "Put" }, "Query", "book", "book:books", "CustomRestAndGraphQLAll", DisplayName = "Entity Update - Configuration with REST Path, Methods and GraphQL Type, Operation")]
        public void TestUpdateRestAndGraphQLSettingsForStoredProcedures(
            IEnumerable<string>? restMethods,
            string? graphQLOperation,
            string? restRoute,
            string? graphQLType,
            string testType)
        {
            // these bits are to work around these two bugs:
            // - https://github.com/SwissLife-OSS/snapshooter/issues/178
            // - https://github.com/SwissLife-OSS/snapshooter/issues/180
            if (!restMethods!.Any())
            {
                restMethods = null;
            }

            if (graphQLOperation == "null")
            {
                graphQLOperation = null;
            }

            if (restRoute == "null")
            {
                restRoute = null;
            }

            if (graphQLType == "null")
            {
                graphQLType = null;
            }

            UpdateOptions options = GenerateBaseUpdateOptions(
                restRoute: restRoute,
                graphQLType: graphQLType,
                restMethodsForStoredProcedure: restMethods,
                graphQLOperationForStoredProcedure: graphQLOperation
            );

            string initialConfig = AddPropertiesToJson(INITIAL_CONFIG, SP_DEFAULT_REST_METHODS_GRAPHQL_OPERATION);

            ExecuteSnapshotTest(initialConfig, options);
        }

        /// <summary>
        /// Validates that updating an entity with conflicting options such as disabling an entity
        /// for GraphQL but specifying GraphQL Operations results in a failure. Likewise for REST Path and
        /// Methods.
        /// </summary>
        /// <param name="restMethods"></param>
        /// <param name="graphQLOperation"></param>
        /// <param name="restRoute"></param>
        /// <param name="graphQLType"></param>
        [DataTestMethod]
        [DataRow(new string[] { }, "Mutation", "true", "false", DisplayName = "Conflicting configurations during update - GraphQL operation specified but entity is disabled for GraphQL")]
        [DataRow(new string[] { "Get" }, "null", "false", "true", DisplayName = "Conflicting configurations during update - REST methods specified but entity is disabled for REST")]
        public void TestUpdateStoredProcedureWithConflictingRestGraphQLOptions(
            IEnumerable<string>? restMethods,
                string? graphQLOperation,
                string restRoute,
                string graphQLType
                )
        {
            // these bits are to work around these two bugs:
            // - https://github.com/SwissLife-OSS/snapshooter/issues/178
            // - https://github.com/SwissLife-OSS/snapshooter/issues/180
            if (!restMethods!.Any())
            {
                restMethods = null;
            }

            if (graphQLOperation == "null")
            {
                graphQLOperation = null;
            }

            UpdateOptions options = GenerateBaseUpdateOptions(
                restRoute: restRoute,
                graphQLType: graphQLType,
                restMethodsForStoredProcedure: restMethods,
                graphQLOperationForStoredProcedure: graphQLOperation);

            string initialConfig = AddPropertiesToJson(INITIAL_CONFIG, SP_DEFAULT_REST_METHODS_GRAPHQL_OPERATION);
            RuntimeConfigLoader.TryParseConfig(initialConfig, out RuntimeConfig? runtimeConfig);

            Assert.IsFalse(TryUpdateExistingEntity(options, runtimeConfig!, out RuntimeConfig _));
        }

        /// <summary>
        /// Simple test to update an entity permission with new action containing WILDCARD and other crud operation.
        /// Example "*,read,create"
        /// Update including WILDCARD along with other crud operation is not allowed
        /// </summary>
        [TestMethod, Description("update action should fail because of invalid action combination.")]
        public void TestUpdateEntityPermissionWithWildcardAndOtherCRUDAction()
        {
            UpdateOptions options = GenerateBaseUpdateOptions(
                source: "MyTable",
                permissions: new string[] { "anonymous", "*,create,read" },
                fieldsToInclude: new string[] { "id", "rating" },
                fieldsToExclude: new string[] { "level" });

            string initialConfig = GetInitialConfigString() + "," + @"
                    ""entities"": {
                            ""MyEntity"": {
                                ""source"": ""MyTable"",
                                ""permissions"": [
                                    {
                                        ""role"": ""anonymous"",
                                        ""actions"": [
                                            ""read"",
                                            ""update""
                                        ]
                                    }
                                ]
                            }
                        }
                    }";

            RuntimeConfigLoader.TryParseConfig(initialConfig, out RuntimeConfig? runtimeConfig);

            Assert.IsFalse(TryUpdateExistingEntity(options, runtimeConfig!, out RuntimeConfig _));
        }

        /// <summary>
        /// Simple test to verify failure on updating source of an entity with invalid fields.
        /// </summary>
        [DataTestMethod]
        [DataRow(null, new string[] { "param1:value1" }, new string[] { "col1", "col2" }, "anonymous", "*", DisplayName = "Both KeyFields and Parameters provided for source")]
        [DataRow("stored-procedure", null, new string[] { "col1", "col2" }, "anonymous", "create", DisplayName = "KeyFields incorrectly used with stored procedure")]
        [DataRow("stored-procedure", new string[] { "param1:value1,param1:223" }, null, "anonymous", "read", DisplayName = "Parameters with duplicate keys for stored procedure")]
        [DataRow("stored-procedure", new string[] { "param1:value1,param2:223" }, null, "anonymous", "create,read", DisplayName = "Stored procedure with more than 1 CRUD operation")]
        [DataRow("stored-procedure", new string[] { "param1:value1,param2:223" }, null, "anonymous", "*", DisplayName = "Stored procedure with wildcard CRUD operation")]
        [DataRow("view", new string[] { "param1:value1" }, null, "anonymous", "*", DisplayName = "Source Parameters incorrectly used with View")]
        [DataRow("view", null, null, "anonymous", "*", DisplayName = "Mandatory KeyFields for views not provided.")]
        [DataRow("view", new string[] { "param1:value1" }, new string[] { "col1", "col2" }, "anonymous", "*", DisplayName = "Source Parameters and keyfields incorrectly used with View.")]
        [DataRow("table", new string[] { "param1:value1" }, null, "anonymous", "*", DisplayName = "Source Parameters incorrectly used with Table")]
        [DataRow("table", new string[] { "param1:value1" }, new string[] { "col1", "col2" }, "anonymous", "*", DisplayName = "Source Parameters and keyfields incorrectly used with Table.")]
        [DataRow("table-view", new string[] { "param1:value1" }, null, "anonymous", "*", DisplayName = "Invalid Source Type")]
        public void TestUpdateSourceObjectWithInvalidFields(
            string? sourceType,
            IEnumerable<string>? parameters,
            IEnumerable<string>? keyFields,
            string role,
            string operations)
        {
            UpdateOptions options = GenerateBaseUpdateOptions(
                source: "MyTable",
                permissions: new string[] { role, operations },
                sourceType: sourceType,
                sourceParameters: parameters,
                sourceKeyFields: keyFields);

            string initialConfig = AddPropertiesToJson(INITIAL_CONFIG, SINGLE_ENTITY_WITH_STORED_PROCEDURE);

            RuntimeConfigLoader.TryParseConfig(initialConfig, out RuntimeConfig? runtimeConfig);

            Assert.IsFalse(TryUpdateExistingEntity(options, runtimeConfig!, out RuntimeConfig _));
        }

        /// <summary>
        /// Test to check failure on invalid permission string
        /// </summary>
        [TestMethod]
        public void TestParsingFromInvalidPermissionString()
        {
            string? role, actions;
            IEnumerable<string> permissions = new string[] { "anonymous,create" }; //wrong format
            bool isSuccess = TryGetRoleAndOperationFromPermission(permissions, out role, out actions);

            Assert.IsFalse(isSuccess);
            Assert.IsNull(role);
            Assert.IsNull(actions);
        }

        /// <summary>
        /// Test to check creation of a new relationship with Invalid Mapping fields
        /// </summary>
        [TestMethod]
        public void TestCreateNewRelationshipWithInvalidRelationshipFields()
        {
            UpdateOptions options = GenerateBaseUpdateOptions(
                cardinality: "many",
                targetEntity: "FirstEntity",
                linkingObject: "entity_link",
                linkingSourceFields: new string[] { "eid1" },
                linkingTargetFields: new string[] { "eid2", "fid2" },
                relationshipFields: new string[] { "e1,e2,t2" } // Invalid value. Correct format uses ':' to separate source and target fields
            );

            EntityRelationship? relationship = CreateNewRelationshipWithUpdateOptions(options);

            Assert.IsNull(relationship);
        }

        /// <summary>
        /// Test to Update Entity with Invalid mappings
        /// </summary>
        [DataTestMethod]
        [DataRow("id:identity:id,name:Company Name", DisplayName = "Invalid format for mappings value, required: 2, provided: 3.")]
        [DataRow("id:identity:id,name:", DisplayName = "Invalid format for mappings value, required: 2, provided: 1.")]
        public void TestUpdateEntityWithInvalidMappings(string mappings)
        {
            UpdateOptions options = GenerateBaseUpdateOptions(
                map: mappings.Split(',')
            );

            string initialConfig = GetInitialConfigString() + "," + @"
                    ""entities"": {
                            ""MyEntity"": {
                                ""source"": ""MyTable"",
                                ""permissions"": [
                                    {
                                        ""role"": ""anonymous"",
                                        ""actions"": [
                                            ""read"",
                                            ""update""
                                        ]
                                    }
                                ]
                            }
                        }
                    }";

            RuntimeConfigLoader.TryParseConfig(initialConfig, out RuntimeConfig? runtimeConfig);

            Assert.IsFalse(TryUpdateExistingEntity(options, runtimeConfig!, out RuntimeConfig _));
        }

        /// <summary>
        /// Test to validate that Permissions is mandatory when using options --fields.include or --fields.exclude
        /// </summary>
        [DataTestMethod]
        [DataRow(new string[] { }, new string[] { "field" }, new string[] { }, DisplayName = "Invalid command with fieldsToInclude but no permissions")]
        [DataRow(new string[] { }, new string[] { }, new string[] { "field1,field2" }, DisplayName = "Invalid command with fieldsToExclude but no permissions")]
        public void TestUpdateEntityWithInvalidPermissionAndFields(
            IEnumerable<string> Permissions,
            IEnumerable<string> FieldsToInclude,
            IEnumerable<string> FieldsToExclude)
        {
            UpdateOptions options = GenerateBaseUpdateOptions(
                permissions: Permissions,
                fieldsToInclude: FieldsToInclude,
                fieldsToExclude: FieldsToExclude);

            string initialConfig = GetInitialConfigString() + "," + @"
                    ""entities"": {
                            ""MyEntity"": {
                                ""source"": ""MyTable"",
                                ""permissions"": [
                                    {
                                        ""role"": ""anonymous"",
                                        ""actions"": [""read"",""update""]
                                    }
                                ],
                                ""mappings"": {
                                    ""id"": ""Identity"",
                                    ""name"": ""Company Name""
                                }
                            }
                        }
                    }";
            RuntimeConfigLoader.TryParseConfig(initialConfig, out RuntimeConfig? runtimeConfig);

            Assert.IsFalse(TryUpdateExistingEntity(options, runtimeConfig!, out RuntimeConfig _));
        }

        /// <summary>
        /// Test to verify Invalid inputs to create a relationship
        /// </summary>
        [DataTestMethod]
        [DataRow("CosmosDB_NoSQL", "one", "MyEntity", DisplayName = "CosmosDb does not support relationships")]
        [DataRow("mssql", null, "MyEntity", DisplayName = "Cardinality should not be null")]
        [DataRow("mssql", "manyx", "MyEntity", DisplayName = "Cardinality should be one/many")]
        [DataRow("mssql", "one", null, DisplayName = "Target entity should not be null")]
        [DataRow("mssql", "one", "InvalidEntity", DisplayName = "Target Entity should be present in config to create a relationship")]
        public void TestVerifyCanUpdateRelationshipInvalidOptions(string db, string cardinality, string targetEntity)
        {
            RuntimeConfig runtimeConfig = new(
                Schema: "schema",
                DataSource: new DataSource(EnumExtensions.Deserialize<DatabaseType>(db), "", new()),
                Runtime: new(Rest: new(), GraphQL: new(), Host: new(null, null)),
                Entities: new(new Dictionary<string, Entity>())
            );

            Assert.IsFalse(VerifyCanUpdateRelationship(runtimeConfig, cardinality: cardinality, targetEntity: targetEntity));
        }

        /// <summary>
        /// Test to verify that adding a relationship to an entity which has GraphQL disabled should fail.
        /// The test created 2 entities. One entity has GQL enabled which tries to create relationship with
        /// another entity which has GQL disabled which is invalid.
        /// </summary>
        [TestMethod]
        public void EnsureFailure_AddRelationshipToEntityWithDisabledGraphQL()
        {
            EntityAction actionForRole = new(
                Action: EntityActionOperation.Create,
                Fields: null,
                Policy: new(null, null));

            EntityPermission permissionForEntity = new(
                Role: "anonymous",
                Actions: new[] { actionForRole });

            Entity sampleEntity1 = new(
                Source: new("SOURCE1", EntityType.Table, null, null),
                Rest: new(Array.Empty<SupportedHttpVerb>()),
                GraphQL: new("SOURCE1", "SOURCE1s"),
                Permissions: new[] { permissionForEntity },
                Relationships: null,
                Mappings: null
            );

            // entity with graphQL disabled
            Entity sampleEntity2 = new(
                Source: new("SOURCE2", EntityType.Table, null, null),
                Rest: new(Array.Empty<SupportedHttpVerb>()),
                GraphQL: new("SOURCE2", "SOURCE2s", false),
                Permissions: new[] { permissionForEntity },
                Relationships: null,
                Mappings: null
            );

            Dictionary<string, Entity> entityMap = new()
            {
                { "SampleEntity1", sampleEntity1 },
                { "SampleEntity2", sampleEntity2 }
            };

            RuntimeConfig runtimeConfig = new(
                Schema: "schema",
                DataSource: new DataSource(DatabaseType.MSSQL, "", new()),
                Runtime: new(Rest: new(), GraphQL: new(), Host: new(null, null)),
                Entities: new(entityMap)
            );

            Assert.IsFalse(VerifyCanUpdateRelationship(runtimeConfig, cardinality: "one", targetEntity: "SampleEntity2"));
        }

        private static string GetInitialConfigString()
        {
            return @"{" +
                        @"""$schema"": """ + DAB_DRAFT_SCHEMA_TEST_PATH + @"""" + "," +
                        @"""data-source"": {
                            ""database-type"": ""mssql"",
                            ""connection-string"": ""testconnectionstring""
                        },
                        ""runtime"": {
                            ""rest"": {
                                ""enabled"": true,
                                ""path"": ""/""
                            },
                            ""graphql"": {
                                ""allow-introspection"": true,
                                ""enabled"": true,
                                ""path"": ""/graphql""
                            },
                            ""host"": {
                                ""mode"": ""development"",
                                ""cors"": {
                                    ""origins"": [],
                                    ""allow-credentials"": false
                                },
                                ""authentication"": {
                                    ""provider"": ""StaticWebApps"",
                                    ""jwt"": {
                                    ""audience"": """",
                                    ""issuer"": """"
                                    }
                                }
                            }
                        }";
        }

        private static UpdateOptions GenerateBaseUpdateOptions(
            string? source = null,
            IEnumerable<string>? permissions = null,
            string entity = "MyEntity",
            string? sourceType = null,
            IEnumerable<string>? sourceParameters = null,
            IEnumerable<string>? sourceKeyFields = null,
            string? restRoute = null,
            string? graphQLType = null,
            IEnumerable<string>? fieldsToInclude = null,
            IEnumerable<string>? fieldsToExclude = null,
            string? policyRequest = null,
            string? policyDatabase = null,
            string? relationship = null,
            string? cardinality = null,
            string? targetEntity = null,
            string? linkingObject = null,
            IEnumerable<string>? linkingSourceFields = null,
            IEnumerable<string>? linkingTargetFields = null,
            IEnumerable<string>? relationshipFields = null,
            IEnumerable<string>? map = null,
            IEnumerable<string>? restMethodsForStoredProcedure = null,
            string? graphQLOperationForStoredProcedure = null
            )
        {
            return new(
                source: source,
                permissions: permissions,
                entity: entity,
                sourceType: sourceType,
                sourceParameters: sourceParameters,
                sourceKeyFields: sourceKeyFields,
                restRoute: restRoute,
                graphQLType: graphQLType,
                fieldsToInclude: fieldsToInclude,
                fieldsToExclude: fieldsToExclude,
                policyRequest: policyRequest,
                policyDatabase: policyDatabase,
                relationship: relationship,
                cardinality: cardinality,
                targetEntity: targetEntity,
                linkingObject: linkingObject,
                linkingSourceFields: linkingSourceFields,
                linkingTargetFields: linkingTargetFields,
                relationshipFields: relationshipFields,
                map: map,
                config: TEST_RUNTIME_CONFIG_FILE,
                restMethodsForStoredProcedure: restMethodsForStoredProcedure,
                graphQLOperationForStoredProcedure: graphQLOperationForStoredProcedure
            );
        }

        private static void ExecuteSnapshotTest(string initialConfig, UpdateOptions options)
        {
            RuntimeConfigLoader.TryParseConfig(initialConfig, out RuntimeConfig? runtimeConfig);

            Assert.IsTrue(TryUpdateExistingEntity(options, runtimeConfig!, out RuntimeConfig updatedRuntimeConfig));

            Assert.AreNotSame(initialConfig, updatedRuntimeConfig);

            Snapshot.Match(updatedRuntimeConfig!);
        }
    }
}<|MERGE_RESOLUTION|>--- conflicted
+++ resolved
@@ -13,16 +13,8 @@
     [TestClass]
     public class UpdateEntityTests
     {
-<<<<<<< HEAD
         [TestInitialize]
         public void TestInitialize()
-=======
-        /// <summary>
-        /// Setup the logger for CLI
-        /// </summary>
-        [ClassInitialize]
-        public static void SetupLoggerForCLI(TestContext context)
->>>>>>> 02a14866
         {
             ILoggerFactory loggerFactory = LoggerFactory.Create(builder =>
             {
@@ -623,7 +615,7 @@
 
         /// <summary>
         /// Test to verify updating permissions for stored-procedure.
-        /// Checks: 
+        /// Checks:
         /// 1. Updating a stored-procedure with WILDCARD/CRUD action should fail.
         /// 2. Adding a new role/Updating an existing role with execute action should succeeed.
         /// </summary>
@@ -677,7 +669,7 @@
         }
 
         /// <summary>
-        /// Test to Update stored procedure action. Stored procedures support only execute action. 
+        /// Test to Update stored procedure action. Stored procedures support only execute action.
         /// An attempt to update to another action should be unsuccessful.
         /// </summary>
         [TestMethod]
