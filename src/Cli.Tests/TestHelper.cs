--- conflicted
+++ resolved
@@ -8,12 +8,10 @@
         // Config file name for tests
         public const string TEST_RUNTIME_CONFIG_FILE = "dab-config-test.json";
 
-<<<<<<< HEAD
         public const string TEST_CONNECTION_STRING = "testconnectionstring";
         public const string TEST_ENV_CONN_STRING = "@env('connection-string')";
-=======
+
         public const string SAMPLE_TEST_CONN_STRING = "Data Source=<>;Initial Catalog=<>;User ID=<>;Password=<>;";
->>>>>>> e917ce91
 
         // test schema for cosmosDB
         public const string TEST_SCHEMA_FILE = "test-schema.gql";
@@ -78,11 +76,7 @@
         public const string SAMPLE_SCHEMA_DATA_SOURCE = SCHEMA_PROPERTY + "," + @"
             ""data-source"": {
               ""database-type"": ""mssql"",
-<<<<<<< HEAD
-              ""connection-string"": " + TEST_ENV_CONN_STRING + @"
-=======
               ""connection-string"": """ + SAMPLE_TEST_CONN_STRING + @"""
->>>>>>> e917ce91
             }
         ";
 
