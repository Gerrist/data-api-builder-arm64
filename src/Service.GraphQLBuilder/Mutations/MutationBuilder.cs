--- conflicted
+++ resolved
@@ -33,14 +33,9 @@
         public static DocumentNode Build(
             DocumentNode root,
             DatabaseType databaseType,
-<<<<<<< HEAD
             RuntimeEntities entities,
-            Dictionary<string, EntityMetadata>? entityPermissionsMap = null)
-=======
-            IDictionary<string, Entity> entities,
             Dictionary<string, EntityMetadata>? entityPermissionsMap = null,
             Dictionary<string, DatabaseObject>? dbObjects = null)
->>>>>>> 02a14866
         {
             List<FieldDefinitionNode> mutationFields = new();
             Dictionary<NameNode, InputObjectTypeDefinitionNode> inputs = new();
@@ -53,13 +48,8 @@
                     string dbEntityName = ObjectTypeToEntityName(objectTypeDefinitionNode);
 
                     // For stored procedures, only one mutation is created in the schema
-<<<<<<< HEAD
                     // unlike table/views where we create one for each CUD operation.
                     if (entities[dbEntityName].Source.Type is EntityType.StoredProcedure)
-=======
-                    // unlike table/views where we create one for each create, update, and/or delete operation.
-                    if (entities[dbEntityName].ObjectType is SourceType.StoredProcedure)
->>>>>>> 02a14866
                     {
                         // check graphql sp config
                         string entityName = ObjectTypeToEntityName(objectTypeDefinitionNode);
@@ -159,18 +149,13 @@
             string dbEntityName,
             Dictionary<string, EntityMetadata>? entityPermissionsMap,
             NameNode name,
-<<<<<<< HEAD
             RuntimeEntities entities,
-            List<FieldDefinitionNode> mutationFields
-=======
-            IDictionary<string, Entity> entities,
             List<FieldDefinitionNode> mutationFields,
             DatabaseObject dbObject
->>>>>>> 02a14866
             )
         {
             IEnumerable<string> rolesAllowedForMutation = IAuthorizationResolver.GetRolesForOperation(dbEntityName, operation: EntityActionOperation.Execute, entityPermissionsMap);
-            if (rolesAllowedForMutation.Count() > 0)
+            if (rolesAllowedForMutation.Any())
             {
                 mutationFields.Add(GraphQLStoredProcedureBuilder.GenerateStoredProcedureSchema(name, entities[dbEntityName], dbObject, rolesAllowedForMutation));
             }
