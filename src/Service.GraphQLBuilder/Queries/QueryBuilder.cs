using Azure.DataApiBuilder.Auth;
using Azure.DataApiBuilder.Config;
using Azure.DataApiBuilder.Service.GraphQLBuilder.Directives;
using HotChocolate.Language;
using HotChocolate.Types;
using static Azure.DataApiBuilder.Service.GraphQLBuilder.GraphQLNaming;
using static Azure.DataApiBuilder.Service.GraphQLBuilder.GraphQLUtils;

namespace Azure.DataApiBuilder.Service.GraphQLBuilder.Queries
{
    public static class QueryBuilder
    {
        public const string PAGINATION_FIELD_NAME = "items";
        public const string PAGINATION_TOKEN_FIELD_NAME = "endCursor";
        public const string PAGINATION_TOKEN_ARGUMENT_NAME = "after";
        public const string HAS_NEXT_PAGE_FIELD_NAME = "hasNextPage";
        public const string PAGE_START_ARGUMENT_NAME = "first";
        public const string PAGINATION_OBJECT_TYPE_SUFFIX = "Connection";
        public const string FILTER_FIELD_NAME = "filter";
        public const string ORDER_BY_FIELD_NAME = "orderBy";
        public const string PARTITION_KEY_FIELD_NAME = "_partitionKeyValue";
        public const string ID_FIELD_NAME = "id";

        /// <summary>
        /// Creates a DocumentNode containing FieldDefinitionNodes representing the FindByPK and FindAll queries
        /// Also populates the DocumentNode with return types.
        /// </summary>
        /// <param name="root"></param>
        /// <param name="databaseType"></param>
        /// <param name="entities"></param>
        /// <param name="inputTypes"></param>
        /// <param name="entityPermissionsMap">Collection of permissions defined in runtime config.</param>
        /// <returns></returns>
        public static DocumentNode Build(
            DocumentNode root,
            DatabaseType databaseType,
            IDictionary<string, Entity> entities,
            Dictionary<string, InputObjectTypeDefinitionNode> inputTypes,
            Dictionary<string, EntityMetadata>? entityPermissionsMap = null)
        {
            List<FieldDefinitionNode> queryFields = new();
            List<ObjectTypeDefinitionNode> returnTypes = new();

            foreach (IDefinitionNode definition in root.Definitions)
            {
                if (definition is ObjectTypeDefinitionNode objectTypeDefinitionNode && IsModelType(objectTypeDefinitionNode))
                {
                    NameNode name = objectTypeDefinitionNode.Name;
                    string entityName = ObjectTypeToEntityName(objectTypeDefinitionNode);
                    Entity entity = entities[entityName];

                    if (entity.ObjectType is SourceType.StoredProcedure)
                    {
                        // Check runtime configuration of the stored procedure entity to check that the GraphQL operation type was overridden to 'query' from the default 'mutation.'
                        bool isSPDefinedAsQuery = entity.FetchGraphQLOperation() is GraphQLOperation.Query;

                        IEnumerable<string> rolesAllowedForExecute = IAuthorizationResolver.GetRolesForOperation(entityName, operation: Operation.Execute, entityPermissionsMap);

<<<<<<< HEAD
                    if (rolesAllowedForRead.Count() > 0)
                    {
                        if (entity.ObjectType.IsDatabaseExecutableType())
                        {
                            // This assignment prevents the generation of pagination fields in the schema for stored procedures and functions
                            paginationReturnType = null;
                            queryFields.Add(GraphQLDatabaseExecutableBuilder.GenerateDatabaseExecutableSchema(name, entity, rolesAllowedForRead));
=======
                        if (isSPDefinedAsQuery && rolesAllowedForExecute.Any())
                        {
                            queryFields.Add(GraphQLStoredProcedureBuilder.GenerateStoredProcedureSchema(name, entity, rolesAllowedForExecute));
>>>>>>> 3b2a4600
                        }
                    }
                    else
                    {
                        IEnumerable<string> rolesAllowedForRead = IAuthorizationResolver.GetRolesForOperation(entityName, operation: Operation.Read, entityPermissionsMap);
                        ObjectTypeDefinitionNode paginationReturnType = GenerateReturnType(name);

                        if (rolesAllowedForRead.Count() > 0)
                        {
                            queryFields.Add(GenerateGetAllQuery(objectTypeDefinitionNode, name, paginationReturnType, inputTypes, entity, rolesAllowedForRead));
                            queryFields.Add(GenerateByPKQuery(objectTypeDefinitionNode, name, databaseType, entity, rolesAllowedForRead));
                        }

                        if (paginationReturnType is not null)
                        {
                            returnTypes.Add(paginationReturnType);
                        }
                    }
                }
            }

            List<IDefinitionNode> definitionNodes = new()
            {
                new ObjectTypeDefinitionNode(location: null, new NameNode("Query"), description: null, new List<DirectiveNode>(), new List<NamedTypeNode>(), queryFields),
            };
            definitionNodes.AddRange(returnTypes);
            return new(definitionNodes);
        }

        public static FieldDefinitionNode GenerateByPKQuery(
            ObjectTypeDefinitionNode objectTypeDefinitionNode,
            NameNode name,
            DatabaseType databaseType,
            Entity entity,
            IEnumerable<string>? rolesAllowedForRead = null)
        {
            IEnumerable<FieldDefinitionNode> primaryKeyFields =
            FindPrimaryKeyFields(objectTypeDefinitionNode, databaseType);
            List<InputValueDefinitionNode> inputValues = new();
            List<DirectiveNode> fieldDefinitionNodeDirectives = new();

            if (CreateAuthorizationDirectiveIfNecessary(
                    rolesAllowedForRead,
                    out DirectiveNode? authorizeDirective))
            {
                fieldDefinitionNodeDirectives.Add(authorizeDirective!);
            }

            foreach (FieldDefinitionNode primaryKeyField in primaryKeyFields)
            {
                inputValues.Add(new InputValueDefinitionNode(
                    location: null,
                    primaryKeyField.Name,
                    description: null,
                    primaryKeyField.Type,
                    defaultValue: null,
                    new List<DirectiveNode>()));
            }

            return new(
                location: null,
                new NameNode(GenerateByPKQueryName(name.Value, entity)),
                new StringValueNode($"Get a {GetDefinedSingularName(name.Value, entity)} from the database by its ID/primary key"),
                inputValues,
                new NamedTypeNode(name),
                fieldDefinitionNodeDirectives
            );
        }

        public static FieldDefinitionNode GenerateGetAllQuery(
            ObjectTypeDefinitionNode objectTypeDefinitionNode,
            NameNode name,
            ObjectTypeDefinitionNode returnType,
            Dictionary<string, InputObjectTypeDefinitionNode> inputTypes,
            Entity entity,
            IEnumerable<string>? rolesAllowedForRead = null)
        {
            string filterInputName = InputTypeBuilder.GenerateObjectInputFilterName(objectTypeDefinitionNode.Name.Value);

            if (!inputTypes.ContainsKey(filterInputName))
            {
                InputTypeBuilder.GenerateFilterInputTypeForObjectType(objectTypeDefinitionNode, inputTypes);
            }

            string orderByInputName = InputTypeBuilder.GenerateObjectInputOrderByName(objectTypeDefinitionNode.Name.Value);

            if (!inputTypes.ContainsKey(orderByInputName))
            {
                InputTypeBuilder.GenerateOrderByInputTypeForObjectType(objectTypeDefinitionNode, inputTypes);
            }

            List<DirectiveNode> fieldDefinitionNodeDirectives = new();

            if (CreateAuthorizationDirectiveIfNecessary(
                    rolesAllowedForRead,
                    out DirectiveNode? authorizeDirective))
            {
                fieldDefinitionNodeDirectives.Add(authorizeDirective!);
            }

            // Query field for the parent object type
            // Generates a file like:
            //    books(first: Int, after: String, filter: BooksFilterInput, orderBy: BooksOrderByInput): BooksConnection!
            return new(
                location: null,
                new NameNode(GenerateListQueryName(name.Value, entity)),
                new StringValueNode($"Get a list of all the {GetDefinedSingularName(name.Value, entity)} items from the database"),
                QueryArgumentsForField(filterInputName, orderByInputName),
                new NonNullTypeNode(new NamedTypeNode(returnType.Name)),
                fieldDefinitionNodeDirectives
            );
        }

        public static List<InputValueDefinitionNode> QueryArgumentsForField(string filterInputName, string orderByInputName)
        {
            return new()
            {
                new(location: null, new NameNode(PAGE_START_ARGUMENT_NAME), description: new StringValueNode("The number of items to return from the page start point"), new IntType().ToTypeNode(), defaultValue: null, new List<DirectiveNode>()),
                new(location: null, new NameNode(PAGINATION_TOKEN_ARGUMENT_NAME), new StringValueNode("A pagination token from a previous query to continue through a paginated list"), new StringType().ToTypeNode(), defaultValue: null, new List<DirectiveNode>()),
                new(location: null, new NameNode(FILTER_FIELD_NAME), new StringValueNode("Filter options for query"), new NamedTypeNode(filterInputName), defaultValue: null, new List<DirectiveNode>()),
                new(location: null, new NameNode(ORDER_BY_FIELD_NAME), new StringValueNode("Ordering options for query"), new NamedTypeNode(orderByInputName), defaultValue: null, new List<DirectiveNode>()),
            };
        }

        public static ObjectTypeDefinitionNode AddQueryArgumentsForRelationships(ObjectTypeDefinitionNode node, Dictionary<string, InputObjectTypeDefinitionNode> inputObjects)
        {
            IEnumerable<FieldDefinitionNode> relationshipFields =
                node.Fields.Where(field => field.Directives.Any(d => d.Name.Value == RelationshipDirectiveType.DirectiveName));

            foreach (FieldDefinitionNode field in relationshipFields)
            {
                if (RelationshipDirectiveType.Cardinality(field) != Cardinality.Many)
                {
                    continue;
                }

                string target = RelationshipDirectiveType.Target(field);

                string targetFilterInputName = InputTypeBuilder.GenerateObjectInputFilterName(target);
                string targetOrderByInputName = InputTypeBuilder.GenerateObjectInputOrderByName(target);

                List<InputValueDefinitionNode> args = QueryArgumentsForField(targetFilterInputName, targetOrderByInputName);

                List<FieldDefinitionNode> fields = node.Fields.ToList();
                fields[fields.FindIndex(f => f.Name == field.Name)] = field.WithArguments(args);

                node = node.WithFields(fields);
            }

            return node;
        }

        public static ObjectType PaginationTypeToModelType(ObjectType underlyingFieldType, IReadOnlyCollection<INamedType> types)
        {
            IEnumerable<ObjectType> modelTypes = types.Where(t => t is ObjectType)
                .Cast<ObjectType>()
                .Where(IsModelType);

            return modelTypes.First(t => t.Name.Value == underlyingFieldType.Name.Value.Replace(PAGINATION_OBJECT_TYPE_SUFFIX, ""));
        }

        public static bool IsPaginationType(ObjectType objectType)
        {
            return objectType.Name.Value.EndsWith(PAGINATION_OBJECT_TYPE_SUFFIX);
        }

        public static bool IsPaginationType(NamedTypeNode objectType)
        {
            return objectType.Name.Value.EndsWith(PAGINATION_OBJECT_TYPE_SUFFIX);
        }

        public static ObjectTypeDefinitionNode GenerateReturnType(NameNode name)
        {
            return new(
                location: null,
                new NameNode(GeneratePaginationTypeName(name.Value)),
                new StringValueNode("The return object from a filter query that supports a pagination token for paging through results"),
                new List<DirectiveNode>(),
                new List<NamedTypeNode>(),
                new List<FieldDefinitionNode> {
                    new FieldDefinitionNode(
                        location: null,
                        new NameNode(PAGINATION_FIELD_NAME),
                        new StringValueNode("The list of items that matched the filter"),
                        new List<InputValueDefinitionNode>(),
                        new NonNullTypeNode(new ListTypeNode(new NonNullTypeNode(new NamedTypeNode(name)))),
                        new List<DirectiveNode>()),
                    new FieldDefinitionNode(
                        location : null,
                        new NameNode(PAGINATION_TOKEN_FIELD_NAME),
                        new StringValueNode("A pagination token to provide to subsequent pages of a query"),
                        new List<InputValueDefinitionNode>(),
                        new StringType().ToTypeNode(),
                        new List<DirectiveNode>()),
                    new FieldDefinitionNode(
                        location: null,
                        new NameNode(HAS_NEXT_PAGE_FIELD_NAME),
                        new StringValueNode("Indicates if there are more pages of items to return"),
                        new List<InputValueDefinitionNode>(),
                        new NonNullType(new BooleanType()).ToTypeNode(),
                        new List<DirectiveNode>())
                }
            );
        }

        public static string GeneratePaginationTypeName(string name)
        {
            return $"{name}{PAGINATION_OBJECT_TYPE_SUFFIX}";
        }
    }
}<|MERGE_RESOLUTION|>--- conflicted
+++ resolved
@@ -49,26 +49,16 @@
                     string entityName = ObjectTypeToEntityName(objectTypeDefinitionNode);
                     Entity entity = entities[entityName];
 
-                    if (entity.ObjectType is SourceType.StoredProcedure)
+                    if (entity.ObjectType.IsDatabaseExecutableType())
                     {
-                        // Check runtime configuration of the stored procedure entity to check that the GraphQL operation type was overridden to 'query' from the default 'mutation.'
+                        // Check runtime configuration of the stored procedure/function entity to check that the GraphQL operation type was overriden to 'query' from the default 'mutation.'
                         bool isSPDefinedAsQuery = entity.FetchGraphQLOperation() is GraphQLOperation.Query;
 
                         IEnumerable<string> rolesAllowedForExecute = IAuthorizationResolver.GetRolesForOperation(entityName, operation: Operation.Execute, entityPermissionsMap);
 
-<<<<<<< HEAD
-                    if (rolesAllowedForRead.Count() > 0)
-                    {
-                        if (entity.ObjectType.IsDatabaseExecutableType())
-                        {
-                            // This assignment prevents the generation of pagination fields in the schema for stored procedures and functions
-                            paginationReturnType = null;
-                            queryFields.Add(GraphQLDatabaseExecutableBuilder.GenerateDatabaseExecutableSchema(name, entity, rolesAllowedForRead));
-=======
                         if (isSPDefinedAsQuery && rolesAllowedForExecute.Any())
                         {
-                            queryFields.Add(GraphQLStoredProcedureBuilder.GenerateStoredProcedureSchema(name, entity, rolesAllowedForExecute));
->>>>>>> 3b2a4600
+                            queryFields.Add(GraphQLDatabaseExecutableBuilder.GenerateDatabaseExecutableSchema(name, entity, rolesAllowedForExecute));
                         }
                     }
                     else
