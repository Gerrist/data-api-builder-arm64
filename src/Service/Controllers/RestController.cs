// Copyright (c) Microsoft Corporation.
// Licensed under the MIT License.

using System;
using System.Net;
using System.Net.Mime;
using System.Threading.Tasks;
using Azure.DataApiBuilder.Service.Exceptions;
using Azure.DataApiBuilder.Service.Models;
using Azure.DataApiBuilder.Service.Services;
using Azure.DataApiBuilder.Service.Services.OpenAPI;
using Microsoft.AspNetCore.Http;
using Microsoft.AspNetCore.Http.Extensions;
using Microsoft.AspNetCore.Mvc;
using Microsoft.Extensions.Logging;

namespace Azure.DataApiBuilder.Service.Controllers
{
    /// <summary>
    /// Controller to serve REST Api requests for the route /entityName.
    /// This controller should adhere to the
    /// <see href="https://github.com/Microsoft/api-guidelines/blob/vNext/Guidelines.md">Microsoft REST API Guidelines</see>.
    /// </summary>
    [ApiController]
    [Route("{*route}")]
    public class RestController : ControllerBase
    {
        /// <summary>
        /// Service providing REST Api executions.
        /// </summary>
        private readonly RestService _restService;

        /// <summary>
        /// OpenAPI description document creation service.
        /// </summary>
        private readonly IOpenApiDocumentor _openApiDocumentor;
        /// <summary>
        /// String representing the value associated with "code" for a server error
        /// </summary>
        public const string SERVER_ERROR = "While processing your request the server ran into an unexpected error.";

        /// <summary>
        /// Every GraphQL request gets redirected to this route
        /// when Banana Cake Pop UI is disabled.
        /// e.g. https://servername:port/favicon.ico
        /// </summary>
        public const string REDIRECTED_ROUTE = "favicon.ico";

        private readonly ILogger<RestController> _logger;

        /// <summary>
        /// Constructor.
        /// </summary>
        public RestController(RestService restService, IOpenApiDocumentor openApiDocumentor, ILogger<RestController> logger)
        {
            _restService = restService;
            _openApiDocumentor = openApiDocumentor;
            _logger = logger;
        }

        /// <summary>
        /// Helper function returns a JsonResult with provided arguments in a
        /// form that complies with vNext Api guidelines.
        /// </summary>
        /// <param name="code">One of a server-defined set of error codes.</param>
        /// <param name="message">string provides a message associated with this error.</param>
        /// <param name="status">int provides the http response status code associated with this error</param>
        /// <returns></returns>
        public static JsonResult ErrorResponse(string code, string message, HttpStatusCode status)
        {
            return new JsonResult(new
            {
                error = new
                {
                    code = code,
                    message = message,
                    status = (int)status
                }
            });
        }

        /// <summary>
        /// Find action serving the HttpGet verb.
        /// </summary>
        /// <param name="route">The entire route which gets
        /// its content from the route attribute {*route} defined
        /// for the class, asterisk(*) here is a wild-card/catch all.
        /// Expected URL template is of the following form:
        /// MsSql/PgSql: URL template: <path>/<entityName>/<primary_key_column_name>/<primary_key_value>
        /// URL MUST NOT contain a queryString
        /// URL example: api/Books </param>
        [HttpGet]
        [Produces("application/json")]
        public async Task<IActionResult> Find(
            string route)
        {
            return await HandleOperation(
<<<<<<< HEAD
                route,
                Config.EntityActionOperation.Read);
=======
            route,
            Config.Operation.Read);
>>>>>>> 4d7ec328
        }

        /// <summary>
        /// Insert action serving the HttpPost verb.
        /// </summary>
        /// <param name="route">Path and entity.</param>
        /// Expected URL template is of the following form:
        /// CosmosDb/MsSql/PgSql: URL template: <path>/<entityName>
        /// URL MUST NOT contain a queryString
        /// URL example: api/SalesOrders </param>
        [HttpPost]
        [Produces("application/json")]
        public async Task<IActionResult> Insert(
            string route)
        {
            return await HandleOperation(
                route,
                Config.EntityActionOperation.Insert);
        }

        /// <summary>
        /// Delete action serving the HttpDelete verb.
        /// </summary>
        /// <param name="route">The entire route which gets
        /// its content from the route attribute {*route} defined
        /// for the class, asterisk(*) here is a wild-card/catch all.
        /// Expected URL template is of the following form:
        /// MsSql/PgSql: URL template: <path>/<entityName>/<primary_key_column_name>/<primary_key_value>
        /// URL MUST NOT contain a queryString
        /// URL example: api/Books </param>
        [HttpDelete]
        [Produces("application/json")]
        public async Task<IActionResult> Delete(
            string route)
        {
            return await HandleOperation(
                route,
                Config.EntityActionOperation.Delete);
        }

        /// <summary>
        /// Replacement Update/Insert action serving the HttpPut verb
        /// </summary>
        /// <param name="route">The entire route which gets
        /// its content from the route attribute {*route} defined
        /// for the class, asterisk(*) here is a wild-card/catch all.
        /// Expected URL template is of the following form:
        /// MsSql/PgSql: URL template: <path>/<entityName>/<primary_key_column_name>/<primary_key_value>
        /// URL MUST NOT contain a queryString
        /// URL example: api/Books </param>
        [HttpPut]
        [Produces("application/json")]
        public async Task<IActionResult> Upsert(
            string route)
        {
            return await HandleOperation(
                route,
                DeterminePatchPutSemantics(Config.EntityActionOperation.Upsert));
        }

        /// <summary>
        /// Incremental Update/Insert action serving the HttpPatch verb
        /// </summary>
        /// <param name="route">The entire route which gets
        /// its content from the route attribute {*route} defined
        /// for the class, asterisk(*) here is a wild-card/catch all.
        /// Expected URL template is of the following form:
        /// MsSql/PgSql: URL template: <path>/<entityName>/<primary_key_column_name>/<primary_key_value>
        /// URL MUST NOT contain a queryString
        /// URL example: api/Books </param>
        [HttpPatch]
        [Produces("application/json")]
        public async Task<IActionResult> UpsertIncremental(
            string route)
        {
            return await HandleOperation(
                route,
                DeterminePatchPutSemantics(Config.EntityActionOperation.UpsertIncremental));
        }

        /// <summary>
        /// Handle the given operation.
        /// </summary>
        /// <param name="route">The entire route.</param>
        /// <param name="operationType">The kind of operation to handle.</param>
        private async Task<IActionResult> HandleOperation(
            string route,
            Config.EntityActionOperation operationType)
        {
            try
            {
                if (route.Equals(REDIRECTED_ROUTE))
                {
                    throw new DataApiBuilderException(
                        message: $"GraphQL request redirected to {REDIRECTED_ROUTE}.",
                        statusCode: HttpStatusCode.BadRequest,
                        subStatusCode: DataApiBuilderException.SubStatusCodes.BadRequest);
                }

                // Validate the PathBase matches the configured REST path.
                string routeAfterPathBase = _restService.GetRouteAfterPathBase(route);

                // Explicitly handle OpenAPI description document retrieval requests.
                if (string.Equals(routeAfterPathBase, OpenApiDocumentor.OPENAPI_ROUTE, StringComparison.OrdinalIgnoreCase))
                {
                    if (_openApiDocumentor.TryGetDocument(out string? document))
                    {
                        return Content(document, MediaTypeNames.Application.Json);
                    }

                    return NotFound();
                }

                (string entityName, string primaryKeyRoute) = _restService.GetEntityNameAndPrimaryKeyRouteFromRoute(routeAfterPathBase);

                IActionResult? result = await _restService.ExecuteAsync(entityName, operationType, primaryKeyRoute);

                if (result is null)
                {
                    throw new DataApiBuilderException(
                        message: $"Not Found",
                        statusCode: HttpStatusCode.NotFound,
                        subStatusCode: DataApiBuilderException.SubStatusCodes.EntityNotFound);
                }

                if (result is CreatedResult)
                {
                    // Location is made up of two parts, the first being constructed
                    // from the HttpRequest found in the HttpContext. The other part
                    // is the primary key route, which has already been saved in the
                    // Location of the created result. So we form the entire location
                    // from appending the primary key route  already stored in the
                    // created result to the url constructed from the HttpRequest. We
                    // then update the Location of the created result to this value.
                    CreatedResult createdResult = (result as CreatedResult)!;
                    string location = UriHelper.GetEncodedUrl(HttpContext.Request) + "/" + createdResult.Location;
                    createdResult.Location = location;
                    result = createdResult;
                }

                return result;
            }
            catch (DataApiBuilderException ex)
            {
                _logger.LogError($"{HttpContextExtensions.GetLoggerCorrelationId(HttpContext)}{ex.Message}");
                _logger.LogError($"{HttpContextExtensions.GetLoggerCorrelationId(HttpContext)}{ex.StackTrace}");
                Response.StatusCode = (int)ex.StatusCode;
                return ErrorResponse(ex.SubStatusCode.ToString(), ex.Message, ex.StatusCode);
            }
            catch (Exception ex)
            {
                _logger.LogError($"{HttpContextExtensions.GetLoggerCorrelationId(HttpContext)}{ex.Message}");
                _logger.LogError($"{HttpContextExtensions.GetLoggerCorrelationId(HttpContext)}{ex.StackTrace}");
                Response.StatusCode = (int)HttpStatusCode.InternalServerError;
                return ErrorResponse(
                    DataApiBuilderException.SubStatusCodes.UnexpectedError.ToString(),
                    SERVER_ERROR,
                    HttpStatusCode.InternalServerError);
            }
        }

        /// <summary>
        /// Helper function determines the correct operation based on the client
        /// provided headers. Client can indicate if operation should follow
        /// update or upsert semantics.
        /// </summary>
        /// <param name="operation">opertion to be used.</param>
        /// <returns>correct opertion based on headers.</returns>
        private Config.EntityActionOperation DeterminePatchPutSemantics(Config.EntityActionOperation operation)
        {

            if (HttpContext.Request.Headers.ContainsKey("If-Match"))
            {
                if (!string.Equals(HttpContext.Request.Headers["If-Match"], "*"))
                {
                    throw new DataApiBuilderException(message: "Etags not supported, use '*'",
                                                   statusCode: HttpStatusCode.BadRequest,
                                                   subStatusCode: DataApiBuilderException.SubStatusCodes.BadRequest);
                }

                switch (operation)
                {
                    case Config.EntityActionOperation.Upsert:
                        operation = Config.EntityActionOperation.Update;
                        break;
                    case Config.EntityActionOperation.UpsertIncremental:
                        operation = Config.EntityActionOperation.UpdateIncremental;
                        break;
                }
            }

            return operation;
        }
    }
}<|MERGE_RESOLUTION|>--- conflicted
+++ resolved
@@ -95,13 +95,8 @@
             string route)
         {
             return await HandleOperation(
-<<<<<<< HEAD
                 route,
                 Config.EntityActionOperation.Read);
-=======
-            route,
-            Config.Operation.Read);
->>>>>>> 4d7ec328
         }
 
         /// <summary>
