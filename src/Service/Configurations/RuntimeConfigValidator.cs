--- conflicted
+++ resolved
@@ -190,13 +190,8 @@
                 bool containsDuplicateOperationNames = false;
                 if (entity.ObjectType.IsDatabaseExecutableType())
                 {
-<<<<<<< HEAD
                     // For Stored Procedures and Functions a single query/mutation is generated.
-                    string databaseExecutableQueryName = GenerateDatabaseExecutableQueryName(entityName, entity);
-=======
-                    // For Stored Procedures a single query/mutation is generated.
-                    string storedProcedureQueryName = GenerateStoredProcedureGraphQLFieldName(entityName, entity);
->>>>>>> 3b2a4600
+                    string databaseExecutableQueryName = GenerateDatabaseExecutableGraphQLFieldName(entityName, entity);
 
                     if (!graphQLOperationNames.Add(databaseExecutableQueryName))
                     {
@@ -268,7 +263,7 @@
                 {
                     ValidateGraphQLEntitySettings(graphQLSettings.Type);
                 }
-                else if (entity.GraphQL is GraphQLStoredProcedureEntityVerboseSettings graphQLVerboseSettings)
+                else if (entity.GraphQL is GraphQLDatabaseExecutableEntityVerboseSettings graphQLVerboseSettings)
                 {
                     ValidateGraphQLEntitySettings(graphQLVerboseSettings.Type);
                 }
@@ -477,36 +472,16 @@
                         totalSupportedOperationsFromAllRoles.Add(actionOp);
                     }
 
-<<<<<<< HEAD
-                    // Only one of the CRUD actions is allowed for stored procedures and functions.
-                    // All the roles should have the same CRUD action.
+                    // Stored procedures and functions only support the "execute" operation.
                     if (entity.ObjectType.IsDatabaseExecutableType())
-=======
-                    // Stored procedures only support the "execute" operation.
-                    if (entity.ObjectType is SourceType.StoredProcedure)
->>>>>>> 3b2a4600
                     {
                         if ((operationsList.Count > 1)
                             || (operationsList.Count is 1 && operationsList[0] is not Config.Operation.Execute))
                         {
                             throw new DataApiBuilderException(
                                 message: $"Invalid Operations for Entity: {entityName}. " +
-<<<<<<< HEAD
-                                    $"{entity.ObjectType} can process only one CRUD (Create/Read/Update/Delete) operation.",
-                                statusCode: System.Net.HttpStatusCode.ServiceUnavailable,
-                                subStatusCode: DataApiBuilderException.SubStatusCodes.ConfigValidationError);
-                        }
-
-                        if ((totalSupportedOperationsFromAllRoles.Count != 1))
-                        {
-                            throw new DataApiBuilderException(
-                                message: $"Invalid Operations for Entity: {entityName}. " +
-                                    $"{entity.ObjectType} should have the same single CRUD action specified for every role.",
-                                statusCode: System.Net.HttpStatusCode.ServiceUnavailable,
-=======
-                                    $"Stored procedures can only be configured with the 'execute' operation.",
+                                    $"{entity.ObjectType} can only be configured with the 'execute' operation.",
                                 statusCode: HttpStatusCode.ServiceUnavailable,
->>>>>>> 3b2a4600
                                 subStatusCode: DataApiBuilderException.SubStatusCodes.ConfigValidationError);
                         }
                     }
@@ -859,10 +834,10 @@
 
         /// <summary>
         /// Returns whether the action is a valid
-        /// Valid non stored procedure actions:
+        /// Valid non stored procedure/function actions:
         /// - Create, Read, Update, Delete (CRUD)
         /// - All (*)
-        /// Valid stored procedure  actions:
+        /// Valid stored procedure/function actions:
         /// - Execute
         /// </summary>
         /// <param name="action">Compared against valid actions to determine validity.</param>
@@ -871,13 +846,13 @@
         /// <returns>Boolean value indicating whether the action is valid or not.</returns>
         public static bool IsValidPermissionAction(Config.Operation action, Entity entity, string entityName)
         {
-            if (entity.ObjectType is SourceType.StoredProcedure)
-            {
-                if (!PermissionOperation.ValidStoredProcedurePermissionOperations.Contains(action))
+            if (entity.ObjectType.IsDatabaseExecutableType())
+            {
+                if (!PermissionOperation.ValidDatabaseExecutablePermissionOperations.Contains(action))
                 {
                     throw new DataApiBuilderException(
                         message: $"Invalid operation for Entity: {entityName}. " +
-                            $"Stored procedures can only be configured with the 'execute' operation.",
+                            $"{entity.ObjectType} can only be configured with the 'execute' operation.",
                         statusCode: HttpStatusCode.ServiceUnavailable,
                         subStatusCode: DataApiBuilderException.SubStatusCodes.ConfigValidationError);
                 }
@@ -890,7 +865,7 @@
                 {
                     throw new DataApiBuilderException(
                         message: $"Invalid operation for Entity: {entityName}. " +
-                            $"The 'execute' operation can only be configured for entities backed by stored procedures.",
+                            $"The 'execute' operation can only be configured for entities backed by {entity.ObjectType.GetConfigValue()}.",
                         statusCode: HttpStatusCode.ServiceUnavailable,
                         subStatusCode: DataApiBuilderException.SubStatusCodes.ConfigValidationError);
                 }
