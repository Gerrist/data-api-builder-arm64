--- conflicted
+++ resolved
@@ -114,7 +114,7 @@
 
         /// <summary>
         /// Throws exception if database type is incorrectly configured
-        /// in the config. 
+        /// in the config.
         /// </summary>
         public static void ValidateDatabaseType(
             RuntimeConfig runtimeConfig,
@@ -699,68 +699,6 @@
         }
 
         /// <summary>
-<<<<<<< HEAD
-=======
-        /// Pre-processes the permissions section of the runtime config object.
-        /// For eg. removing the @item. directives, checking for invalid characters in claimTypes etc.
-        /// </summary>
-        /// <param name="runtimeConfig">The deserialised config object obtained from the json config supplied.</param>
-        public void ProcessPermissionsInConfig(RuntimeConfig runtimeConfig)
-        {
-            foreach ((string entityName, Entity entity) in runtimeConfig.Entities)
-            {
-                foreach (PermissionSetting permissionSetting in entity.Permissions)
-                {
-                    Object[] actions = permissionSetting.Operations;
-
-                    // processedActions will contain the processed actions which are formed after performing all kind of
-                    // validations and pre-processing.
-                    List<Object> processedActions = new();
-                    foreach (Object action in actions)
-                    {
-                        if (((JsonElement)action).ValueKind == JsonValueKind.String)
-                        {
-                            processedActions.Add(action);
-                        }
-                        else
-                        {
-                            PermissionOperation configOperation;
-                            configOperation = JsonSerializer.Deserialize<Config.PermissionOperation>(action.ToString()!)!;
-
-                            if (configOperation.Policy is not null && configOperation.Policy.Database is not null)
-                            {
-                                // Remove all the occurrences of @item. directive from the policy.
-                                configOperation.Policy.Database = ProcessFieldsInPolicy(configOperation.Policy.Database);
-                            }
-
-                            processedActions.Add(JsonSerializer.SerializeToElement(configOperation));
-                        }
-                    }
-
-                    // Update the permissionSetting.Actions to point to the processedActions.
-                    permissionSetting.Operations = processedActions.ToArray();
-                }
-            }
-        }
-
-        /// <summary>
-        /// Helper method which takes in the database policy and returns the processed policy
-        /// without @item. directives before field names.
-        /// </summary>
-        /// <param name="policy">Raw database policy</param>
-        /// <returns>Processed policy without @item. directives before field names.</returns>
-        private static string ProcessFieldsInPolicy(string policy)
-        {
-            string fieldCharsRgx = @"@item\.[a-zA-Z0-9_]*";
-
-            // processedPolicy would be devoid of @item. directives.
-            string processedPolicy = Regex.Replace(policy, fieldCharsRgx, (columnNameMatch) =>
-            columnNameMatch.Value.Substring(AuthorizationResolver.FIELD_PREFIX.Length));
-            return processedPolicy;
-        }
-
-        /// <summary>
->>>>>>> 4717b1bb
         /// Method to do different validations on claims in the policy.
         /// </summary>
         /// <param name="policy">The policy to be validated and processed.</param>
