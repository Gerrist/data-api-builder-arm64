using System;
using System.Collections.Generic;
using System.Linq;
using System.Net;
using System.Text.Json;
using Azure.DataApiBuilder.Config;
using Azure.DataApiBuilder.Service.Exceptions;
using Azure.DataApiBuilder.Service.Models;

namespace Azure.DataApiBuilder.Service.Services
{
    /// <summary>
    /// Class which validates input supplied by a REST request.
    /// </summary>
    public class RequestValidator
    {
        public const string REQUEST_BODY_INVALID_JSON_ERR_MESSAGE = "Request body contains invalid JSON.";
<<<<<<< HEAD
        public const string BATCH_MUTATION_UNSUPPORTED_ERR_MESSAGE = "Mutation operation on many instances of an entity in a single request are not yet supported.";
=======
        public const string BATCH_MUTATION_UNSUPPORTED_ERR_MESSAGE = "A Mutation operation on more than one entity in a single request is not yet supported.";
>>>>>>> 9022df7a
        public const string QUERY_STRING_INVALID_USAGE_ERR_MESSAGE = "Query string for this HTTP request type is an invalid URL.";
        public const string PRIMARY_KEY_NOT_PROVIDED_ERR_MESSAGE = "Primary Key for this HTTP request type is required.";

        /// <summary>
        /// Validates the given request by ensuring:
        /// - each field to be returned is one of the exposed names for the entity.
        /// - extra fields specified in the body, will be discarded.
        /// </summary>
        /// <param name="context">Request context containing the REST operation fields and their values.</param>
        /// <param name="sqlMetadataProvider">SqlMetadata provider that enables referencing DB schema.</param>
        /// <exception cref="DataApiBuilderException"></exception>
        public static void ValidateRequestContext(
            RestRequestContext context,
            ISqlMetadataProvider sqlMetadataProvider)
        {
            foreach (string field in context.FieldsToBeReturned)
            {
                // Get backing column and check that column is valid
                if (!sqlMetadataProvider.TryGetBackingColumn(context.EntityName, field, out string? backingColumn) ||
                    !sqlMetadataProvider.GetTableDefinition(context.EntityName).Columns.ContainsKey(backingColumn!))
                {
                    throw new DataApiBuilderException(
                        message: "Invalid field to be returned requested: " + field,
                        statusCode: HttpStatusCode.BadRequest,
                        subStatusCode: DataApiBuilderException.SubStatusCodes.BadRequest);
                }
            }
        }

        /// <summary>
        /// Tries to validate the primary key in the request match those specified in the entity
        /// definition in the configuration file.
        /// </summary>
        /// <param name="context">Request context containing the primary keys and their values.</param>
        /// <param name="sqlMetadataProvider">To get the table definition.</param>
        /// <exception cref="DataApiBuilderException"></exception>
        public static void ValidatePrimaryKey(
            RestRequestContext context,
            ISqlMetadataProvider sqlMetadataProvider)
        {
            TableDefinition tableDefinition = TryGetTableDefinition(context.EntityName, sqlMetadataProvider);

            int countOfPrimaryKeysInSchema = tableDefinition.PrimaryKey.Count;
            int countOfPrimaryKeysInRequest = context.PrimaryKeyValuePairs.Count;

            if (countOfPrimaryKeysInRequest != countOfPrimaryKeysInSchema)
            {
                throw new DataApiBuilderException(
                    message: "Primary key column(s) provided do not match DB schema.",
                    statusCode: HttpStatusCode.BadRequest,
                    subStatusCode: DataApiBuilderException.SubStatusCodes.BadRequest);
            }

            List<string> primaryKeysInRequest = new();
            foreach (string pk in context.PrimaryKeyValuePairs.Keys)
            {
                if (!sqlMetadataProvider.TryGetBackingColumn(context.EntityName, pk, out string? backingColumn))
                {
                    throw new DataApiBuilderException(
                    message: $"Primary key column: {pk} not found in the entity definition.",
                    statusCode: HttpStatusCode.NotFound,
                    subStatusCode: DataApiBuilderException.SubStatusCodes.EntityNotFound);
                }

                primaryKeysInRequest.Add(backingColumn!);
            }

            // Verify each primary key is present in the table definition.
            IEnumerable<string> missingKeys = primaryKeysInRequest.Except(tableDefinition.PrimaryKey);

            if (missingKeys.Any())
            {
                throw new DataApiBuilderException(
                    message: $"The request is invalid since the primary keys: " +
                             string.Join(", ", missingKeys) +
                             " requested were not found in the entity definition.",
                    statusCode: HttpStatusCode.NotFound,
                    subStatusCode: DataApiBuilderException.SubStatusCodes.EntityNotFound);
            }
        }

        /// <summary>
<<<<<<< HEAD
        /// Validates the queryString is not present for mutation.
        /// </summary>
        /// <param name="queryString">queryString e.g. "$?filter="</param>
        /// <exception cref="DataApiBuilderException">Thrown when queryString provided or whitespace provided as querystring.</exception>
        public static void ValidateQueryStringNotProvided(string? queryString)
=======
        /// Validates a stored procedure request does not specify a primary key route.
        /// Applies to all stored procedure requests, both Queries and Mutations
        /// Mutations also validated using ValidateInsertRequestContext call in RestService
        /// </summary>
        /// <param name="primaryKeyRoute">Primary key route from the url.</param>
        /// <exception cref="DataApiBuilderException"></exception>
        public static void ValidateStoredProcedureRequest(string? primaryKeyRoute)
>>>>>>> 9022df7a
        {
            if (!string.IsNullOrWhiteSpace(primaryKeyRoute))
            {
                throw new DataApiBuilderException(
                    message: "Primary key route not supported for this entity.",
                    statusCode: HttpStatusCode.BadRequest,
                    subStatusCode: DataApiBuilderException.SubStatusCodes.BadRequest);
            }
        }

        /// <summary>
        /// Validates all required input parameters are supplied by request, and no extraneous parameters are provided
        /// Checks query string for Find operations, body for all other operations
        /// Defers type checking until parameterizing stage to prevent duplicating work
        /// </summary>
        public static void ValidateStoredProcedureRequestContext(
            StoredProcedureRequestContext spRequestCtx,
            ISqlMetadataProvider sqlMetadataProvider)
        {
            StoredProcedureDefinition storedProcedureDefinition =
                TryGetStoredProcedureDefinition(spRequestCtx.EntityName, sqlMetadataProvider);

            HashSet<string> missingFields = new();
            HashSet<string> extraFields = new(spRequestCtx.ResolvedParameters.Keys);
            foreach ((string paramKey, ParameterDefinition paramDefinition) in storedProcedureDefinition.Parameters)
            {
                // If parameter not specified in request OR config
                if (!spRequestCtx.ResolvedParameters!.ContainsKey(paramKey)
                    && !paramDefinition.HasConfigDefault)
                {
                    // Ideally should check if a default is set in sql, but no easy way to do so - would have to parse procedure's object definition
                    // See https://docs.microsoft.com/en-us/sql/relational-databases/system-catalog-views/sys-parameters-transact-sql?view=sql-server-ver16#:~:text=cursor%2Dreference%20parameter.-,has_default_value,-bit
                    // For SQL Server not populating this metadata for us; MySQL doesn't seem to allow parameter defaults so not relevant. 
                    missingFields.Add(paramKey);
                }
                else
                {
                    extraFields.Remove(paramKey);
                }
            }

            // If query string or body contains extra parameters that don't exist
            // TO DO: If the request header contains x-ms-must-match custom header with value of "ignore"
            // this should not throw any error. Tracked by issue #158.
            if (extraFields.Count > 0)
            {
                throw new DataApiBuilderException(
<<<<<<< HEAD
                    message: QUERY_STRING_INVALID_USAGE_ERR_MESSAGE,
                    statusCode: HttpStatusCode.BadRequest,
                    subStatusCode: DataApiBuilderException.SubStatusCodes.BadRequest);
            }
        }

        /// <summary>
        /// Validates the primaryKeyRoute is populated
        /// </summary>
        /// <param name="primaryKeyRoute">URL route e.g. "Entity/id/1"</param>
        /// <exception cref="DataApiBuilderException">Thrown when primaryKeyRoute not provided.</exception>
        public static void ValidatePrimaryKeyRouteProvided(string? primaryKeyRoute)
        {
            if (string.IsNullOrWhiteSpace(primaryKeyRoute))
            {
                throw new DataApiBuilderException(
                    message: PRIMARY_KEY_NOT_PROVIDED_ERR_MESSAGE,
=======
                    message: $"Invalid request. Contained unexpected fields: {string.Join(", ", extraFields)}",
                    statusCode: HttpStatusCode.BadRequest,
                    subStatusCode: DataApiBuilderException.SubStatusCodes.BadRequest);
            }

            // If missing a parameter in the request and do not have a default specified in config
            if (missingFields.Count > 0)
            {
                throw new DataApiBuilderException(
                    message: $"Invalid request. Missing required procedure parameters: {string.Join(", ", missingFields)}",
                    statusCode: HttpStatusCode.BadRequest,
                    subStatusCode: DataApiBuilderException.SubStatusCodes.BadRequest);
            }

        }

        /// <summary>
        /// Validates the primarykeyroute is populated with respect to an Update or Upsert operation.
        /// </summary>
        /// <param name="requestBody">Request body content</param>
        /// <exception cref="DataApiBuilderException">Thrown when request body is invalid JSON
        /// or JSON is a batch request (mutation of more than one entity in a single request).</exception>
        /// <returns>JsonElement representing the body of the request.</returns>
        public static JsonElement ParseRequestBody(string requestBody)
        {
            JsonElement mutationPayloadRoot = new();

            if (!string.IsNullOrEmpty(requestBody))
            {
                try
                {
                    using JsonDocument payload = JsonDocument.Parse(requestBody);
                    mutationPayloadRoot = payload.RootElement.Clone();
                }
                catch (JsonException)
                {
                    throw new DataApiBuilderException(
                        message: REQUEST_BODY_INVALID_JSON_ERR_MESSAGE,
                        statusCode: HttpStatusCode.BadRequest,
                        subStatusCode: DataApiBuilderException.SubStatusCodes.BadRequest
                        );
                }

                if (mutationPayloadRoot.ValueKind is JsonValueKind.Array)
                {
                    throw new DataApiBuilderException(
                        statusCode: HttpStatusCode.BadRequest,
                        message: BATCH_MUTATION_UNSUPPORTED_ERR_MESSAGE,
                        subStatusCode: DataApiBuilderException.SubStatusCodes.BadRequest);
                }
            }

            return mutationPayloadRoot;
        }

        /// <summary>
        /// Validates the request body and queryString with respect to an Insert operation.
        /// </summary>
        /// <param name="queryString">queryString e.g. "$?filter="</param>
        /// <param name="requestBody">The string JSON body from the request.</param>
        /// <exception cref="DataApiBuilderException">Raised when queryString is present or invalid JSON in requestBody is found.</exception>
        public static JsonElement ValidateInsertRequest(string queryString, string requestBody)
        {
            if (!string.IsNullOrEmpty(queryString))
            {
                throw new DataApiBuilderException(
                    message: QUERY_STRING_INVALID_USAGE_ERR_MESSAGE,
>>>>>>> 9022df7a
                    statusCode: HttpStatusCode.BadRequest,
                    subStatusCode: DataApiBuilderException.SubStatusCodes.BadRequest);
            }

            return ParseRequestBody(requestBody);
        }

        /// <summary>
        /// Validates the primarykeyroute is populated with respect to an Update or Upsert operation.
        /// </summary>
<<<<<<< HEAD
        /// <param name="requestBody">Request body content</param>
        /// <exception cref="DataApiBuilderException">Thrown when request body is invalid JSON
        /// or JSON is a batch request (mutation of more than one entity in a single request).</exception>
        /// <returns>JsonElement representing the body of the request.</returns>
        public static JsonElement ParseRequestBodyContents(string requestBody)
        {
            JsonElement mutationPayloadRoot = new();
=======
        /// <param name="primaryKeyRoute">URL route e.g. "Entity/id/1"</param>
        /// <param name="requestBody">The string JSON body from the request.</param>
        /// <exception cref="DataApiBuilderException">Raised when either primary key route is absent or invalid JSON in requestBody is found.</exception>
        public static JsonElement ValidateUpdateOrUpsertRequest(string? primaryKeyRoute, string requestBody)
        {
            if (string.IsNullOrWhiteSpace(primaryKeyRoute))
            {
                throw new DataApiBuilderException(
                    message: PRIMARY_KEY_NOT_PROVIDED_ERR_MESSAGE,
                    statusCode: HttpStatusCode.BadRequest,
                    subStatusCode: DataApiBuilderException.SubStatusCodes.BadRequest);
            }

            return ParseRequestBody(requestBody);
        }
>>>>>>> 9022df7a

        /// <summary>
        /// Validates the primarykeyroute is populated with respect to a Delete operation.
        /// </summary>
        /// <param name="primaryKeyRoute">URL route e.g. "Entity/id/1"</param>
        /// <exception cref="DataApiBuilderException">Raised when primary key route is absent</exception>
        public static void ValidateDeleteRequest(string? primaryKeyRoute)
        {
            if (string.IsNullOrWhiteSpace(primaryKeyRoute))
            {
<<<<<<< HEAD
                mutationPayloadRoot = ParseRequestBody(requestBody);

                if (mutationPayloadRoot.ValueKind is JsonValueKind.Array)
                {
                    throw new DataApiBuilderException(
                        statusCode: HttpStatusCode.BadRequest,
                        message: BATCH_MUTATION_UNSUPPORTED_ERR_MESSAGE,
                        subStatusCode: DataApiBuilderException.SubStatusCodes.BadRequest);
                }
            }

            return mutationPayloadRoot;
=======
                throw new DataApiBuilderException(
                    message: PRIMARY_KEY_NOT_PROVIDED_ERR_MESSAGE,
                    statusCode: HttpStatusCode.BadRequest,
                    subStatusCode: DataApiBuilderException.SubStatusCodes.BadRequest);
            }
>>>>>>> 9022df7a
        }

        /// <summary>
        /// Validates the request body of an insert request context.
        /// Checks if all the fields necessary are present in the body, if they are not autogenerated
        /// and vice versa.
        /// </summary>
        /// <param name="insertRequestCtx">Insert Request context containing the request body.</param>
        /// <param name="sqlMetadataProvider">To get the table definition.</param>
        /// <exception cref="DataApiBuilderException"></exception>
        public static void ValidateInsertRequestContext(
            InsertRequestContext insertRequestCtx,
            ISqlMetadataProvider sqlMetadataProvider)
        {
            IEnumerable<string> fieldsInRequestBody = insertRequestCtx.FieldValuePairsInBody.Keys;
            TableDefinition tableDefinition =
                TryGetTableDefinition(insertRequestCtx.EntityName, sqlMetadataProvider);

            // Each field that is checked against the DB schema is removed
            // from the hash set of unvalidated fields.
            // At the end, if we end up with extraneous unvalidated fields, we throw error.
            HashSet<string> unvalidatedFields = new(fieldsInRequestBody);

            foreach (KeyValuePair<string, ColumnDefinition> column in tableDefinition.Columns)
            {
                // if column is not exposed we skip
                if (!sqlMetadataProvider.TryGetExposedColumnName(
                    entityName: insertRequestCtx.EntityName,
                    backingFieldName: column.Key,
                    out string? exposedName))
                {
                    continue;
                }

                // Request body must have value defined for included non-nullable columns
                if (!column.Value.IsNullable && fieldsInRequestBody.Contains(exposedName))
                {
                    if (insertRequestCtx.FieldValuePairsInBody[exposedName!] is null)
                    {
                        throw new DataApiBuilderException(
                            message: $"Invalid value for field {exposedName} in request body.",
                            statusCode: HttpStatusCode.BadRequest,
                            subStatusCode: DataApiBuilderException.SubStatusCodes.BadRequest);
                    }
                }

                // The insert operation behaves like a replacement update, since it
                // requires nullable fields to be defined in the request.
                if (ValidateColumn(column.Value,
                                   exposedName!,
                                   fieldsInRequestBody,
                                   isReplacementUpdate: true))
                {
                    unvalidatedFields.Remove(exposedName!);
                }
            }
            // TO DO: If the request header contains x-ms-must-match custom header with value of "ignore"
            // this should not throw any error. Tracked by issue #158.
            if (unvalidatedFields.Any())
            {
                throw new DataApiBuilderException(
                    message: $"Invalid request body. Contained unexpected fields in body: {string.Join(", ", unvalidatedFields)}",
                    statusCode: HttpStatusCode.BadRequest,
                    subStatusCode: DataApiBuilderException.SubStatusCodes.BadRequest);
            }
        }

        /// <summary>
        /// Validates the request body of an Upsert request context.
        /// Checks if all the fields necessary are present in the body, if they are not autogenerated
        /// and vice versa.
        /// </summary>
        /// <param name="upsertRequestCtx">Upsert Request context containing the request body.</param>
        /// <param name="sqlMetadataProvider">To get the table definition.</param>
        /// <exception cref="DataApiBuilderException"></exception>
        public static void ValidateUpsertRequestContext(
            UpsertRequestContext upsertRequestCtx,
            ISqlMetadataProvider sqlMetadataProvider)
        {
            IEnumerable<string> fieldsInRequestBody = upsertRequestCtx.FieldValuePairsInBody.Keys;
            TableDefinition tableDefinition =
                TryGetTableDefinition(upsertRequestCtx.EntityName, sqlMetadataProvider);

            // Each field that is checked against the DB schema is removed
            // from the hash set of unvalidated fields.
            // At the end, if we end up with extraneous unvalidated fields, we throw error.
            HashSet<string> unValidatedFields = new(fieldsInRequestBody);

            foreach (KeyValuePair<string, ColumnDefinition> column in tableDefinition.Columns)
            {
                // if column is not exposed we skip
                if (!sqlMetadataProvider.TryGetExposedColumnName(
                    entityName: upsertRequestCtx.EntityName,
                    backingFieldName: column.Key,
                    out string? exposedName))
                {
                    continue;
                }

                // Primary Key(s) should not be present in the request body. We do not fail a request
                // if a PK is autogenerated here, because an UPSERT request may only need to update a
                // record. If an insert occurs on a table with autogenerated primary key,
                // a database error will be returned.
                if (tableDefinition.PrimaryKey.Contains(column.Key))
                {
                    continue;
                }

                // Request body must have value defined for included non-nullable columns
                if (!column.Value.IsNullable && fieldsInRequestBody.Contains(exposedName))
                {
                    if (upsertRequestCtx.FieldValuePairsInBody[exposedName!] is null)
                    {
                        throw new DataApiBuilderException(
                            message: $"Invalid value for field {exposedName} in request body.",
                            statusCode: HttpStatusCode.BadRequest,
                            subStatusCode: DataApiBuilderException.SubStatusCodes.BadRequest);
                    }
                }

                bool isReplacementUpdate = (upsertRequestCtx.OperationType == Operation.Upsert) ? true : false;
                if (ValidateColumn(column.Value, exposedName!, fieldsInRequestBody, isReplacementUpdate))
                {
                    unValidatedFields.Remove(exposedName!);
                }
            }

            // TO DO: If the request header contains x-ms-must-match custom header with value of "ignore"
            // this should not throw any error. Tracked by issue #158.
            if (unValidatedFields.Any())
            {
                throw new DataApiBuilderException(
                    message: "Invalid request body. Either insufficient or extra fields supplied.",
                    statusCode: HttpStatusCode.BadRequest,
                    subStatusCode: DataApiBuilderException.SubStatusCodes.BadRequest);
            }
        }

        /// <summary>
        /// Validates a given column by checking that the column's properties
        /// are valid for the provided request body.
        /// </summary>
        /// <param name="column">The column to be verified.</param>
        /// <param name="fieldsInRequestBody">The fields in the request body.</param>
        /// <returns>true if the column is validated.</returns>
        private static bool ValidateColumn(ColumnDefinition column,
                                           string exposedName,
                                           IEnumerable<string> fieldsInRequestBody,
                                           bool isReplacementUpdate)
        {
            string message;
            // Autogenerated values should never be present in a request body.
            if (column.IsAutoGenerated && fieldsInRequestBody.Contains(exposedName))
            {
                message = $"Invalid request body. Field not allowed in body: {exposedName}.";
            }
            // Non-nullable fields must be in the body unless the request is not a replacement update.
            else if (!column.IsAutoGenerated && !column.IsNullable &&
                     !column.HasDefault && !fieldsInRequestBody.Contains(exposedName) &&
                     isReplacementUpdate)
            {
                message = $"Invalid request body. Missing field in body: {exposedName}.";
            }
            else
            {
                return true;
            }

            throw new DataApiBuilderException(
                message: message,
                statusCode: HttpStatusCode.BadRequest,
                subStatusCode: DataApiBuilderException.SubStatusCodes.BadRequest);
        }

        /// <summary>
        /// Validates that the entity in the request is valid.
        /// </summary>
        /// <param name="entityName">entity in the request.</param>
        /// <param name="entities">collection of valid entities.</param>
        /// <exception cref="DataApiBuilderException"></exception>
        public static void ValidateEntity(string entityName, IEnumerable<string> entities)
        {
            if (!entities.Contains(entityName))
            {
                throw new DataApiBuilderException(
                    message: $"{entityName} is not a valid entity.",
                    statusCode: HttpStatusCode.NotFound,
                    subStatusCode: DataApiBuilderException.SubStatusCodes.EntityNotFound);
            }
        }

        /// <summary>
        /// Tries to get the table definition for the given entity from the Metadata provider.
        /// </summary>
        /// <param name="entityName">Target entity name.</param>
        /// <param name="sqlMetadataProvider">SqlMetadata provider that
        /// enables referencing DB schema.</param>
        /// <exception cref="DataApiBuilderException"></exception>

        private static TableDefinition TryGetTableDefinition(string entityName, ISqlMetadataProvider sqlMetadataProvider)
        {
            try
            {
                TableDefinition tableDefinition = sqlMetadataProvider.GetTableDefinition(entityName);
                return tableDefinition;
            }
            catch (KeyNotFoundException)
            {
                throw new DataApiBuilderException(
                    message: $"TableDefinition for entity: {entityName} does not exist.",
                    statusCode: HttpStatusCode.BadRequest,
                    subStatusCode: DataApiBuilderException.SubStatusCodes.BadRequest);
            }
        }

        /// <summary>
<<<<<<< HEAD
        /// Creates a JsonElement object from JSON in request body.
        /// </summary>
        /// <param name="requestBody">Request body content</param>
        /// <returns>JsonElement from parsed request body.</returns>
        /// <exception cref="DataApiBuilderException">Invalid Request Body JSON</exception>
        private static JsonElement ParseRequestBody(string requestBody)
        {
            try
            {
                using JsonDocument insertPayload = JsonDocument.Parse(requestBody);
                return insertPayload.RootElement.Clone();
            }
            catch (JsonException)
            {
                throw new DataApiBuilderException(
                    message: REQUEST_BODY_INVALID_JSON_ERR_MESSAGE,
                    statusCode: HttpStatusCode.BadRequest,
                    subStatusCode: DataApiBuilderException.SubStatusCodes.BadRequest
                    );
            }
=======
        /// Tries to get the stored procedure definition for the given entity
        /// Throws a DataApiBuilderException to return Bad Request to client instead of Unexpected Error
        /// Useful for accessing the definition within the request pipeline
        /// </summary>
        private static StoredProcedureDefinition TryGetStoredProcedureDefinition(string entityName, ISqlMetadataProvider sqlMetadataProvider)
        {
            try
            {
                return sqlMetadataProvider.GetStoredProcedureDefinition(entityName);
            }
            catch (InvalidCastException)
            {
                throw new DataApiBuilderException(
                    message: $"Underlying database object for entity {entityName} does not exist.",
                    statusCode: HttpStatusCode.BadRequest,
                    subStatusCode: DataApiBuilderException.SubStatusCodes.BadRequest);
            }
>>>>>>> 9022df7a
        }

        /// <summary>
        /// Helper function checks the $first query param
        /// to be sure that it can parse to a uint > 0
        /// </summary>
        /// <param name="first">String representing value associated with $first</param>
        /// <returns>uint > 0 representing $first</returns>
        public static uint CheckFirstValidity(string first)
        {
            if (!uint.TryParse(first, out uint firstAsUint) || firstAsUint == 0)
            {
                throw new DataApiBuilderException(
                        message: $"Invalid number of items requested, $first must be an integer greater than 0. Actual value: {first}",
                        statusCode: HttpStatusCode.BadRequest,
                        subStatusCode: DataApiBuilderException.SubStatusCodes.BadRequest);
            }

            return firstAsUint;
        }
    }
}<|MERGE_RESOLUTION|>--- conflicted
+++ resolved
@@ -15,11 +15,7 @@
     public class RequestValidator
     {
         public const string REQUEST_BODY_INVALID_JSON_ERR_MESSAGE = "Request body contains invalid JSON.";
-<<<<<<< HEAD
-        public const string BATCH_MUTATION_UNSUPPORTED_ERR_MESSAGE = "Mutation operation on many instances of an entity in a single request are not yet supported.";
-=======
         public const string BATCH_MUTATION_UNSUPPORTED_ERR_MESSAGE = "A Mutation operation on more than one entity in a single request is not yet supported.";
->>>>>>> 9022df7a
         public const string QUERY_STRING_INVALID_USAGE_ERR_MESSAGE = "Query string for this HTTP request type is an invalid URL.";
         public const string PRIMARY_KEY_NOT_PROVIDED_ERR_MESSAGE = "Primary Key for this HTTP request type is required.";
 
@@ -102,13 +98,6 @@
         }
 
         /// <summary>
-<<<<<<< HEAD
-        /// Validates the queryString is not present for mutation.
-        /// </summary>
-        /// <param name="queryString">queryString e.g. "$?filter="</param>
-        /// <exception cref="DataApiBuilderException">Thrown when queryString provided or whitespace provided as querystring.</exception>
-        public static void ValidateQueryStringNotProvided(string? queryString)
-=======
         /// Validates a stored procedure request does not specify a primary key route.
         /// Applies to all stored procedure requests, both Queries and Mutations
         /// Mutations also validated using ValidateInsertRequestContext call in RestService
@@ -116,7 +105,6 @@
         /// <param name="primaryKeyRoute">Primary key route from the url.</param>
         /// <exception cref="DataApiBuilderException"></exception>
         public static void ValidateStoredProcedureRequest(string? primaryKeyRoute)
->>>>>>> 9022df7a
         {
             if (!string.IsNullOrWhiteSpace(primaryKeyRoute))
             {
@@ -164,25 +152,6 @@
             if (extraFields.Count > 0)
             {
                 throw new DataApiBuilderException(
-<<<<<<< HEAD
-                    message: QUERY_STRING_INVALID_USAGE_ERR_MESSAGE,
-                    statusCode: HttpStatusCode.BadRequest,
-                    subStatusCode: DataApiBuilderException.SubStatusCodes.BadRequest);
-            }
-        }
-
-        /// <summary>
-        /// Validates the primaryKeyRoute is populated
-        /// </summary>
-        /// <param name="primaryKeyRoute">URL route e.g. "Entity/id/1"</param>
-        /// <exception cref="DataApiBuilderException">Thrown when primaryKeyRoute not provided.</exception>
-        public static void ValidatePrimaryKeyRouteProvided(string? primaryKeyRoute)
-        {
-            if (string.IsNullOrWhiteSpace(primaryKeyRoute))
-            {
-                throw new DataApiBuilderException(
-                    message: PRIMARY_KEY_NOT_PROVIDED_ERR_MESSAGE,
-=======
                     message: $"Invalid request. Contained unexpected fields: {string.Join(", ", extraFields)}",
                     statusCode: HttpStatusCode.BadRequest,
                     subStatusCode: DataApiBuilderException.SubStatusCodes.BadRequest);
@@ -250,7 +219,6 @@
             {
                 throw new DataApiBuilderException(
                     message: QUERY_STRING_INVALID_USAGE_ERR_MESSAGE,
->>>>>>> 9022df7a
                     statusCode: HttpStatusCode.BadRequest,
                     subStatusCode: DataApiBuilderException.SubStatusCodes.BadRequest);
             }
@@ -261,15 +229,6 @@
         /// <summary>
         /// Validates the primarykeyroute is populated with respect to an Update or Upsert operation.
         /// </summary>
-<<<<<<< HEAD
-        /// <param name="requestBody">Request body content</param>
-        /// <exception cref="DataApiBuilderException">Thrown when request body is invalid JSON
-        /// or JSON is a batch request (mutation of more than one entity in a single request).</exception>
-        /// <returns>JsonElement representing the body of the request.</returns>
-        public static JsonElement ParseRequestBodyContents(string requestBody)
-        {
-            JsonElement mutationPayloadRoot = new();
-=======
         /// <param name="primaryKeyRoute">URL route e.g. "Entity/id/1"</param>
         /// <param name="requestBody">The string JSON body from the request.</param>
         /// <exception cref="DataApiBuilderException">Raised when either primary key route is absent or invalid JSON in requestBody is found.</exception>
@@ -285,7 +244,6 @@
 
             return ParseRequestBody(requestBody);
         }
->>>>>>> 9022df7a
 
         /// <summary>
         /// Validates the primarykeyroute is populated with respect to a Delete operation.
@@ -296,26 +254,11 @@
         {
             if (string.IsNullOrWhiteSpace(primaryKeyRoute))
             {
-<<<<<<< HEAD
-                mutationPayloadRoot = ParseRequestBody(requestBody);
-
-                if (mutationPayloadRoot.ValueKind is JsonValueKind.Array)
-                {
-                    throw new DataApiBuilderException(
-                        statusCode: HttpStatusCode.BadRequest,
-                        message: BATCH_MUTATION_UNSUPPORTED_ERR_MESSAGE,
-                        subStatusCode: DataApiBuilderException.SubStatusCodes.BadRequest);
-                }
-            }
-
-            return mutationPayloadRoot;
-=======
                 throw new DataApiBuilderException(
                     message: PRIMARY_KEY_NOT_PROVIDED_ERR_MESSAGE,
                     statusCode: HttpStatusCode.BadRequest,
                     subStatusCode: DataApiBuilderException.SubStatusCodes.BadRequest);
             }
->>>>>>> 9022df7a
         }
 
         /// <summary>
@@ -532,28 +475,6 @@
         }
 
         /// <summary>
-<<<<<<< HEAD
-        /// Creates a JsonElement object from JSON in request body.
-        /// </summary>
-        /// <param name="requestBody">Request body content</param>
-        /// <returns>JsonElement from parsed request body.</returns>
-        /// <exception cref="DataApiBuilderException">Invalid Request Body JSON</exception>
-        private static JsonElement ParseRequestBody(string requestBody)
-        {
-            try
-            {
-                using JsonDocument insertPayload = JsonDocument.Parse(requestBody);
-                return insertPayload.RootElement.Clone();
-            }
-            catch (JsonException)
-            {
-                throw new DataApiBuilderException(
-                    message: REQUEST_BODY_INVALID_JSON_ERR_MESSAGE,
-                    statusCode: HttpStatusCode.BadRequest,
-                    subStatusCode: DataApiBuilderException.SubStatusCodes.BadRequest
-                    );
-            }
-=======
         /// Tries to get the stored procedure definition for the given entity
         /// Throws a DataApiBuilderException to return Bad Request to client instead of Unexpected Error
         /// Useful for accessing the definition within the request pipeline
@@ -571,7 +492,6 @@
                     statusCode: HttpStatusCode.BadRequest,
                     subStatusCode: DataApiBuilderException.SubStatusCodes.BadRequest);
             }
->>>>>>> 9022df7a
         }
 
         /// <summary>
