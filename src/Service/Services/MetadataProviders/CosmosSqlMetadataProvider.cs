--- conflicted
+++ resolved
@@ -24,11 +24,6 @@
         private CosmosDbNoSQLDataSourceOptions _cosmosDb;
         private readonly RuntimeConfig _runtimeConfig;
         private Dictionary<string, string> _partitionKeyPaths = new();
-<<<<<<< HEAD
-=======
-        private Dictionary<string, string> _graphQLSingularTypeToEntityNameMap = new();
-        private readonly RuntimeConfigProvider _runtimeConfigProvider;
->>>>>>> 02a14866
 
         /// <inheritdoc />
         public Dictionary<string, string> GraphQLStoredProcedureExposedNameToEntityNameMap { get; set; } = new();
@@ -41,12 +36,7 @@
         public CosmosSqlMetadataProvider(RuntimeConfigProvider runtimeConfigProvider, IFileSystem fileSystem)
         {
             _fileSystem = fileSystem;
-<<<<<<< HEAD
             _runtimeConfig = runtimeConfigProvider.GetConfig();
-=======
-            _runtimeConfigProvider = runtimeConfigProvider;
-            _runtimeConfig = runtimeConfigProvider.GetRuntimeConfiguration();
->>>>>>> 02a14866
 
             _entities = _runtimeConfig.Entities;
             _databaseType = _runtimeConfig.DataSource.DatabaseType;
