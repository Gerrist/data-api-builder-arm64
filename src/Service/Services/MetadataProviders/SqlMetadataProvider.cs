using System;
using System.Collections.Generic;
using System.Data;
using System.Data.Common;
using System.Diagnostics.CodeAnalysis;
using System.Linq;
using System.Net;
using System.Text;
using System.Text.Json;
using System.Text.Json.Nodes;
using System.Threading.Tasks;
using Azure.DataApiBuilder.Config;
using Azure.DataApiBuilder.Service.Configurations;
using Azure.DataApiBuilder.Service.Exceptions;
using Azure.DataApiBuilder.Service.Parsers;
using Azure.DataApiBuilder.Service.Resolvers;
using Microsoft.Extensions.Logging;
using static Azure.DataApiBuilder.Service.GraphQLBuilder.GraphQLNaming;

namespace Azure.DataApiBuilder.Service.Services
{
    /// <summary>
    /// Reads schema information from the database to make it
    /// available for the GraphQL/REST services.
    /// </summary>
    public abstract class SqlMetadataProvider<ConnectionT, DataAdapterT, CommandT> : ISqlMetadataProvider
        where ConnectionT : DbConnection, new()
        where DataAdapterT : DbDataAdapter, new()
        where CommandT : DbCommand, new()
    {
        private ODataParser _oDataParser = new();

        private readonly DatabaseType _databaseType;

        private readonly Dictionary<string, Entity> _entities;

        // Dictionary mapping singular graphql types to entity name keys in the configuration
        private readonly Dictionary<string, string> _graphQLSingularTypeToEntityNameMap = new();

        // Dictionary containing mapping of graphQL stored procedure/function exposed query/mutation name
        // to their corresponding entity names defined in the config.
        public Dictionary<string, string> GraphQLDatabaseExecutableExposedNameToEntityNameMap { get; set; } = new();

        // Contains all the referencing and referenced columns for each pair
        // of referencing and referenced tables.
        private Dictionary<RelationShipPair, ForeignKeyDefinition>? _pairToFkDefinition;

        protected IQueryExecutor QueryExecutor { get; }

        private const int NUMBER_OF_RESTRICTIONS = 4;

        protected string ConnectionString { get; init; }

        protected IQueryBuilder SqlQueryBuilder { get; init; }

        protected DataSet EntitiesDataSet { get; init; }

        private RuntimeConfigProvider _runtimeConfigProvider;

        private Dictionary<string, Dictionary<string, string>> EntityBackingColumnsToExposedNames { get; } = new();

        private Dictionary<string, Dictionary<string, string>> EntityExposedNamesToBackingColumnNames { get; } = new();

        private Dictionary<string, string> EntityPathToEntityName { get; } = new();

        /// <summary>
        /// Maps an entity name to a DatabaseObject.
        /// </summary>
        public Dictionary<string, DatabaseObject> EntityToDatabaseObject { get; set; } =
            new(StringComparer.InvariantCulture);

        private readonly ILogger<ISqlMetadataProvider> _logger;

        public SqlMetadataProvider(
            RuntimeConfigProvider runtimeConfigProvider,
            IQueryExecutor queryExecutor,
            IQueryBuilder queryBuilder,
            ILogger<ISqlMetadataProvider> logger)
        {
            RuntimeConfig runtimeConfig = runtimeConfigProvider.GetRuntimeConfiguration();
            _runtimeConfigProvider = runtimeConfigProvider;
            _databaseType = runtimeConfig.DatabaseType;
            _entities = runtimeConfig.Entities;
            _graphQLSingularTypeToEntityNameMap = runtimeConfig.GraphQLSingularTypeToEntityNameMap;
            _logger = logger;
            foreach (KeyValuePair<string, Entity> entity in _entities)
            {
                entity.Value.TryPopulateSourceFields();
                if (runtimeConfigProvider.GetRuntimeConfiguration().RestGlobalSettings.Enabled)
                {
                    _logger.LogInformation($"{entity.Key} path: {runtimeConfigProvider.RestPath}/{entity.Key}");
                }
                else
                {
                    _logger.LogInformation($"REST calls are disabled for Entity: {entity.Key}");
                }
            }

            ConnectionString = runtimeConfig.ConnectionString;
            EntitiesDataSet = new();
            SqlQueryBuilder = queryBuilder;
            QueryExecutor = queryExecutor;
        }

        /// <inheritdoc />
        public ODataParser GetODataParser()
        {
            return _oDataParser;
        }

        /// <inheritdoc />
        public DatabaseType GetDatabaseType()
        {
            return _databaseType;
        }

        /// <summary>
        /// Obtains the underlying query builder.
        /// </summary>
        /// <returns></returns>
        public IQueryBuilder GetQueryBuilder()
        {
            return SqlQueryBuilder;
        }

        /// <inheritdoc />
        public virtual string GetSchemaName(string entityName)
        {
            if (!EntityToDatabaseObject.TryGetValue(entityName, out DatabaseObject? databaseObject))
            {
                throw new DataApiBuilderException(message: $"Table Definition for {entityName} has not been inferred.",
                    statusCode: HttpStatusCode.InternalServerError,
                    subStatusCode: DataApiBuilderException.SubStatusCodes.EntityNotFound);
            }

            return databaseObject!.SchemaName;
        }

        /// <inheritdoc />
        public string GetDatabaseObjectName(string entityName)
        {
            if (!EntityToDatabaseObject.TryGetValue(entityName, out DatabaseObject? databaseObject))
            {
                throw new DataApiBuilderException(message: $"Table Definition for {entityName} has not been inferred.",
                    statusCode: HttpStatusCode.InternalServerError,
                    subStatusCode: DataApiBuilderException.SubStatusCodes.EntityNotFound);
            }

            return databaseObject!.Name;
        }

        /// <inheritdoc />
        public SourceDefinition GetSourceDefinition(string entityName)
        {
            if (!EntityToDatabaseObject.TryGetValue(entityName, out DatabaseObject? databaseObject))
            {
                throw new DataApiBuilderException(message: $"Table Definition for {entityName} has not been inferred.",
                    statusCode: HttpStatusCode.InternalServerError,
                    subStatusCode: DataApiBuilderException.SubStatusCodes.EntityNotFound);
            }

            return databaseObject.SourceDefinition;
        }

        /// <inheritdoc />
        public DatabaseExecutableDefinition GetDatabaseExecutableDefinition(string entityName)
        {
            if (!EntityToDatabaseObject.TryGetValue(entityName, out DatabaseObject? databaseObject))
            {
                throw new DataApiBuilderException(message: $"{_entities[entityName].ObjectType} Definition for {entityName} has not been inferred.",
                    statusCode: HttpStatusCode.InternalServerError,
                    subStatusCode: DataApiBuilderException.SubStatusCodes.EntityNotFound);
            }

            return ((DatabaseExecutable)databaseObject).DatabaseExecutableDefinition;
        }

        /// <inheritdoc />
        public bool TryGetExposedColumnName(string entityName, string backingFieldName, out string? name)
        {
            return EntityBackingColumnsToExposedNames[entityName].TryGetValue(backingFieldName, out name);
        }

        /// <inheritdoc />
        public bool TryGetBackingColumn(string entityName, string field, [NotNullWhen(true)] out string? name)
        {
            return EntityExposedNamesToBackingColumnNames[entityName].TryGetValue(field, out name);
        }

        /// <inheritdoc />
        public virtual bool TryGetEntityNameFromPath(string entityPathName, [NotNullWhen(true)] out string? entityName)
        {
            return EntityPathToEntityName.TryGetValue(entityPathName, out entityName);
        }

        /// <inheritdoc />
        public IDictionary<string, DatabaseObject> GetEntityNamesAndDbObjects()
        {
            return EntityToDatabaseObject;
        }

        /// <inheritdoc />
        public string GetEntityName(string graphQLType)
        {
            if (_entities.ContainsKey(graphQLType))
            {
                return graphQLType;
            }

            if (!_graphQLSingularTypeToEntityNameMap.TryGetValue(graphQLType, out string? entityName))
            {
                throw new DataApiBuilderException(
                    "GraphQL type doesn't match any entity name or singular type in the runtime config.",
                    System.Net.HttpStatusCode.BadRequest,
                    DataApiBuilderException.SubStatusCodes.BadRequest);
            }

            return entityName!;
        }

        /// <inheritdoc />
        public async Task InitializeAsync()
        {
            System.Diagnostics.Stopwatch timer = System.Diagnostics.Stopwatch.StartNew();
            GenerateDatabaseObjectForEntities();
            await PopulateObjectDefinitionForEntities();
            GenerateExposedToBackingColumnMapsForEntities();
            // When IsLateConfigured is true we are in a hosted scenario and do not reveal primary key information.
            if (!_runtimeConfigProvider.IsLateConfigured)
            {
                LogPrimaryKeys();
            }

            GenerateRestPathToEntityMap();
            InitODataParser();
            timer.Stop();
            _logger.LogTrace($"Done inferring Sql database schema in {timer.ElapsedMilliseconds}ms.");
        }

        /// <summary>
        /// Log Primary key information. Function only called when not
        /// in a hosted scenario. Log relevant information about Primary keys
        /// including backing and exposed names, type, isNullable, and isAutoGenerated.
        /// </summary>
        private void LogPrimaryKeys()
        {
            ColumnDefinition column;
            foreach (string entityName in _entities.Keys)
            {
                SourceDefinition sourceDefinition = GetSourceDefinition(entityName);
                _logger.LogDebug($"Logging primary key information for entity: {entityName}.");
                foreach (string pK in sourceDefinition.PrimaryKey)
                {
                    string? exposedPKeyName;
                    column = sourceDefinition.Columns[pK];
                    if (TryGetExposedColumnName(entityName, pK, out exposedPKeyName))
                    {
                        _logger.LogDebug($"Primary key column name: {pK}\n" +
                        $"Primary key mapped name: {exposedPKeyName}\n" +
                        $"    Type: {column.SystemType.Name}\n" +
                        $"    IsNullable: {column.IsNullable.ToString()}\n" +
                        $"    IsAutoGenerated: {column.IsAutoGenerated.ToString()}");
                    }
                }
            }
        }

        /// <summary>
        /// Verify that the stored procedure or function exists in the database schema, then populate its database object parameters accordingly
        /// </summary>
        private async Task FillSchemaForDatabaseExecutableAsync(
            Entity procedureEntity,
            string entityName,
            string schemaName,
            string databaseExecutableSourceName,
            DatabaseExecutableDefinition databaseExecutableDefinition)
        {
            using ConnectionT conn = new();
            conn.ConnectionString = ConnectionString;
            await QueryExecutor.SetManagedIdentityAccessTokenIfAnyAsync(conn);
            await conn.OpenAsync();

            string tablePrefix = GetTablePrefix(conn.Database, schemaName);

            string[] procedureRestrictions = new string[NUMBER_OF_RESTRICTIONS];

            // To restrict the parameters for the current stored procedure, specify its name
            procedureRestrictions[0] = conn.Database;
            procedureRestrictions[1] = schemaName;
            procedureRestrictions[2] = databaseExecutableSourceName;

            DataTable procedureMetadata = await conn.GetSchemaAsync(collectionName: "Procedures", restrictionValues: procedureRestrictions);

            // Stored procedure does not exist in DB schema
            if (procedureMetadata.Rows.Count == 0)
            {
                throw new DataApiBuilderException(
                    message: $"No stored procedure definition found for the given database object {databaseExecutableSourceName}",
                    statusCode: HttpStatusCode.ServiceUnavailable,
                    subStatusCode: DataApiBuilderException.SubStatusCodes.ErrorInInitialization);
            }

            // Each row in the procedureParams DataTable corresponds to a single parameter
            DataTable parameterMetadata = await conn.GetSchemaAsync(collectionName: "ProcedureParameters", restrictionValues: procedureRestrictions);

            // For each row/parameter, add an entry to DatabaseExecutableDefinition.Parameters dictionary
            foreach (DataRow row in parameterMetadata.Rows)
            {
                // Add to parameters dictionary without the leading @ sign
                databaseExecutableDefinition.Parameters.TryAdd(((string)row["PARAMETER_NAME"])[1..],
                    new()
                    {
                        SystemType = SqlToCLRType((string)row["DATA_TYPE"]),
                    }
                );
            }

            // Loop through parameters specified in config, throw error if not found in schema
            // else set runtime config defined default values.
            // Note: we defer type checking of parameters specified in config until request time
            Dictionary<string, object>? configParameters = procedureEntity.Parameters;
            if (configParameters is not null)
            {
                foreach ((string configParamKey, object configParamValue) in configParameters)
                {
                    if (!databaseExecutableDefinition.Parameters.TryGetValue(configParamKey, out ParameterDefinition? parameterDefinition))
                    {
                        throw new DataApiBuilderException(
                            message: $"Could not find parameter \"{configParamKey}\" specified in config for procedure \"{schemaName}.{databaseExecutableSourceName}\"",
                            statusCode: HttpStatusCode.ServiceUnavailable,
                            subStatusCode: DataApiBuilderException.SubStatusCodes.ErrorInInitialization);
                    }
                    else
                    {
                        parameterDefinition.HasConfigDefault = true;
                        parameterDefinition.ConfigDefaultValue = configParamValue is null ? null : configParamValue.ToString();
                    }
                }
            }

            // Generating exposed stored-procedure query/mutation name and adding to the dictionary mapping it to its entity name.
<<<<<<< HEAD
            GraphQLDatabaseExecutableExposedNameToEntityNameMap.TryAdd(GenerateDatabaseExecutableQueryName(entityName, procedureEntity), entityName);
=======
            GraphQLStoredProcedureExposedNameToEntityNameMap.TryAdd(GenerateStoredProcedureGraphQLFieldName(entityName, procedureEntity), entityName);
>>>>>>> 3b2a4600
        }

        /// <summary>
        /// Takes a string version of a sql data type and returns its .NET common language runtime (CLR) counterpart
        /// </summary>
        public abstract Type SqlToCLRType(string sqlType);

        /// <summary>
        /// Generates the map used to find a given entity based
        /// on the path that will be used for that entity.
        /// </summary>
        private void GenerateRestPathToEntityMap()
        {
            RuntimeConfig runtimeConfig = _runtimeConfigProvider.GetRuntimeConfiguration();
            string graphQLGlobalPath = runtimeConfig.GraphQLGlobalSettings.Path;

            foreach (string entityName in _entities.Keys)
            {
                Entity entity = _entities[entityName];
                string path = GetEntityPath(entity, entityName).TrimStart('/');
                ValidateEntityAndGraphQLPathUniqueness(path, graphQLGlobalPath);

                if (!string.IsNullOrEmpty(path))
                {
                    EntityPathToEntityName[path] = entityName;
                }
            }
        }

        /// <summary>
        /// Validate that an Entity's REST path does not conflict with the developer configured
        /// or the internal default GraphQL path (/graphql).
        /// </summary>
        /// <param name="path">Entity's calculated REST path.</param>
        /// <param name="graphQLGlobalPath">Developer configured GraphQL Path</param>
        /// <exception cref="DataApiBuilderException"></exception>
        public static void ValidateEntityAndGraphQLPathUniqueness(string path, string graphQLGlobalPath)
        {
            // Handle case when path does not have forward slash (/) prefix
            // by adding one if not present or ignoring an existing slash.
            // entityName -> /entityName
            // /entityName -> /entityName (no change)
            if (!string.IsNullOrWhiteSpace(path) && path[0] != '/')
            {
                path = '/' + path;
            }

            if (string.Equals(path, graphQLGlobalPath, StringComparison.OrdinalIgnoreCase) ||
                string.Equals(path, GlobalSettings.GRAPHQL_DEFAULT_PATH, StringComparison.OrdinalIgnoreCase))
            {
                throw new DataApiBuilderException(
                    message: "Entity's REST path conflicts with GraphQL reserved paths.",
                    statusCode: HttpStatusCode.ServiceUnavailable,
                    subStatusCode: DataApiBuilderException.SubStatusCodes.ConfigValidationError);
            }
        }

        /// <summary>
        /// Deserialize and return the entity's path.
        /// </summary>
        /// <param name="entity">Entity object to get the path of.</param>
        /// <param name="entityName">name of the entity</param>
        /// <returns>route for the given Entity.</returns>
        private static string GetEntityPath(Entity entity, string entityName)
        {
            // if entity.Rest is null or true we just use entity name
            if (entity.Rest is null || ((JsonElement)entity.Rest).ValueKind is JsonValueKind.True)
            {
                return entityName;
            }

            // for false return empty string so we know not to add in caller
            if (((JsonElement)entity.Rest).ValueKind is JsonValueKind.False)
            {
                return string.Empty;
            }

            // otherwise we have to convert each part of the Rest property we want into correct objects
            // they are json element so this means deserializing at each step with case insensitivity
            JsonSerializerOptions options = RuntimeConfig.SerializerOptions;
            JsonElement restConfigElement = (JsonElement)entity.Rest;
            if (entity.ObjectType is SourceType.StoredProcedure)
            {
                if (restConfigElement.TryGetProperty("path", out JsonElement path))
                {
                    if (path.ValueKind is JsonValueKind.True || path.ValueKind is JsonValueKind.False)
                    {
                        bool restEnabled = JsonSerializer.Deserialize<bool>(path, options)!;
                        if (restEnabled)
                        {
                            return entityName;
                        }
                        else
                        {
                            return string.Empty;
                        }
                    }
                    else
                    {
                        return JsonSerializer.Deserialize<string>(path, options)!;
                    }
                }
                else
                {
                    return entityName;
                }
            }
            else
            {
                RestEntitySettings rest = JsonSerializer.Deserialize<RestEntitySettings>((JsonElement)restConfigElement, options)!;
                if (rest.Path is not null)
                {
                    return JsonSerializer.Deserialize<string>((JsonElement)rest.Path, options)!;
                }
                else
                {
                    return entityName;
                }
            }
        }

        /// <summary>
        /// Returns the default schema name. Throws exception here since
        /// each derived class should override this method.
        /// </summary>
        /// <exception cref="NotSupportedException"></exception>
        public virtual string GetDefaultSchemaName()
        {
            throw new NotSupportedException($"Cannot get default schema " +
                $"name for database type {_databaseType}");
        }

        /// <summary>
        /// Creates a Database object with the given schema and table names.
        /// </summary>
        protected virtual DatabaseTable GenerateDbTable(string schemaName, string tableName)
        {
            return new(schemaName, tableName);
        }

        /// <summary>
        /// Builds the dictionary of parameters and their values required for the
        /// foreign key query.
        /// </summary>
        /// <param name="schemaNames"></param>
        /// <param name="tableNames"></param>
        /// <returns>The dictionary populated with parameters.</returns>
        protected virtual Dictionary<string, object?>
            GetForeignKeyQueryParams(
                string[] schemaNames,
                string[] tableNames)
        {
            Dictionary<string, object?> parameters = new();
            string[] schemaNameParams =
                BaseSqlQueryBuilder.CreateParams(
                    kindOfParam: BaseSqlQueryBuilder.SCHEMA_NAME_PARAM,
                    schemaNames.Count());
            string[] tableNameParams =
                BaseSqlQueryBuilder.CreateParams(
                    kindOfParam: BaseSqlQueryBuilder.TABLE_NAME_PARAM,
                    tableNames.Count());

            for (int i = 0; i < schemaNames.Count(); ++i)
            {
                parameters.Add(schemaNameParams[i], schemaNames[i]);
            }

            for (int i = 0; i < tableNames.Count(); ++i)
            {
                parameters.Add(tableNameParams[i], tableNames[i]);
            }

            return parameters;
        }

        /// <summary>
        /// Create a DatabaseObject for all the exposed entities.
        /// </summary>
        private void GenerateDatabaseObjectForEntities()
        {
            string schemaName, dbObjectName;
            Dictionary<string, DatabaseObject> sourceObjects = new();
            foreach ((string entityName, Entity entity)
                in _entities)
            {
                if (!EntityToDatabaseObject.ContainsKey(entityName))
                {
                    // Reuse the same Database object for multiple entities if they share the same source.
                    if (!sourceObjects.TryGetValue(entity.SourceName, out DatabaseObject? sourceObject))
                    {
                        // parse source name into a tuple of (schemaName, databaseObjectName)
                        (schemaName, dbObjectName) = ParseSchemaAndDbTableName(entity.SourceName)!;

                        // if specified as stored procedure or function in config,
                        // initialize DatabaseObject as DatabaseExecutable,
                        // else with DatabaseTable (for tables) / DatabaseView (for views).

                        if (entity.ObjectType.IsDatabaseExecutableType())
                        {
                            sourceObject = new DatabaseExecutable(schemaName, dbObjectName)
                            {
                                SourceType = entity.ObjectType,
                                DatabaseExecutableDefinition = new()
                            };
                        }
                        else if (entity.ObjectType is SourceType.Table)
                        {
                            sourceObject = new DatabaseTable()
                            {
                                SchemaName = schemaName,
                                Name = dbObjectName,
                                SourceType = entity.ObjectType,
                                TableDefinition = new()
                            };
                        }
                        else
                        {
                            sourceObject = new DatabaseView(schemaName, dbObjectName)
                            {
                                SchemaName = schemaName,
                                Name = dbObjectName,
                                SourceType = entity.ObjectType,
                                ViewDefinition = new()
                            };
                        }

                        sourceObjects.Add(entity.SourceName, sourceObject);
                    }

                    EntityToDatabaseObject.Add(entityName, sourceObject);

                    if (entity.Relationships is not null && entity.ObjectType is SourceType.Table)
                    {
                        AddForeignKeysForRelationships(entityName, entity, (DatabaseTable)sourceObject);
                    }
                }
            }
        }

        /// <summary>
        /// Adds a foreign key definition for each of the nested entities
        /// specified in the relationships section of this entity
        /// to gather the referencing and referenced columns from the database at a later stage.
        /// Sets the referencing and referenced tables based on the kind of relationship.
        /// If encounter a linking object, use that as the referencing table
        /// for the foreign key definition.
        /// There may not be a foreign key defined on the backend in which case
        /// the relationship.source.fields and relationship.target fields are mandatory.
        /// Initializing a definition here is an indication to find the foreign key
        /// between the referencing and referenced tables.
        /// </summary>
        /// <param name="entityName"></param>
        /// <param name="entity"></param>
        /// <param name="databaseTable"></param>
        /// <exception cref="InvalidOperationException"></exception>
        private void AddForeignKeysForRelationships(
            string entityName,
            Entity entity,
            DatabaseTable databaseTable)
        {
            RelationshipMetadata? relationshipData;
            SourceDefinition sourceDefinition = GetSourceDefinition(entityName);
            if (!sourceDefinition.SourceEntityRelationshipMap
                .TryGetValue(entityName, out relationshipData))
            {
                relationshipData = new();
                sourceDefinition.SourceEntityRelationshipMap.Add(entityName, relationshipData);
            }

            string targetSchemaName, targetDbTableName, linkingTableSchema, linkingTableName;
            foreach (Relationship relationship in entity.Relationships!.Values)
            {
                string targetEntityName = relationship.TargetEntity;
                if (!_entities.TryGetValue(targetEntityName, out Entity? targetEntity))
                {
                    throw new InvalidOperationException($"Target Entity {targetEntityName} should be one of the exposed entities.");
                }

                (targetSchemaName, targetDbTableName) = ParseSchemaAndDbTableName(targetEntity.SourceName)!;
                DatabaseTable targetDbTable = new(targetSchemaName, targetDbTableName);
                // If a linking object is specified,
                // give that higher preference and add two foreign keys for this targetEntity.
                if (relationship.LinkingObject is not null)
                {
                    (linkingTableSchema, linkingTableName) = ParseSchemaAndDbTableName(relationship.LinkingObject)!;
                    DatabaseTable linkingDbTable = new(linkingTableSchema, linkingTableName);
                    AddForeignKeyForTargetEntity(
                        targetEntityName,
                        referencingDbTable: linkingDbTable,
                        referencedDbTable: databaseTable,
                        referencingColumns: relationship.LinkingSourceFields,
                        referencedColumns: relationship.SourceFields,
                        relationshipData);

                    AddForeignKeyForTargetEntity(
                        targetEntityName,
                        referencingDbTable: linkingDbTable,
                        referencedDbTable: targetDbTable,
                        referencingColumns: relationship.LinkingTargetFields,
                        referencedColumns: relationship.TargetFields,
                        relationshipData);
                }
                else if (relationship.Cardinality == Cardinality.One)
                {
                    // For Many-One OR One-One Relationships, optimistically
                    // add foreign keys from either sides in the hopes of finding their metadata
                    // at a later stage when we query the database about foreign keys.
                    // Both or either of these may be present if its a One-One relationship,
                    // The second fk would not be present if its a Many-One relationship.
                    // When the configuration file doesn't specify how to relate these entities,
                    // at least 1 of the following foreign keys should be present.

                    // Adding this foreign key in the hopes of finding a foreign key
                    // in the underlying database object of the source entity referencing
                    // the target entity.
                    // This foreign key may NOT exist for either of the following reasons:
                    // a. this source entity is related to the target entity in an One-to-One relationship
                    // but the foreign key was added to the target entity's underlying source
                    // This is covered by the foreign key below.
                    // OR
                    // b. no foreign keys were defined at all.
                    AddForeignKeyForTargetEntity(
                        targetEntityName,
                        referencingDbTable: databaseTable,
                        referencedDbTable: targetDbTable,
                        referencingColumns: relationship.SourceFields,
                        referencedColumns: relationship.TargetFields,
                        relationshipData);

                    // Adds another foreign key defintion with targetEntity.GetSourceName()
                    // as the referencingTableName - in the situation of a One-to-One relationship
                    // and the foreign key is defined in the source of targetEntity.
                    // This foreign key WILL NOT exist if its a Many-One relationship.
                    AddForeignKeyForTargetEntity(
                        targetEntityName,
                        referencingDbTable: targetDbTable,
                        referencedDbTable: databaseTable,
                        referencingColumns: relationship.TargetFields,
                        referencedColumns: relationship.SourceFields,
                        relationshipData);
                }
                else if (relationship.Cardinality is Cardinality.Many)
                {
                    // Case of publisher(One)-books(Many)
                    // we would need to obtain the foreign key information from the books table
                    // about the publisher id so we can do the join.
                    // so, the referencingTable is the source of the target entity.
                    AddForeignKeyForTargetEntity(
                        targetEntityName,
                        referencingDbTable: targetDbTable,
                        referencedDbTable: databaseTable,
                        referencingColumns: relationship.TargetFields,
                        referencedColumns: relationship.SourceFields,
                        relationshipData);
                }
            }
        }

        /// <summary>
        /// Adds a new foreign key definition for the target entity
        /// in the relationship metadata.
        /// </summary>
        private static void AddForeignKeyForTargetEntity(
            string targetEntityName,
            DatabaseTable referencingDbTable,
            DatabaseTable referencedDbTable,
            string[]? referencingColumns,
            string[]? referencedColumns,
            RelationshipMetadata relationshipData)
        {
            ForeignKeyDefinition foreignKeyDefinition = new()
            {
                Pair = new()
                {
                    ReferencingDbTable = referencingDbTable,
                    ReferencedDbTable = referencedDbTable
                }
            };

            if (referencingColumns is not null)
            {
                foreignKeyDefinition.ReferencingColumns.AddRange(referencingColumns);
            }

            if (referencedColumns is not null)
            {
                foreignKeyDefinition.ReferencedColumns.AddRange(referencedColumns);
            }

            if (relationshipData
                .TargetEntityToFkDefinitionMap.TryGetValue(targetEntityName, out List<ForeignKeyDefinition>? foreignKeys))
            {
                foreignKeys.Add(foreignKeyDefinition);
            }
            else
            {
                relationshipData.TargetEntityToFkDefinitionMap
                    .Add(targetEntityName,
                        new List<ForeignKeyDefinition>() { foreignKeyDefinition });
            }
        }

        /// <summary>
        /// Helper function will parse the schema and database object name
        /// from the provided source string and sort out if a default schema
        /// should be used.
        /// </summary>
        /// <param name="source">source string to parse</param>
        /// <returns>The appropriate schema and db object name as a tuple of strings.</returns>
        /// <exception cref="DataApiBuilderException"></exception>
        public (string, string) ParseSchemaAndDbTableName(string source)
        {
            (string? schemaName, string dbTableName) = EntitySourceNamesParser.ParseSchemaAndTable(source)!;

            // if schemaName is empty we check if the DB type is postgresql
            // and if the schema name was included in the connection string
            // as a value associated with the keyword 'SearchPath'.
            // if the DB type is not postgresql or if the connection string
            // does not include the schema name, we use the default schema name.
            // if schemaName is not empty we must check if Database Type is MySql
            // and in this case we throw an exception since there should be no
            // schema name in this case.
            if (string.IsNullOrEmpty(schemaName))
            {
                // if DatabaseType is not postgresql will short circuit and use default
                if (_databaseType is not DatabaseType.postgresql ||
                    !PostgreSqlMetadataProvider.TryGetSchemaFromConnectionString(
                        connectionString: ConnectionString,
                        out schemaName))
                {
                    schemaName = GetDefaultSchemaName();
                }
            }
            else if (_databaseType is DatabaseType.mysql)
            {
                throw new DataApiBuilderException(message: $"Invalid database object name: \"{schemaName}.{dbTableName}\"",
                                               statusCode: System.Net.HttpStatusCode.ServiceUnavailable,
                                               subStatusCode: DataApiBuilderException.SubStatusCodes.ErrorInInitialization);
            }

            return (schemaName, dbTableName);
        }

        /// <summary>
        /// Enrich the entities in the runtime config with the
        /// object definition information needed by the runtime to serve requests.
        /// Populates table definition for entities specified as tables or views
        /// Populates database executable definition for entities specified as stored procedures or functions
        /// </summary>
        private async Task PopulateObjectDefinitionForEntities()
        {
            foreach ((string entityName, Entity entity) in _entities)
            {
                SourceType entitySourceType = entity.ObjectType;
                if (entitySourceType.IsDatabaseExecutableType())
                {
                    await FillSchemaForDatabaseExecutableAsync(
                        entity,
                        entityName,
                        GetSchemaName(entityName),
                        GetDatabaseObjectName(entityName),
                        GetDatabaseExecutableDefinition(entityName));

                    if (GetDatabaseType() == DatabaseType.mssql)
                    {
                        await PopulateResultSetDefinitionsForDatabaseExececutable(
                            GetSchemaName(entityName),
                            GetDatabaseObjectName(entityName),
                            GetDatabaseExecutableDefinition(entityName));
                    }
                }
                else if (entitySourceType is SourceType.Table)
                {
                    await PopulateSourceDefinitionAsync(
                        entityName,
                        GetSchemaName(entityName),
                        GetDatabaseObjectName(entityName),
                        GetSourceDefinition(entityName),
                        entity.KeyFields);
                }
                else
                {
                    ViewDefinition viewDefinition = (ViewDefinition)GetSourceDefinition(entityName);
                    await PopulateSourceDefinitionAsync(
                        entityName,
                        GetSchemaName(entityName),
                        GetDatabaseObjectName(entityName),
                        viewDefinition,
                        entity.KeyFields);
                }
            }

            await PopulateForeignKeyDefinitionAsync();
        }

        /// <summary>
        /// Queries DB to get the result fields name and type to
        /// populate the result set definition for entities specified as stored procedures
        /// or functions
        /// </summary>
        private async Task PopulateResultSetDefinitionsForDatabaseExececutable(
            string schemaName,
            string databaseExecutionName,
            SourceDefinition sourceDefinition)
        {
            DatabaseExecutableDefinition databaseExecutableDefinition = (DatabaseExecutableDefinition)sourceDefinition;
            string dbDatabaseExecutableName = $"{schemaName}.{databaseExecutionName}";
            // Generate query to get result set details
            // of the stored procedure or function.
            string queryForResultSetDetails = SqlQueryBuilder.BuildDatabaseExecutableResultDetailsQuery(
                dbDatabaseExecutableName);

            // Execute the query to get columns' details.
            JsonArray? resultArray = await QueryExecutor.ExecuteQueryAsync(
                sqltext: queryForResultSetDetails,
                parameters: null!,
                dataReaderHandler: QueryExecutor.GetJsonArrayAsync);
            using JsonDocument sqlResult = JsonDocument.Parse(resultArray!.ToJsonString());

            // Iterate through each row returned by the query which corresponds to
            // one row in the result set.
            foreach (JsonElement element in sqlResult.RootElement.EnumerateArray())
            {
                string resultFieldName = element.GetProperty("result_field_name").ToString();
                Type resultFieldType = SqlToCLRType(element.GetProperty("result_type").ToString());
                bool isResultFieldNullable = element.GetProperty("is_nullable").GetBoolean();

                // Store the dictionary containing result set field with its type as Columns
                databaseExecutableDefinition.Columns.TryAdd(resultFieldName, new(resultFieldType) { IsNullable = isResultFieldNullable });
            }
        }

        /// <summary>
        /// Helper method to create params for the query.
        /// </summary>
        /// <param name="paramName">Common prefix of param names.</param>
        /// <param name="paramValues">Values of the param.</param>
        /// <returns></returns>
        private static Dictionary<string, object> GetQueryParams(
            string paramName,
            object[] paramValues)
        {
            Dictionary<string, object> parameters = new();
            for (int paramNumber = 0; paramNumber < paramValues.Length; paramNumber++)
            {
                parameters.Add($"{paramName}{paramNumber}", paramValues[paramNumber]);
            }

            return parameters;
        }

        /// <summary>
        /// Generate the mappings of exposed names to
        /// backing columns, and of backing columns to
        /// exposed names. Used to generate EDM Model using
        /// the exposed names, and to translate between
        /// exposed name and backing column (or the reverse)
        /// when needed while processing the request.
        /// For now, only do this for tables/views as Stored Procedures/Functions do not have a SourceDefinition
        /// In the future, mappings for SPs could be used for parameter renaming.
        /// We also handle logging the primary key information here since this is when we first have
        /// the exposed names suitable for logging.
        /// </summary>
        private void GenerateExposedToBackingColumnMapsForEntities()
        {
            foreach (string entityName in _entities.Keys)
            {
                // InCase of StoredProcedures and Functions, result set definitions becomes the column definition.
                Dictionary<string, string>? mapping = GetMappingForEntity(entityName);
                EntityBackingColumnsToExposedNames[entityName] = mapping is not null ? mapping : new();
                EntityExposedNamesToBackingColumnNames[entityName] = EntityBackingColumnsToExposedNames[entityName].ToDictionary(x => x.Value, x => x.Key);
                SourceDefinition sourceDefinition = GetSourceDefinition(entityName);
                foreach (string columnName in sourceDefinition.Columns.Keys)
                {
                    if (!EntityExposedNamesToBackingColumnNames[entityName].ContainsKey(columnName) && !EntityBackingColumnsToExposedNames[entityName].ContainsKey(columnName))
                    {
                        EntityBackingColumnsToExposedNames[entityName].Add(columnName, columnName);
                        EntityExposedNamesToBackingColumnNames[entityName].Add(columnName, columnName);
                    }
                }
            }
        }

        /// <summary>
        /// Obtains the underlying mapping that belongs
        /// to a given entity.
        /// </summary>
        /// <param name="entityName">entity whose map we get.</param>
        /// <returns>mapping belonging to eneity.</returns>
        private Dictionary<string, string>? GetMappingForEntity(string entityName)
        {
            _entities.TryGetValue(entityName, out Entity? entity);
            return entity is not null ? entity.Mappings : null;
        }

        /// <summary>
        /// Initialize OData parser by buidling OData model.
        /// The parser will be used for parsing filter clause and order by clause.
        /// </summary>
        private void InitODataParser()
        {
            _oDataParser.BuildModel(this);
        }

        /// <summary>
        /// Fills the table definition with information of all columns and
        /// primary keys.
        /// </summary>
        /// <param name="schemaName">Name of the schema.</param>
        /// <param name="tableName">Name of the table.</param>
        /// <param name="sourceDefinition">Table definition to fill.</param>
        /// <param name="entityName">EntityName included to pass on for error messaging.</param>
        private async Task PopulateSourceDefinitionAsync(
            string entityName,
            string schemaName,
            string tableName,
            SourceDefinition sourceDefinition,
            string[]? runtimeConfigKeyFields)
        {
            DataTable dataTable = await GetTableWithSchemaFromDataSetAsync(entityName, schemaName, tableName);

            List<DataColumn> primaryKeys = new(dataTable.PrimaryKey);
            if (runtimeConfigKeyFields is null || runtimeConfigKeyFields.Length == 0)
            {
                sourceDefinition.PrimaryKey = new(primaryKeys.Select(primaryKey => primaryKey.ColumnName));
            }
            else
            {
                sourceDefinition.PrimaryKey = new(runtimeConfigKeyFields);
            }

            if (sourceDefinition.PrimaryKey.Count == 0)
            {
                throw new DataApiBuilderException(
                       message: $"Primary key not configured on the given database object {tableName}",
                       statusCode: HttpStatusCode.ServiceUnavailable,
                       subStatusCode: DataApiBuilderException.SubStatusCodes.ErrorInInitialization);
            }

            using DataTableReader reader = new(dataTable);
            DataTable schemaTable = reader.GetSchemaTable();
            RuntimeConfig runtimeConfig = _runtimeConfigProvider.GetRuntimeConfiguration();
            foreach (DataRow columnInfoFromAdapter in schemaTable.Rows)
            {
                string columnName = columnInfoFromAdapter["ColumnName"].ToString()!;

                if (runtimeConfig.GraphQLGlobalSettings.Enabled
                    && _entities.TryGetValue(entityName, out Entity? entity)
                    && IsGraphQLReservedName(entity, columnName, graphQLEnabledGlobally: runtimeConfig.GraphQLGlobalSettings.Enabled))
                {
                    throw new DataApiBuilderException(
                       message: $"The column '{columnName}' violates GraphQL name restrictions.",
                       statusCode: HttpStatusCode.ServiceUnavailable,
                       subStatusCode: DataApiBuilderException.SubStatusCodes.ErrorInInitialization);
                }

                ColumnDefinition column = new()
                {
                    IsNullable = (bool)columnInfoFromAdapter["AllowDBNull"],
                    IsAutoGenerated = (bool)columnInfoFromAdapter["IsAutoIncrement"],
                    SystemType = (Type)columnInfoFromAdapter["DataType"]
                };

                // Tests may try to add the same column simultaneously
                // hence we use TryAdd here.
                // If the addition fails, it is assumed the column definition
                // has already been added and need not error out.
                sourceDefinition.Columns.TryAdd(columnName, column);
            }

            DataTable columnsInTable = await GetColumnsAsync(schemaName, tableName);

            PopulateColumnDefinitionWithHasDefault(
                sourceDefinition,
                columnsInTable);
        }

        /// <summary>
        /// Determine whether the provided field of a GraphQL enabled entity meets GraphQL reserved name requirements.
        /// Criteria:
        /// - Is GraphQL enabled globally
        /// - Is GraphQL implicitly enabled e.g. entity.GraphQL is null, or explicitly enabled e.g. entity.GraphQL is true).
        /// - If field has a mapped value (alias), then use the mapped value to evaluate name violation.
        /// - If field does not have an alias/mapped value, then use the provided field name to
        /// check for naming violations.
        /// </summary>
        /// <param name="entity">Entity to check </param>
        /// <param name="databaseColumnName">Name to evaluate against GraphQL naming requirements</param>
        /// <param name="graphQLEnabledGlobally">Whether GraphQL is enabled globally in the runtime configuration.</param>
        /// <exception cref="DataApiBuilderException"/>
        /// <returns>True if no name rules are broken. Otherwise, false</returns>
        public static bool IsGraphQLReservedName(Entity entity, string databaseColumnName, bool graphQLEnabledGlobally)
        {
            if (graphQLEnabledGlobally)
            {
                if (entity.GraphQL is null || (entity.GraphQL is not null && entity.GraphQL is bool enabled && enabled))
                {
                    if (entity.Mappings is not null
                        && entity.Mappings.TryGetValue(databaseColumnName, out string? fieldAlias)
                        && !string.IsNullOrWhiteSpace(fieldAlias))
                    {
                        databaseColumnName = fieldAlias;
                    }

                    return IsIntrospectionField(databaseColumnName);
                }
            }

            return false;
        }

        /// <summary>
        /// Gets the DataTable from the EntitiesDataSet if already present.
        /// If not present, fills it first and returns the same.
        /// </summary>
        private async Task<DataTable> GetTableWithSchemaFromDataSetAsync(
            string entityName,
            string schemaName,
            string tableName)
        {
            DataTable? dataTable = EntitiesDataSet.Tables[tableName];
            if (dataTable is null)
            {
                try
                {
                    dataTable = await FillSchemaForTableAsync(schemaName, tableName);
                }
                catch (Exception ex) when (ex is not DataApiBuilderException)
                {
                    string message;
                    // Check exception content to ensure proper error message for connection string.
                    // If MySql has a non-empty, invalid connection string, it will have the
                    // MYSQL_INVALID_CONNECTION_STRING_MESSAGE in its message when the connection
                    // string is totally invalid and lacks even the basic format of a valid connection
                    // string (ie: ConnectionString="&#@&^@*&^#$"), or will have a targetsite in
                    // the exception with a name of MYSQL_INVALID_CONNECTION_STRING_OPTIONS in the
                    // case where the connection string follows the correct general form, but does
                    // not have keys with valid names (ie: ConnectionString="foo=bar;baz=qux")
                    if (ex.Message.Contains(MySqlMetadataProvider.MYSQL_INVALID_CONNECTION_STRING_MESSAGE) ||
                       (ex.TargetSite is not null &&
                        string.Equals(ex.TargetSite.Name, MySqlMetadataProvider.MYSQL_INVALID_CONNECTION_STRING_OPTIONS)))
                    {
                        message = DataApiBuilderException.CONNECTION_STRING_ERROR_MESSAGE +
                            $"Underlying Exception message: {ex.Message}";
                    }
                    else
                    {
                        message = $"Cannot obtain Schema for entity {entityName} " +
                            $"with underlying database object source: {schemaName}.{tableName} " +
                            $"due to: {ex.Message}";
                    }

                    throw new DataApiBuilderException(
                        message,
                        statusCode: HttpStatusCode.ServiceUnavailable,
                        subStatusCode: DataApiBuilderException.SubStatusCodes.ErrorInInitialization);
                }
            }

            return dataTable!;
        }

        /// <summary>
        /// Using a data adapter, obtains the schema of the given table name
        /// and adds the corresponding entity in the data set.
        /// </summary>
        private async Task<DataTable> FillSchemaForTableAsync(
            string schemaName,
            string tableName)
        {
            using ConnectionT conn = new();
            // If connection string is set to empty string
            // we throw here to avoid having to sort out
            // complicated db specific exception messages.
            // This is caught and returned as DataApiBuilderException.
            // The runtime config has a public setter so we check
            // here for empty connection string to ensure that
            // it was not set to an invalid state after initialization.
            if (string.IsNullOrWhiteSpace(ConnectionString))
            {
                throw new DataApiBuilderException(
                    DataApiBuilderException.CONNECTION_STRING_ERROR_MESSAGE +
                    " Connection string is null, empty, or whitespace.",
                    statusCode: HttpStatusCode.ServiceUnavailable,
                    subStatusCode: DataApiBuilderException.SubStatusCodes.ErrorInInitialization);
            }

            try
            {
                // for non-MySql DB types, this will throw an exception
                // for malformed connection strings
                conn.ConnectionString = ConnectionString;
                await QueryExecutor.SetManagedIdentityAccessTokenIfAnyAsync(conn);
            }
            catch (Exception ex)
            {
                string message = DataApiBuilderException.CONNECTION_STRING_ERROR_MESSAGE +
                    $" Underlying Exception message: {ex.Message}";
                throw new DataApiBuilderException(
                    message,
                    statusCode: HttpStatusCode.ServiceUnavailable,
                    subStatusCode: DataApiBuilderException.SubStatusCodes.ErrorInInitialization,
                    innerException: ex);
            }

            await conn.OpenAsync();

            DataAdapterT adapterForTable = new();
            CommandT selectCommand = new()
            {
                Connection = conn
            };

            string tablePrefix = GetTablePrefix(conn.Database, schemaName);
            selectCommand.CommandText
                = ($"SELECT * FROM {tablePrefix}.{SqlQueryBuilder.QuoteIdentifier(tableName)}");
            adapterForTable.SelectCommand = selectCommand;

            DataTable[] dataTable = adapterForTable.FillSchema(EntitiesDataSet, SchemaType.Source, tableName);
            return dataTable[0];
        }

        private string GetTablePrefix(string databaseName, string schemaName)
        {
            StringBuilder tablePrefix = new(SqlQueryBuilder.QuoteIdentifier(databaseName));
            if (!string.IsNullOrEmpty(schemaName))
            {
                schemaName = SqlQueryBuilder.QuoteIdentifier(schemaName);
                tablePrefix.Append($".{schemaName}");
            }

            return tablePrefix.ToString();
        }

        /// <summary>
        /// Gets the metadata information of each column of
        /// the given schema.table
        /// </summary>
        /// <returns>A data table where each row corresponds to a
        /// column of the table.</returns>
        protected virtual async Task<DataTable> GetColumnsAsync(
            string schemaName,
            string tableName)
        {
            using ConnectionT conn = new();
            conn.ConnectionString = ConnectionString;
            await QueryExecutor.SetManagedIdentityAccessTokenIfAnyAsync(conn);
            await conn.OpenAsync();
            // We can specify the Catalog, Schema, Table Name, Column Name to get
            // the specified column(s).
            // Hence, we should create a 4 members array.
            string[] columnRestrictions = new string[NUMBER_OF_RESTRICTIONS];

            // To restrict the columns for the current table, specify the table's name
            // in column restrictions.
            columnRestrictions[0] = conn.Database;
            columnRestrictions[1] = schemaName;
            columnRestrictions[2] = tableName;

            // Each row in the columnsInTable DataTable corresponds to
            // a single column of the table.
            DataTable columnsInTable = await conn.GetSchemaAsync("Columns", columnRestrictions);

            return columnsInTable;
        }

        /// <summary>
        /// Populates the column definition with HasDefault property.
        /// </summary>
        private static void PopulateColumnDefinitionWithHasDefault(
            SourceDefinition sourceDefinition,
            DataTable allColumnsInTable)
        {
            foreach (DataRow columnInfo in allColumnsInTable.Rows)
            {
                string columnName = (string)columnInfo["COLUMN_NAME"];
                bool hasDefault =
                    Type.GetTypeCode(columnInfo["COLUMN_DEFAULT"].GetType()) != TypeCode.DBNull;
                ColumnDefinition? columnDefinition;
                if (sourceDefinition.Columns.TryGetValue(columnName, out columnDefinition))
                {
                    columnDefinition.HasDefault = hasDefault;

                    if (hasDefault)
                    {
                        columnDefinition.DefaultValue = columnInfo["COLUMN_DEFAULT"];
                    }
                }
            }
        }

        /// <summary>
        /// Fills the table definition with information of the foreign keys
        /// for all the tables.
        /// </summary>
        private async Task PopulateForeignKeyDefinitionAsync()
        {
            // For each database object, that has a relationship metadata,
            // build the array storing all the schemaNames(for now the defaultSchemaName)
            // and the array for all tableNames
            List<string> schemaNames = new();
            List<string> tableNames = new();
            IEnumerable<SourceDefinition> dbEntitiesToBePopulatedWithFK =
                FindAllEntitiesWhoseForeignKeyIsToBeRetrieved(schemaNames, tableNames);

            // No need to do any further work if there are no FK to be retrieved
            if (dbEntitiesToBePopulatedWithFK.Count() == 0)
            {
                return;
            }

            // Build the query required to get the foreign key information.
            string queryForForeignKeyInfo =
                ((BaseSqlQueryBuilder)SqlQueryBuilder).BuildForeignKeyInfoQuery(tableNames.Count());

            // Build the parameters dictionary for the foreign key info query
            // consisting of all schema names and table names.
            Dictionary<string, object?> parameters =
                GetForeignKeyQueryParams(
                    schemaNames.ToArray(),
                    tableNames.ToArray());

            // Gather all the referencing and referenced columns for each pair
            // of referencing and referenced tables.
            _pairToFkDefinition = await QueryExecutor.ExecuteQueryAsync(queryForForeignKeyInfo, parameters, SummarizeFkMetadata);

            if (_pairToFkDefinition is not null)
            {
                FillInferredFkInfo(dbEntitiesToBePopulatedWithFK);
            }

            ValidateAllFkHaveBeenInferred(dbEntitiesToBePopulatedWithFK);
        }

        /// <summary>
        /// Helper method to find all the entities whose foreign key information is to be retrieved.
        /// </summary>
        /// <param name="schemaNames">List of names of the schemas to which entities belong.</param>
        /// <param name="tableNames">List of names of the entities(tables)</param>
        /// <returns>A collection of entity names</returns>
        private IEnumerable<SourceDefinition> FindAllEntitiesWhoseForeignKeyIsToBeRetrieved(
            List<string> schemaNames,
            List<string> tableNames)
        {
            Dictionary<string, SourceDefinition> sourceNameToSourceDefinition = new();
            foreach ((string entityName, DatabaseObject dbObject) in EntityToDatabaseObject)
            {
                // Ensure we're only doing this on tables, not stored procedures or functions which have
                // no table definition, not views whose underlying base table's foreign key constraints
                // are taken care of by database itself.
                if (dbObject.SourceType is SourceType.Table)
                {
                    if (!sourceNameToSourceDefinition.ContainsKey(dbObject.Name))
                    {
                        SourceDefinition sourceDefinition = GetSourceDefinition(entityName);
                        foreach ((_, RelationshipMetadata relationshipData)
                            in sourceDefinition.SourceEntityRelationshipMap)
                        {
                            IEnumerable<List<ForeignKeyDefinition>> foreignKeysForAllTargetEntities
                                = relationshipData.TargetEntityToFkDefinitionMap.Values;
                            foreach (List<ForeignKeyDefinition> fkDefinitionsForTargetEntity
                                in foreignKeysForAllTargetEntities)
                            {
                                foreach (ForeignKeyDefinition fk in fkDefinitionsForTargetEntity)
                                {
                                    schemaNames.Add(fk.Pair.ReferencingDbTable.SchemaName);
                                    tableNames.Add(fk.Pair.ReferencingDbTable.Name);
                                    sourceNameToSourceDefinition.TryAdd(dbObject.Name, sourceDefinition);
                                }
                            }
                        }
                    }
                }
            }

            return sourceNameToSourceDefinition.Values;
        }

        /// <summary>
        /// Method to validate that the foreign key information is populdated
        /// for all the expected entities
        /// </summary>
        /// <param name="dbEntitiesToBePopulatedWithFK">List of database entities
        /// whose definition has to be populated with foreign key information.</param>
        /// <exception cref="NotSupportedException"></exception>
        private static void ValidateAllFkHaveBeenInferred(
            IEnumerable<SourceDefinition> dbEntitiesToBePopulatedWithFK)
        {
            foreach (SourceDefinition sourceDefinition in dbEntitiesToBePopulatedWithFK)
            {
                foreach ((string sourceEntityName, RelationshipMetadata relationshipData)
                        in sourceDefinition.SourceEntityRelationshipMap)
                {
                    IEnumerable<List<ForeignKeyDefinition>> foreignKeys = relationshipData.TargetEntityToFkDefinitionMap.Values;
                    // If none of the inferred foreign keys have the referencing columns,
                    // it means metadata is still missing fail the bootstrap.
                    if (!foreignKeys.Any(fkList => fkList.Any(fk => fk.ReferencingColumns.Count() != 0)))
                    {
                        throw new NotSupportedException($"Some of the relationship information missing and could not be inferred for {sourceEntityName}.");
                    }
                }
            }
        }

        /// <summary>
        /// Each row in the results of the given data reader represents one column from one foreign key
        /// between an ordered pair of referencing and referenced database objects.
        /// This data reader handler summarizes this foreign key metadata so that
        /// for each referencing and referenced table pair, there is exactly one foreign key definition
        /// containing the list of all referencing columns and referenced columns.
        /// </summary>
        /// <param name="reader">The DbDataReader.</param>
        /// <param name="args">Arguments to this function.</param>
        /// <returns>A dictionary mapping ordered relationship pairs to
        /// foreign key definition between them.</returns>
        private async Task<Dictionary<RelationShipPair, ForeignKeyDefinition>?>
            SummarizeFkMetadata(DbDataReader reader, List<string>? args = null)
        {
            // Gets a tuple of 2 dictionaries:
            // 1. the first row extracted from the result
            // 2. Dictionary of the DbDataReader properties like RecordsAffected, HasRows.
            // This function only requires the result row i.e. Item1 from the tuple.
            Tuple<Dictionary<string, object?>?, Dictionary<string, object>>? foreignKeyInfoWithProperties =
                await QueryExecutor.ExtractRowFromDbDataReader(reader);

            Dictionary<RelationShipPair, ForeignKeyDefinition> pairToFkDefinition = new();
            while (foreignKeyInfoWithProperties is not null && foreignKeyInfoWithProperties.Item1 is not null)
            {
                Dictionary<string, object?> foreignKeyInfo = foreignKeyInfoWithProperties.Item1;
                string referencingSchemaName =
                    (string)foreignKeyInfo[$"Referencing{nameof(DatabaseObject.SchemaName)}"]!;
                string referencingTableName = (string)foreignKeyInfo[$"Referencing{nameof(SourceDefinition)}"]!;
                string referencedSchemaName =
                    (string)foreignKeyInfo[$"Referenced{nameof(DatabaseObject.SchemaName)}"]!;
                string referencedTableName = (string)foreignKeyInfo[$"Referenced{nameof(SourceDefinition)}"]!;

                DatabaseTable referencingDbObject = GenerateDbTable(referencingSchemaName, referencingTableName);
                DatabaseTable referencedDbObject = GenerateDbTable(referencedSchemaName, referencedTableName);
                RelationShipPair pair = new(referencingDbObject, referencedDbObject);
                if (!pairToFkDefinition.TryGetValue(pair, out ForeignKeyDefinition? foreignKeyDefinition))
                {
                    foreignKeyDefinition = new()
                    {
                        Pair = pair
                    };
                    pairToFkDefinition.Add(pair, foreignKeyDefinition);
                }

                // Add the referenced and referencing columns to the foreign key definition.
                foreignKeyDefinition.ReferencedColumns.Add(
                    (string)foreignKeyInfo[nameof(ForeignKeyDefinition.ReferencedColumns)]!);
                foreignKeyDefinition.ReferencingColumns.Add(
                    (string)foreignKeyInfo[nameof(ForeignKeyDefinition.ReferencingColumns)]!);

                foreignKeyInfoWithProperties = await QueryExecutor.ExtractRowFromDbDataReader(reader);
            }

            return pairToFkDefinition;
        }

        /// <summary>
        /// Fills the table definition with the inferred foreign key metadata
        /// about the referencing and referenced columns.
        /// </summary>
        /// <param name="dbEntitiesToBePopulatedWithFK">List of database entities
        /// whose definition has to be populated with foreign key information.</param>
        private void FillInferredFkInfo(
            IEnumerable<SourceDefinition> dbEntitiesToBePopulatedWithFK)
        {
            // For each table definition that has to be populated with the inferred
            // foreign key information.
            foreach (SourceDefinition sourceDefinition in dbEntitiesToBePopulatedWithFK)
            {
                // For each source entities, which maps to this table definition
                // and has a relationship metadata to be filled.
                foreach ((_, RelationshipMetadata relationshipData)
                       in sourceDefinition.SourceEntityRelationshipMap)
                {
                    // Enumerate all the foreign keys required for all the target entities
                    // that this source is related to.
                    IEnumerable<List<ForeignKeyDefinition>> foreignKeysForAllTargetEntities =
                        relationshipData.TargetEntityToFkDefinitionMap.Values;
                    // For each target, loop through each foreign key
                    foreach (List<ForeignKeyDefinition> foreignKeysForTarget in foreignKeysForAllTargetEntities)
                    {
                        // For each foreign key between this pair of source and target entities
                        // which needs the referencing columns,
                        // find the fk inferred for this pair the backend and
                        // equate the referencing columns and referenced columns.
                        foreach (ForeignKeyDefinition fk in foreignKeysForTarget)
                        {
                            // if the referencing and referenced columns count > 0,
                            // we have already gathered this information from the runtime config.
                            if (fk.ReferencingColumns.Count > 0 && fk.ReferencedColumns.Count > 0)
                            {
                                continue;
                            }

                            // Add the referencing and referenced columns for this foreign key definition
                            // for the target.
                            if (_pairToFkDefinition is not null && _pairToFkDefinition.TryGetValue(
                                    fk.Pair, out ForeignKeyDefinition? inferredDefinition))
                            {
                                // Only add the referencing columns if they have not been
                                // specified in the configuration file.
                                if (fk.ReferencingColumns.Count == 0)
                                {
                                    fk.ReferencingColumns.AddRange(inferredDefinition.ReferencingColumns);
                                }

                                // Only add the referenced columns if they have not been
                                // specified in the configuration file.
                                if (fk.ReferencedColumns.Count == 0)
                                {
                                    fk.ReferencedColumns.AddRange(inferredDefinition.ReferencedColumns);
                                }
                            }
                        }
                    }
                }
            }
        }

        /// <summary>
        /// For the given two database objects, returns true if a foreignKey exists between them.
        /// Else returns false.
        /// </summary>
        public bool VerifyForeignKeyExistsInDB(
            DatabaseTable databaseTableA,
            DatabaseTable databaseTableB)
        {
            if (_pairToFkDefinition is null)
            {
                return false;
            }

            RelationShipPair pairAB = new(databaseTableA, databaseTableB);
            RelationShipPair pairBA = new(databaseTableB, databaseTableA);

            return (_pairToFkDefinition.ContainsKey(pairAB) || _pairToFkDefinition.ContainsKey(pairBA));
        }

        /// <summary>
        /// Retrieving the partition key path, for cosmosdb_nosql only
        /// </summary>
        public string? GetPartitionKeyPath(string database, string container)
            => throw new NotImplementedException();

        /// <summary>
        /// Setting the partition key path, for cosmosdb_nosql only
        /// </summary>
        public void SetPartitionKeyPath(string database, string container, string partitionKeyPath)
            => throw new NotImplementedException();
    }
}
<|MERGE_RESOLUTION|>--- conflicted
+++ resolved
@@ -339,11 +339,7 @@
             }
 
             // Generating exposed stored-procedure query/mutation name and adding to the dictionary mapping it to its entity name.
-<<<<<<< HEAD
-            GraphQLDatabaseExecutableExposedNameToEntityNameMap.TryAdd(GenerateDatabaseExecutableQueryName(entityName, procedureEntity), entityName);
-=======
-            GraphQLStoredProcedureExposedNameToEntityNameMap.TryAdd(GenerateStoredProcedureGraphQLFieldName(entityName, procedureEntity), entityName);
->>>>>>> 3b2a4600
+            GraphQLDatabaseExecutableExposedNameToEntityNameMap.TryAdd(GenerateDatabaseExecutableGraphQLFieldName(entityName, procedureEntity), entityName);
         }
 
         /// <summary>
@@ -425,7 +421,7 @@
             // they are json element so this means deserializing at each step with case insensitivity
             JsonSerializerOptions options = RuntimeConfig.SerializerOptions;
             JsonElement restConfigElement = (JsonElement)entity.Rest;
-            if (entity.ObjectType is SourceType.StoredProcedure)
+            if (entity.ObjectType.IsDatabaseExecutableType())
             {
                 if (restConfigElement.TryGetProperty("path", out JsonElement path))
                 {
