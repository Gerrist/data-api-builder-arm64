--- conflicted
+++ resolved
@@ -2,14 +2,8 @@
 // Licensed under the MIT License.
 
 using System;
-<<<<<<< HEAD
-=======
-using System.Collections.Generic;
 using System.CommandLine;
 using System.CommandLine.Parsing;
-using Azure.DataApiBuilder.Config;
-using Azure.DataApiBuilder.Service.Configurations;
->>>>>>> 02a14866
 using Azure.DataApiBuilder.Service.Exceptions;
 using Microsoft.AspNetCore;
 using Microsoft.AspNetCore.Hosting;
@@ -138,18 +132,9 @@
             ParseResult result = GetParseResult(cmd, args);
             if (result.Tokens.Count - result.UnmatchedTokens.Count - result.UnparsedTokens.Count > 0)
             {
-<<<<<<< HEAD
-                if (args[i].Equals(Startup.NO_HTTPS_REDIRECT_FLAG))
-                {
-                    Console.WriteLine("Redirecting to https is disabled.");
-                    IsHttpsRedirectionDisabled = true;
-                    return;
-                }
-=======
                 Console.WriteLine("Redirecting to https is disabled.");
-                RuntimeConfigProvider.IsHttpsRedirectionDisabled = true;
+                IsHttpsRedirectionDisabled = true;
                 return;
->>>>>>> 02a14866
             }
 
             IsHttpsRedirectionDisabled = false;
