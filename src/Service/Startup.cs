// Copyright (c) Microsoft Corporation.
// Licensed under the MIT License.

using System;
using System.IdentityModel.Tokens.Jwt;
using System.IO.Abstractions;
using System.Net.Http;
using System.Threading.Tasks;
using Azure.DataApiBuilder.Auth;
using Azure.DataApiBuilder.Config;
<<<<<<< HEAD
using Azure.DataApiBuilder.Core.AuthenticationHelpers;
using Azure.DataApiBuilder.Core.AuthenticationHelpers.AuthenticationSimulator;
using Azure.DataApiBuilder.Core.Authorization;
using Azure.DataApiBuilder.Core.Configurations;
using Azure.DataApiBuilder.Core.Models;
using Azure.DataApiBuilder.Core.Parsers;
using Azure.DataApiBuilder.Core.Resolvers;
using Azure.DataApiBuilder.Core.Services;
using Azure.DataApiBuilder.Core.Services.MetadataProviders;
using Azure.DataApiBuilder.Core.Services.OpenAPI;
=======
using Azure.DataApiBuilder.Config.Converters;
using Azure.DataApiBuilder.Config.ObjectModel;
using Azure.DataApiBuilder.Service.AuthenticationHelpers;
using Azure.DataApiBuilder.Service.AuthenticationHelpers.AuthenticationSimulator;
using Azure.DataApiBuilder.Service.Authorization;
using Azure.DataApiBuilder.Service.Configurations;
>>>>>>> 2e8d1bb8
using Azure.DataApiBuilder.Service.Controllers;
using Azure.DataApiBuilder.Service.Exceptions;
using HotChocolate.AspNetCore;
using Microsoft.AspNetCore.Authentication.JwtBearer;
using Microsoft.AspNetCore.Authorization;
using Microsoft.AspNetCore.Builder;
using Microsoft.AspNetCore.Cors.Infrastructure;
using Microsoft.AspNetCore.Hosting;
using Microsoft.AspNetCore.Http;
using Microsoft.Extensions.Configuration;
using Microsoft.Extensions.DependencyInjection;
using Microsoft.Extensions.Hosting;
using Microsoft.Extensions.Logging;
using CorsOptions = Azure.DataApiBuilder.Config.ObjectModel.CorsOptions;

namespace Azure.DataApiBuilder.Service
{
    public class Startup
    {
        private ILogger<Startup> _logger;

        public static LogLevel MinimumLogLevel = LogLevel.Error;

        public static bool IsLogLevelOverriddenByCli;

        public const string NO_HTTPS_REDIRECT_FLAG = "--no-https-redirect";

        public Startup(IConfiguration configuration, ILogger<Startup> logger)
        {
            Configuration = configuration;
            _logger = logger;
        }

        public IConfiguration Configuration { get; }

        // This method gets called by the runtime. Use this method to add services to the container.
        public void ConfigureServices(IServiceCollection services)
        {
            string configFileName = Configuration.GetValue<string>("ConfigFileName", RuntimeConfigLoader.DEFAULT_CONFIG_FILE_NAME);
            string? connectionString = Configuration.GetValue<string?>(
                RuntimeConfigLoader.RUNTIME_ENV_CONNECTION_STRING.Replace(RuntimeConfigLoader.ENVIRONMENT_PREFIX, ""),
                null);
            IFileSystem fileSystem = new FileSystem();
            RuntimeConfigLoader configLoader = new(fileSystem, configFileName, connectionString);
            RuntimeConfigProvider configProvider = new(configLoader);

            services.AddSingleton(fileSystem);
            services.AddSingleton(configProvider);
            services.AddSingleton(configLoader);
            services.AddSingleton(implementationFactory: (serviceProvider) =>
            {
                ILoggerFactory? loggerFactory = CreateLoggerFactoryForHostedAndNonHostedScenario(serviceProvider);
                return loggerFactory.CreateLogger<RuntimeConfigValidator>();
            });
            services.AddSingleton<RuntimeConfigValidator>();

            services.AddSingleton<CosmosClientProvider>();
            services.AddHealthChecks();

            services.AddSingleton<ILogger<SqlQueryEngine>>(implementationFactory: (serviceProvider) =>
            {
                ILoggerFactory? loggerFactory = CreateLoggerFactoryForHostedAndNonHostedScenario(serviceProvider);
                return loggerFactory.CreateLogger<SqlQueryEngine>();
            });

            services.AddSingleton<IQueryEngine>(implementationFactory: (serviceProvider) =>
            {
                RuntimeConfigProvider configProvider = serviceProvider.GetRequiredService<RuntimeConfigProvider>();
                RuntimeConfig runtimeConfig = configProvider.GetConfig();

                return runtimeConfig.DataSource.DatabaseType switch
                {
                    DatabaseType.CosmosDB_NoSQL => ActivatorUtilities.GetServiceOrCreateInstance<CosmosQueryEngine>(serviceProvider),
                    DatabaseType.MSSQL or DatabaseType.PostgreSQL or DatabaseType.MySQL => ActivatorUtilities.GetServiceOrCreateInstance<SqlQueryEngine>(serviceProvider),
                    _ => throw new NotSupportedException(runtimeConfig.DataSource.DatabaseTypeNotSupportedMessage),
                };
            });

            services.AddSingleton<IMutationEngine>(implementationFactory: (serviceProvider) =>
            {
                RuntimeConfigProvider configProvider = serviceProvider.GetRequiredService<RuntimeConfigProvider>();
                RuntimeConfig runtimeConfig = configProvider.GetConfig();

                return runtimeConfig.DataSource.DatabaseType switch
                {
                    DatabaseType.CosmosDB_NoSQL => ActivatorUtilities.GetServiceOrCreateInstance<CosmosMutationEngine>(serviceProvider),
                    DatabaseType.MSSQL or DatabaseType.PostgreSQL or DatabaseType.MySQL => ActivatorUtilities.GetServiceOrCreateInstance<SqlMutationEngine>(serviceProvider),
                    _ => throw new NotSupportedException(runtimeConfig.DataSource.DatabaseTypeNotSupportedMessage),
                };
            });

            services.AddSingleton<ILogger<IQueryExecutor>>(implementationFactory: (serviceProvider) =>
            {
                ILoggerFactory? loggerFactory = CreateLoggerFactoryForHostedAndNonHostedScenario(serviceProvider);
                return loggerFactory.CreateLogger<IQueryExecutor>();
            });
            services.AddSingleton<IQueryExecutor>(implementationFactory: (serviceProvider) =>
            {
                RuntimeConfigProvider configProvider = serviceProvider.GetRequiredService<RuntimeConfigProvider>();
                RuntimeConfig runtimeConfig = configProvider.GetConfig();

                return runtimeConfig.DataSource.DatabaseType switch
                {
                    DatabaseType.CosmosDB_NoSQL => null!,
                    DatabaseType.MSSQL => ActivatorUtilities.GetServiceOrCreateInstance<MsSqlQueryExecutor>(serviceProvider),
                    DatabaseType.PostgreSQL => ActivatorUtilities.GetServiceOrCreateInstance<PostgreSqlQueryExecutor>(serviceProvider),
                    DatabaseType.MySQL => ActivatorUtilities.GetServiceOrCreateInstance<MySqlQueryExecutor>(serviceProvider),
                    _ => throw new NotSupportedException(runtimeConfig.DataSource.DatabaseTypeNotSupportedMessage),
                };
            });

            services.AddSingleton<IQueryBuilder>(implementationFactory: (serviceProvider) =>
            {
                RuntimeConfigProvider configProvider = serviceProvider.GetRequiredService<RuntimeConfigProvider>();
                RuntimeConfig runtimeConfig = configProvider.GetConfig();

                return runtimeConfig.DataSource.DatabaseType switch
                {
                    DatabaseType.CosmosDB_NoSQL => null!,
                    DatabaseType.MSSQL => ActivatorUtilities.GetServiceOrCreateInstance<MsSqlQueryBuilder>(serviceProvider),
                    DatabaseType.PostgreSQL => ActivatorUtilities.GetServiceOrCreateInstance<PostgresQueryBuilder>(serviceProvider),
                    DatabaseType.MySQL => ActivatorUtilities.GetServiceOrCreateInstance<MySqlQueryBuilder>(serviceProvider),
                    _ => throw new NotSupportedException(runtimeConfig.DataSource.DatabaseTypeNotSupportedMessage),
                };
            });

            services.AddSingleton<ILogger<ISqlMetadataProvider>>(implementationFactory: (serviceProvider) =>
            {
                ILoggerFactory? loggerFactory = CreateLoggerFactoryForHostedAndNonHostedScenario(serviceProvider);
                return loggerFactory.CreateLogger<ISqlMetadataProvider>();
            });

            services.AddSingleton<ISqlMetadataProvider>(implementationFactory: (serviceProvider) =>
            {
                RuntimeConfigProvider configProvider = serviceProvider.GetRequiredService<RuntimeConfigProvider>();
                RuntimeConfig runtimeConfig = configProvider.GetConfig();

                return runtimeConfig.DataSource.DatabaseType switch
                {
                    DatabaseType.CosmosDB_NoSQL => ActivatorUtilities.GetServiceOrCreateInstance<CosmosSqlMetadataProvider>(serviceProvider),
                    DatabaseType.MSSQL => ActivatorUtilities.GetServiceOrCreateInstance<MsSqlMetadataProvider>(serviceProvider),
                    DatabaseType.PostgreSQL => ActivatorUtilities.GetServiceOrCreateInstance<PostgreSqlMetadataProvider>(serviceProvider),
                    DatabaseType.MySQL => ActivatorUtilities.GetServiceOrCreateInstance<MySqlMetadataProvider>(serviceProvider),
                    _ => throw new NotSupportedException(runtimeConfig.DataSource.DatabaseTypeNotSupportedMessage),
                };
            });

            services.AddSingleton<DbExceptionParser>(implementationFactory: (serviceProvider) =>
            {
                RuntimeConfigProvider configProvider = serviceProvider.GetRequiredService<RuntimeConfigProvider>();
                RuntimeConfig runtimeConfig = configProvider.GetConfig();

                return runtimeConfig.DataSource.DatabaseType switch
                {
                    DatabaseType.CosmosDB_NoSQL => null!,
                    DatabaseType.MSSQL => ActivatorUtilities.GetServiceOrCreateInstance<MsSqlDbExceptionParser>(serviceProvider),
                    DatabaseType.PostgreSQL => ActivatorUtilities.GetServiceOrCreateInstance<PostgreSqlDbExceptionParser>(serviceProvider),
                    DatabaseType.MySQL => ActivatorUtilities.GetServiceOrCreateInstance<MySqlDbExceptionParser>(serviceProvider),
                    _ => throw new NotSupportedException(runtimeConfig.DataSource.DatabaseTypeNotSupportedMessage),
                };
            });

            services.AddSingleton<GraphQLSchemaCreator>();
            services.AddSingleton<GQLFilterParser>();
            services.AddSingleton<RestService>();

            services.AddSingleton<ILogger<RestController>>(implementationFactory: (serviceProvider) =>
            {
                ILoggerFactory? loggerFactory = CreateLoggerFactoryForHostedAndNonHostedScenario(serviceProvider);
                return loggerFactory.CreateLogger<RestController>();
            });

            services.AddSingleton<ILogger<ClientRoleHeaderAuthenticationMiddleware>>(implementationFactory: (serviceProvider) =>
            {
                ILoggerFactory? loggerFactory = CreateLoggerFactoryForHostedAndNonHostedScenario(serviceProvider);
                return loggerFactory.CreateLogger<ClientRoleHeaderAuthenticationMiddleware>();
            });

            services.AddSingleton<ILogger<ConfigurationController>>(implementationFactory: (serviceProvider) =>
            {
                ILoggerFactory? loggerFactory = CreateLoggerFactoryForHostedAndNonHostedScenario(serviceProvider);
                return loggerFactory.CreateLogger<ConfigurationController>();
            });

            //Enable accessing HttpContext in RestService to get ClaimsPrincipal.
            services.AddHttpContextAccessor();

            ConfigureAuthentication(services, configProvider);

            services.AddAuthorization();
            services.AddSingleton<ILogger<IAuthorizationHandler>>(implementationFactory: (serviceProvider) =>
            {
                ILoggerFactory? loggerFactory = CreateLoggerFactoryForHostedAndNonHostedScenario(serviceProvider);
                return loggerFactory.CreateLogger<IAuthorizationHandler>();
            });
            services.AddSingleton<ILogger<IAuthorizationResolver>>(implementationFactory: (serviceProvider) =>
            {
                ILoggerFactory? loggerFactory = CreateLoggerFactoryForHostedAndNonHostedScenario(serviceProvider);
                return loggerFactory.CreateLogger<IAuthorizationResolver>();
            });
            services.AddSingleton<IAuthorizationHandler, RestAuthorizationHandler>();
            services.AddSingleton<IAuthorizationResolver, AuthorizationResolver>();
            services.AddSingleton<IOpenApiDocumentor, OpenApiDocumentor>();

            AddGraphQLService(services);

            services.AddControllers();
        }

        /// <summary>
        /// Configure GraphQL services within the service collection of the
        /// request pipeline.
        /// - AllowIntrospection defaulted to false so HotChocolate configures a request validation rule
        /// that checks for the presence of the GraphQL context key WellKnownContextData.IntrospectionAllowed
        /// when determining whether to allow introspection requests to proceed.
        /// </summary>
        /// <param name="services">Service Collection</param>
        private void AddGraphQLService(IServiceCollection services)
        {
            services.AddGraphQLServer()
                    .AddHttpRequestInterceptor<DefaultHttpRequestInterceptor>()
                    .ConfigureSchema((serviceProvider, schemaBuilder) =>
                    {
                        GraphQLSchemaCreator graphQLService = serviceProvider.GetRequiredService<GraphQLSchemaCreator>();
                        graphQLService.InitializeSchemaAndResolvers(schemaBuilder);
                    })
                    .AddHttpRequestInterceptor<IntrospectionInterceptor>()
                    .AddAuthorization()
                    .AllowIntrospection(false)
                    .AddAuthorizationHandler<GraphQLAuthorizationHandler>()
                    .AddErrorFilter(error =>
                    {
                        if (error.Exception is not null)
                        {
                            _logger.LogError(error.Exception.Message);
                            _logger.LogError(error.Exception.StackTrace);
                            return error.WithMessage(error.Exception.Message);
                        }

                        if (error.Code is not null)
                        {
                            _logger.LogError(error.Code);
                            _logger.LogError(error.Message);
                            return error.WithMessage(error.Message);
                        }

                        return error;
                    })
                    .AddErrorFilter(error =>
                    {
                        if (error.Exception is DataApiBuilderException thrownException)
                        {
                            return error.RemoveException()
                                    .RemoveLocations()
                                    .RemovePath()
                                    .WithMessage(thrownException.Message)
                                    .WithCode($"{thrownException.SubStatusCode}");
                        }

                        return error;
                    });
        }

        // This method gets called by the runtime. Use this method to configure the HTTP request pipeline.
        public void Configure(IApplicationBuilder app, IWebHostEnvironment env, RuntimeConfigProvider runtimeConfigProvider)
        {
            bool isRuntimeReady = false;
            if (runtimeConfigProvider.TryGetConfig(out RuntimeConfig? runtimeConfig))
            {
                // Config provided before starting the engine.
                isRuntimeReady = PerformOnConfigChangeAsync(app).Result;
                if (_logger is not null)
                {
                    _logger.LogDebug("Loaded config file from {filePath}", runtimeConfigProvider.RuntimeConfigFileName);
                }

                if (!isRuntimeReady)
                {
                    // Exiting if config provided is Invalid.
                    if (_logger is not null)
                    {
                        _logger.LogError("Exiting the runtime engine...");
                    }

                    throw new ApplicationException($"Could not initialize the engine with the runtime config file: {runtimeConfigProvider.RuntimeConfigFileName}");
                }
            }
            else
            {
                // Config provided during runtime.
                runtimeConfigProvider.RuntimeConfigLoadedHandlers.Add(async (sender, newConfig) =>
                {
                    isRuntimeReady = await PerformOnConfigChangeAsync(app);
                    return isRuntimeReady;
                });
            }

            if (env.IsDevelopment())
            {
                app.UseDeveloperExceptionPage();
            }

            if (!Program.IsHttpsRedirectionDisabled)
            {
                app.UseHttpsRedirection();
            }

            // URL Rewrite middleware MUST be called prior to UseRouting().
            // https://andrewlock.net/understanding-pathbase-in-aspnetcore/#placing-usepathbase-in-the-correct-location
            app.UseCorrelationIdMiddleware();
            app.UsePathRewriteMiddleware();

            // SwaggerUI visualization of the OpenAPI description document is only available
            // in developer mode in alignment with the restriction placed on ChilliCream's BananaCakePop IDE.
            // Consequently, SwaggerUI is not presented in a StaticWebApps (late-bound config) environment.
            if (runtimeConfig?.Runtime.Host.Mode is HostMode.Development || env.IsDevelopment())
            {
                app.UseSwaggerUI(c =>
                {
                    c.ConfigObject.Urls = new SwaggerEndpointMapper(app.ApplicationServices.GetService<RuntimeConfigProvider?>());
                });
            }

            app.UseRouting();

            // Adding CORS Middleware
            if (runtimeConfig is not null && runtimeConfig.Runtime.Host.Cors is not null)
            {
                app.UseCors(CORSPolicyBuilder =>
                {
                    CorsOptions corsConfig = runtimeConfig.Runtime.Host.Cors;
                    ConfigureCors(CORSPolicyBuilder, corsConfig);
                });
            }

            app.Use(async (context, next) =>
            {
                bool isHealthCheckRequest = context.Request.Path == "/" && context.Request.Method == HttpMethod.Get.Method;
                bool isSettingConfig = context.Request.Path.StartsWithSegments("/configuration")
                    && context.Request.Method == HttpMethod.Post.Method;
                if (isRuntimeReady || isHealthCheckRequest)
                {
                    await next.Invoke();
                }
                else if (isSettingConfig)
                {
                    if (isRuntimeReady)
                    {
                        context.Response.StatusCode = StatusCodes.Status409Conflict;
                    }
                    else
                    {
                        await next.Invoke();
                    }
                }
                else
                {
                    context.Response.StatusCode = StatusCodes.Status503ServiceUnavailable;
                }
            });

            JwtSecurityTokenHandler.DefaultInboundClaimTypeMap.Clear();

            app.UseAuthentication();

            app.UseClientRoleHeaderAuthenticationMiddleware();

            app.UseAuthorization();

            // Authorization Engine middleware enforces that all requests (including introspection)
            // include proper auth headers.
            // - {Authorization header + Client role header for JWT}
            // - {X-MS-CLIENT-PRINCIPAL + Client role header for EasyAuth}
            // When enabled, the middleware will prevent Banana Cake Pop(GraphQL client) from loading
            // without proper authorization headers.
            app.UseClientRoleHeaderAuthorizationMiddleware();

            app.UseEndpoints(endpoints =>
            {
                endpoints.MapControllers();

                endpoints.MapGraphQL(GraphQLRuntimeOptions.DEFAULT_PATH).WithOptions(new GraphQLServerOptions
                {
                    Tool = {
                        // Determines if accessing the endpoint from a browser
                        // will load the GraphQL Banana Cake Pop IDE.
                        Enable = runtimeConfig?.Runtime.Host.Mode == HostMode.Development || env.IsDevelopment()
                    }
                });

                // In development mode, BCP is enabled at /graphql endpoint by default.
                // Need to disable mapping BCP explicitly as well to avoid ability to query
                // at an additional endpoint: /graphql/ui.
                endpoints.MapBananaCakePop().WithOptions(new GraphQLToolOptions
                {
                    Enable = false
                });

                endpoints.MapHealthChecks("/");
            });
        }

        /// <summary>
        /// Takes in the RuntimeConfig object and checks the host mode.
        /// If host mode is Development, return `LogLevel.Debug`, else
        /// for production returns `LogLevel.Error`.
        /// </summary>
        public static LogLevel GetLogLevelBasedOnMode(RuntimeConfig runtimeConfig)
        {
            if (runtimeConfig.Runtime.Host.Mode == HostMode.Development)
            {
                return LogLevel.Debug;
            }

            return LogLevel.Error;
        }

        /// <summary>
        /// If LogLevel is NOT overridden by CLI, attempts to find the 
        /// minimum log level based on host.mode in the runtime config if available.
        /// Creates a logger factory with the minimum log level.
        /// </summary>
        public static ILoggerFactory CreateLoggerFactoryForHostedAndNonHostedScenario(IServiceProvider serviceProvider)
        {
            if (!IsLogLevelOverriddenByCli)
            {
                // If the log level is not overridden by command line arguments specified through CLI,
                // attempt to get the runtime config to determine the loglevel based on host.mode.
                // If runtime config is available, set the loglevel to Error if host.mode is Production,
                // Debug if it is Development.
                RuntimeConfigProvider configProvider = serviceProvider.GetRequiredService<RuntimeConfigProvider>();
                if (configProvider.TryGetConfig(out RuntimeConfig? runtimeConfig))
                {
                    MinimumLogLevel = GetLogLevelBasedOnMode(runtimeConfig);
                }
            }

            return Program.GetLoggerFactoryForLogLevel(MinimumLogLevel);
        }

        /// <summary>
        /// Add services necessary for Authentication Middleware and based on the loaded
        /// runtime configuration set the AuthenticationOptions to be either
        /// EasyAuth based (by default) or JwtBearerOptions.
        /// When no runtime configuration is set on engine startup, set the
        /// default authentication scheme to EasyAuth.
        /// </summary>
        /// <param name="services">The service collection where authentication services are added.</param>
        /// <param name="runtimeConfigurationProvider">The provider used to load runtime configuration.</param>
        private void ConfigureAuthentication(IServiceCollection services, RuntimeConfigProvider runtimeConfigurationProvider)
        {
            if (runtimeConfigurationProvider.TryGetConfig(out RuntimeConfig? runtimeConfig) && runtimeConfig.Runtime.Host.Authentication is not null)
            {
                AuthenticationOptions authOptions = runtimeConfig.Runtime.Host.Authentication;
                HostMode mode = runtimeConfig.Runtime.Host.Mode;
                if (!authOptions.IsAuthenticationSimulatorEnabled() && !authOptions.IsEasyAuthAuthenticationProvider())
                {
                    services.AddAuthentication(JwtBearerDefaults.AuthenticationScheme)
                    .AddJwtBearer(options =>
                    {
                        options.Audience = authOptions.Jwt!.Audience;
                        options.Authority = authOptions.Jwt!.Issuer;
                        options.TokenValidationParameters = new Microsoft.IdentityModel.Tokens.TokenValidationParameters()
                        {
                            // Instructs the asp.net core middleware to use the data in the "roles" claim for User.IsInRole()
                            // See https://learn.microsoft.com/en-us/dotnet/api/system.security.claims.claimsprincipal.isinrole?view=net-6.0#remarks
                            RoleClaimType = AuthenticationOptions.ROLE_CLAIM_TYPE
                        };
                    });
                }
                else if (authOptions.IsEasyAuthAuthenticationProvider())
                {
                    EasyAuthType easyAuthType = EnumExtensions.Deserialize<EasyAuthType>(runtimeConfig.Runtime.Host.Authentication.Provider);
                    bool isProductionMode = mode != HostMode.Development;
                    bool appServiceEnvironmentDetected = AppServiceAuthenticationInfo.AreExpectedAppServiceEnvVarsPresent();

                    if (easyAuthType == EasyAuthType.AppService && !appServiceEnvironmentDetected)
                    {
                        if (isProductionMode)
                        {
                            throw new DataApiBuilderException(
                                message: AppServiceAuthenticationInfo.APPSERVICE_PROD_MISSING_ENV_CONFIG,
                                statusCode: System.Net.HttpStatusCode.ServiceUnavailable,
                                subStatusCode: DataApiBuilderException.SubStatusCodes.ErrorInInitialization);
                        }
                        else
                        {
                            _logger.LogWarning(AppServiceAuthenticationInfo.APPSERVICE_DEV_MISSING_ENV_CONFIG);
                        }
                    }

                    services.AddAuthentication(EasyAuthAuthenticationDefaults.AUTHENTICATIONSCHEME)
                        .AddEasyAuthAuthentication(easyAuthAuthenticationProvider: easyAuthType);
                }
                else if (mode == HostMode.Development && authOptions.IsAuthenticationSimulatorEnabled())
                {
                    services.AddAuthentication(SimulatorAuthenticationDefaults.AUTHENTICATIONSCHEME)
                        .AddSimulatorAuthentication();
                }
                else
                {
                    // Condition met when Jwt section (audience/authority), EasyAuth types, or Simulator (in development mode)
                    // values are not used in the authentication section.
                    throw new DataApiBuilderException(
                        message: "Authentication configuration not supported.",
                        statusCode: System.Net.HttpStatusCode.ServiceUnavailable,
                        subStatusCode: DataApiBuilderException.SubStatusCodes.ConfigValidationError);
                }
            }
            else
            {
                // Sets EasyAuth as the default authentication scheme when runtime configuration
                // is not present.
                SetStaticWebAppsAuthentication(services);
            }
        }

        /// <summary>
        /// Sets Static Web Apps EasyAuth as the authentication scheme for the engine.
        /// </summary>
        /// <param name="services">The service collection where authentication services are added.</param>
        private static void SetStaticWebAppsAuthentication(IServiceCollection services)
        {
            services.AddAuthentication(EasyAuthAuthenticationDefaults.AUTHENTICATIONSCHEME)
                    .AddEasyAuthAuthentication(EasyAuthType.StaticWebApps);
        }

        /// <summary>
        /// Perform these additional steps once the configuration has been bound
        /// to a particular database type.
        /// </summary>
        /// <param name="app"></param>
        /// <returns>Indicates if the runtime is ready to accept requests.</returns>
        private async Task<bool> PerformOnConfigChangeAsync(IApplicationBuilder app)
        {
            try
            {
                RuntimeConfigProvider runtimeConfigProvider = app.ApplicationServices.GetService<RuntimeConfigProvider>()!;
                RuntimeConfig runtimeConfig = runtimeConfigProvider.GetConfig();
                RuntimeConfigValidator runtimeConfigValidator = app.ApplicationServices.GetService<RuntimeConfigValidator>()!;
                // Now that the configuration has been set, perform validation of the runtime config
                // itself.

                runtimeConfigValidator.ValidateConfig();

                if (runtimeConfig.Runtime.Host.Mode == HostMode.Development)
                {
                    // Running only in developer mode to ensure fast and smooth startup in production.
                    runtimeConfigValidator.ValidatePermissionsInConfig(runtimeConfig);
                }

                ISqlMetadataProvider sqlMetadataProvider =
                    app.ApplicationServices.GetRequiredService<ISqlMetadataProvider>();

                if (sqlMetadataProvider is not null)
                {
                    await sqlMetadataProvider.InitializeAsync();
                }

                // Manually trigger DI service instantiation of GraphQLSchemaCreator and RestService
                // to attempt to reduce chances that the first received client request
                // triggers instantiation and encounters undesired instantiation latency.
                // In their constructors, those services consequentially inject
                // other required services, triggering instantiation. Such recursive nature of DI and
                // service instantiation results in the activation of all required services.
                GraphQLSchemaCreator graphQLSchemaCreator =
                    app.ApplicationServices.GetRequiredService<GraphQLSchemaCreator>();

                RestService restService =
                    app.ApplicationServices.GetRequiredService<RestService>();

                if (graphQLSchemaCreator is null || restService is null)
                {
                    _logger.LogError($"Endpoint service initialization failed");
                }

                if (runtimeConfig.Runtime.Host.Mode == HostMode.Development)
                {
                    // Running only in developer mode to ensure fast and smooth startup in production.
                    runtimeConfigValidator.ValidateRelationshipsInConfig(runtimeConfig, sqlMetadataProvider!);
                }

                runtimeConfigValidator.ValidateStoredProceduresInConfig(runtimeConfig, sqlMetadataProvider!);

                // Attempt to create OpenAPI document.
                // Errors must not crash nor halt the intialization of the engine
                // because OpenAPI document creation is not required for the engine to operate.
                // Errors will be logged.
                try
                {
                    IOpenApiDocumentor openApiDocumentor = app.ApplicationServices.GetRequiredService<IOpenApiDocumentor>();
                    openApiDocumentor.CreateDocument();
                }
                catch (DataApiBuilderException dabException)
                {
                    _logger.LogError($"{dabException.Message}");
                }

                _logger.LogInformation($"Successfully completed runtime initialization.");
                return true;
            }
            catch (Exception ex)
            {
                _logger.LogError(ex, $"Unable to complete runtime initialization. Refer to exception for error details.");
                return false;
            }
        }

        /// <summary>
        /// Build a CorsPolicy to be consumed by the useCors function, allowing requests with any methods or headers
        /// Used both for app startup and testing purposes
        /// </summary>
        /// <param name="builder"> The CorsPolicyBuilder that will be used to build the policy </param>
        /// <param name="corsConfig"> The cors runtime configuration specifying the allowed origins and whether credentials can be included in requests </param>
        /// <returns> The built cors policy </returns>
        public static CorsPolicy ConfigureCors(CorsPolicyBuilder builder, CorsOptions corsConfig)
        {
            string[] Origins = corsConfig.Origins is not null ? corsConfig.Origins : Array.Empty<string>();
            if (corsConfig.AllowCredentials)
            {
                return builder
                    .WithOrigins(Origins)
                    .AllowAnyMethod()
                    .AllowAnyHeader()
                    .SetIsOriginAllowedToAllowWildcardSubdomains()
                    .AllowCredentials()
                    .Build();
            }
            else
            {
                return builder
                    .WithOrigins(Origins)
                    .AllowAnyMethod()
                    .AllowAnyHeader()
                    .SetIsOriginAllowedToAllowWildcardSubdomains()
                    .Build();
            }
        }
    }
}<|MERGE_RESOLUTION|>--- conflicted
+++ resolved
@@ -8,7 +8,8 @@
 using System.Threading.Tasks;
 using Azure.DataApiBuilder.Auth;
 using Azure.DataApiBuilder.Config;
-<<<<<<< HEAD
+using Azure.DataApiBuilder.Config.Converters;
+using Azure.DataApiBuilder.Config.ObjectModel;
 using Azure.DataApiBuilder.Core.AuthenticationHelpers;
 using Azure.DataApiBuilder.Core.AuthenticationHelpers.AuthenticationSimulator;
 using Azure.DataApiBuilder.Core.Authorization;
@@ -19,14 +20,6 @@
 using Azure.DataApiBuilder.Core.Services;
 using Azure.DataApiBuilder.Core.Services.MetadataProviders;
 using Azure.DataApiBuilder.Core.Services.OpenAPI;
-=======
-using Azure.DataApiBuilder.Config.Converters;
-using Azure.DataApiBuilder.Config.ObjectModel;
-using Azure.DataApiBuilder.Service.AuthenticationHelpers;
-using Azure.DataApiBuilder.Service.AuthenticationHelpers.AuthenticationSimulator;
-using Azure.DataApiBuilder.Service.Authorization;
-using Azure.DataApiBuilder.Service.Configurations;
->>>>>>> 2e8d1bb8
 using Azure.DataApiBuilder.Service.Controllers;
 using Azure.DataApiBuilder.Service.Exceptions;
 using HotChocolate.AspNetCore;
@@ -575,7 +568,7 @@
                 if (runtimeConfig.Runtime.Host.Mode == HostMode.Development)
                 {
                     // Running only in developer mode to ensure fast and smooth startup in production.
-                    runtimeConfigValidator.ValidatePermissionsInConfig(runtimeConfig);
+                    RuntimeConfigValidator.ValidatePermissionsInConfig(runtimeConfig);
                 }
 
                 ISqlMetadataProvider sqlMetadataProvider =
