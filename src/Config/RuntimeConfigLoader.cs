--- conflicted
+++ resolved
@@ -39,11 +39,7 @@
     /// value or not while deserializing.</param>
     /// <param name="dataSourceName">The data source name to be used in the loaded config.</param>
     /// <returns>True if the config was loaded, otherwise false.</returns>
-<<<<<<< HEAD
-    public abstract bool TryLoadKnownConfig([NotNullWhen(true)] out RuntimeConfig? config, bool replaceEnvVar = false, string? defaultDataSourceName = null);
-=======
     public abstract bool TryLoadKnownConfig([NotNullWhen(true)] out RuntimeConfig? config, bool replaceEnvVar = false, string dataSourceName = "");
->>>>>>> e8d9fcb9
 
     /// <summary>
     /// Returns the link to the published draft schema.
