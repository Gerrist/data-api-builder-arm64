--- conflicted
+++ resolved
@@ -400,9 +400,6 @@
                 return null;
             }
 
-<<<<<<< HEAD
-            return new List<RestMethod>(new[] { RestMethod.Post });
-=======
             JsonElement RestConfigElement = (JsonElement)Rest;
             if (RestConfigElement.ValueKind is JsonValueKind.True || RestConfigElement.ValueKind is JsonValueKind.True)
             {
@@ -438,7 +435,6 @@
             {
                 throw new JsonException("Unsupported Rest Type");
             }
->>>>>>> 8c3da8a3
         }
     }
 
