--- conflicted
+++ resolved
@@ -56,7 +56,6 @@
     /// <returns></returns>
     public IEnumerable<string> GetAllowedExposedColumns(string entityName, string roleName, EntityActionOperation operation);
 
-<<<<<<< HEAD
         /// <summary>
         /// Returns true/false depending on whether a database policy is defined for an operation within an entity's role entry.
         /// </summary>
@@ -66,18 +65,6 @@
         /// <returns>Returns true if a database policy is defined for the operation of a given role. If not, returns false.</returns>
         public bool IsDBPolicyDefinedForRoleAndAction(string entityName, string roleName, EntityActionOperation operation);
 
-        /// <summary>
-        /// Retrieves the policy of an operation within an entity's role entry
-        /// within the permissions section of the runtime config, and tries to process
-        /// the policy.
-        /// </summary>
-        /// <param name="entityName">Entity from request.</param>
-        /// <param name="roleName">Role defined in client role header.</param>
-        /// <param name="operation">Operation type: Create, Read, Update, Delete.</param>
-        /// <param name="httpContext">Contains token claims of the authenticated user used in policy evaluation.</param>
-        /// <returns>Returns the parsed policy, if successfully processed, or an exception otherwise.</returns>
-        public string ProcessDBPolicy(string entityName, string roleName, EntityActionOperation operation, HttpContext httpContext);
-=======
     /// <summary>
     /// Retrieves the policy of an operation within an entity's role entry
     /// within the permissions section of the runtime config, and tries to process
@@ -89,7 +76,6 @@
     /// <param name="httpContext">Contains token claims of the authenticated user used in policy evaluation.</param>
     /// <returns>Returns the parsed policy, if successfully processed, or an exception otherwise.</returns>
     public string ProcessDBPolicy(string entityName, string roleName, EntityActionOperation operation, HttpContext httpContext);
->>>>>>> 7c4bac2a
 
     /// <summary>
     /// Get list of roles defined for entity within runtime configuration.. This is applicable for GraphQL when creating authorization
