// Copyright (c) Microsoft Corporation.
// Licensed under the MIT License.

using System.IO.Abstractions;
using Azure.DataApiBuilder.Config;
using Cli.Commands;
using CommandLine;
using Microsoft.Extensions.Logging;

namespace Cli
{
    /// <summary>
    /// Main class for CLI
    /// </summary>
    public class Program
    {
        public const string PRODUCT_NAME = "Microsoft.DataApiBuilder";

        /// <summary>
        /// Main CLI entry point
        /// </summary>
        /// <param name="args">CLI arguments</param>
        /// <returns>0 on success, -1 on failure.</returns>
        public static int Main(string[] args)
        {
<<<<<<< HEAD
=======
            Parser parser = new(settings =>
                {
                    settings.CaseInsensitiveEnumValues = true;
                    settings.HelpWriter = Console.Out;
                }
            );

            // Load environment variables from .env file if present.
            DotNetEnv.Env.Load();

>>>>>>> 90229412
            // Setting up Logger for CLI.
            ILoggerFactory loggerFactory = new LoggerFactory();
            loggerFactory.AddProvider(new CustomLoggerProvider());

            ILogger<Program> cliLogger = loggerFactory.CreateLogger<Program>();
            ILogger<ConfigGenerator> configGeneratorLogger = loggerFactory.CreateLogger<ConfigGenerator>();
            ILogger<Utils> cliUtilsLogger = loggerFactory.CreateLogger<Utils>();
            ConfigGenerator.SetLoggerForCliConfigGenerator(configGeneratorLogger);
            Utils.SetCliUtilsLogger(cliUtilsLogger);
            IFileSystem fileSystem = new FileSystem();
            RuntimeConfigLoader loader = new(fileSystem);

            return Execute(args, cliLogger, fileSystem, loader);
        }

        public static int Execute(string[] args, ILogger cliLogger, IFileSystem fileSystem, RuntimeConfigLoader loader)
        {
            // To know if `--help` or `--version` was requested.
            bool isHelpOrVersionRequested = false;

            Parser parser = new(settings =>
            {
                settings.CaseInsensitiveEnumValues = true;
                settings.HelpWriter = Console.Out;
            });

            // Parsing user arguments and executing required methods.
            ParserResult<object>? result = parser.ParseArguments<InitOptions, AddOptions, UpdateOptions, StartOptions, ExportOptions>(args)
                .WithParsed((Action<InitOptions>)(options => options.Handler(cliLogger, loader, fileSystem)))
                .WithParsed((Action<AddOptions>)(options => options.Handler(cliLogger, loader, fileSystem)))
                .WithParsed((Action<UpdateOptions>)(options => options.Handler(cliLogger, loader, fileSystem)))
                .WithParsed((Action<StartOptions>)(options => options.Handler(cliLogger, loader, fileSystem)))
                .WithParsed((Action<ExportOptions>)(options => Exporter.Export(options, cliLogger, loader, fileSystem)))
                .WithNotParsed(err =>
                {
                    /// System.CommandLine considers --help and --version as NonParsed Errors
                    /// ref: https://github.com/commandlineparser/commandline/issues/630
                    /// This is a workaround to make sure our app exits with exit code 0,
                    /// when user does --help or --versions.
                    /// dab --help -> ErrorType.HelpVerbRequestedError
                    /// dab [command-name] --help -> ErrorType.HelpRequestedError
                    /// dab --version -> ErrorType.VersionRequestedError
                    List<Error> errors = err.ToList();
                    if (errors.Any(e => e.Tag == ErrorType.VersionRequestedError
                                        || e.Tag == ErrorType.HelpRequestedError
                                        || e.Tag == ErrorType.HelpVerbRequestedError))
                    {
                        isHelpOrVersionRequested = true;
                    }
                });

            return ((result is Parsed<object>) || (isHelpOrVersionRequested)) ? 0 : -1;
        }
    }
}<|MERGE_RESOLUTION|>--- conflicted
+++ resolved
@@ -23,19 +23,9 @@
         /// <returns>0 on success, -1 on failure.</returns>
         public static int Main(string[] args)
         {
-<<<<<<< HEAD
-=======
-            Parser parser = new(settings =>
-                {
-                    settings.CaseInsensitiveEnumValues = true;
-                    settings.HelpWriter = Console.Out;
-                }
-            );
-
             // Load environment variables from .env file if present.
             DotNetEnv.Env.Load();
 
->>>>>>> 90229412
             // Setting up Logger for CLI.
             ILoggerFactory loggerFactory = new LoggerFactory();
             loggerFactory.AddProvider(new CustomLoggerProvider());
