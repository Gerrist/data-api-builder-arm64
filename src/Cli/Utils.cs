// Copyright (c) Microsoft Corporation.
// Licensed under the MIT License.

using System.Diagnostics;
using System.Diagnostics.CodeAnalysis;
using System.IO.Abstractions;
using System.Reflection;
using System.Text.Encodings.Web;
using System.Text.Json;
using System.Text.Json.Serialization;
using Azure.DataApiBuilder.Config;
using Azure.DataApiBuilder.Config.Converters;
using Azure.DataApiBuilder.Service.Exceptions;
using Cli.Commands;
using Humanizer;
using Microsoft.Extensions.Logging;
using static Azure.DataApiBuilder.Service.Configurations.RuntimeConfigValidator;

/// <summary>
/// Contains the methods for transforming objects, serialization options.
/// </summary>
namespace Cli
{
    public class Utils
    {
        public const string PRODUCT_NAME = "Microsoft.DataApiBuilder";

        public const string WILDCARD = "*";
        public static readonly string SEPARATOR = ":";
        public const string DEFAULT_VERSION = "1.0.0";

#pragma warning disable CS8618 // Non-nullable field must contain a non-null value when exiting constructor. Consider declaring as nullable.
        private static ILogger<Utils> _logger;
#pragma warning restore CS8618

        public static void SetCliUtilsLogger(ILogger<Utils> cliUtilsLogger)
        {
            _logger = cliUtilsLogger;
        }

        /// <summary>
        /// Reads the product version from the executing assembly's file version information.
        /// </summary>
        /// <returns>Product version if not null, default version 1.0.0 otherwise.</returns>
        public static string GetProductVersion()
        {
            Assembly assembly = Assembly.GetExecutingAssembly();
            FileVersionInfo fileVersionInfo = FileVersionInfo.GetVersionInfo(assembly.Location);
            string? version = fileVersionInfo.ProductVersion;

            return version ?? DEFAULT_VERSION;
        }

        /// <summary>
        /// Creates an array of Operation element which contains one of the CRUD operation and
        /// fields to which this operation is allowed as permission setting based on the given input.
        /// </summary>
        public static EntityAction[] CreateOperations(string operations, EntityActionPolicy? policy, EntityActionFields? fields)
        {
            EntityAction[] operation_items;
            if (policy is null && fields is null)
            {
                return operations.Split(",")
                    .Select(op => EnumExtensions.Deserialize<EntityActionOperation>(op))
                    .Select(op => new EntityAction(op, null, new EntityActionPolicy(null, null)))
                    .ToArray();
            }

            if (operations is WILDCARD)
            {
                operation_items = new[] { new EntityAction(EntityActionOperation.All, fields, policy ?? new(null, null)) };
            }
            else
            {
                string[]? operation_elements = operations.Split(",");
                if (policy is not null || fields is not null)
                {
                    List<EntityAction>? operation_list = new();
                    foreach (string? operation_element in operation_elements)
                    {
                        if (EnumExtensions.TryDeserialize(operation_element, out EntityActionOperation? op))
                        {
                            EntityAction operation_item = new((EntityActionOperation)op, fields, policy ?? new(null, null));
                            operation_list.Add(operation_item);
                        }
                    }

                    operation_items = operation_list.ToArray();
                }
                else
                {
                    return operation_elements
                        .Select(op => EnumExtensions.Deserialize<EntityActionOperation>(op))
                        .Select(op => new EntityAction(op, null, new EntityActionPolicy(null, null)))
                        .ToArray();
                }
            }

            return operation_items;
        }

        /// <summary>
        /// Given an array of operations, which is a type of JsonElement, convert it to a dictionary
        /// key: Valid operation (wild card operation will be expanded)
        /// value: Operation object
        /// </summary>
        /// <param name="operations">Array of operations which is of type JsonElement.</param>
        /// <returns>Dictionary of operations</returns>
        public static IDictionary<EntityActionOperation, EntityAction> ConvertOperationArrayToIEnumerable(EntityAction[] operations, EntityType sourceType)
        {
            Dictionary<EntityActionOperation, EntityAction> result = new();
            foreach (EntityAction operation in operations)
            {
                EntityActionOperation op = operation.Action;
                if (op is EntityActionOperation.All)
                {
                    HashSet<EntityActionOperation> resolvedOperations = sourceType is EntityType.StoredProcedure ?
                        EntityAction.ValidStoredProcedurePermissionOperations :
                        EntityAction.ValidPermissionOperations;
                    // Expand wildcard to all valid operations (except execute)
                    foreach (EntityActionOperation validOp in resolvedOperations)
                    {
                        result.Add(validOp, new EntityAction(validOp, null, new EntityActionPolicy(null, null)));
                    }
                }
                else
                {
                    result.Add(op, new EntityAction(op, null, new EntityActionPolicy(null, null)));
                }
            }

            return result;
        }

        /// <summary>
        /// Creates a single PermissionSetting Object based on role, operations, fieldsToInclude, and fieldsToExclude.
        /// </summary>
        public static EntityPermission CreatePermissions(string role, string operations, EntityActionPolicy? policy, EntityActionFields? fields)
        {
            return new(role, CreateOperations(operations, policy, fields));
        }

        /// <summary>
        /// JsonNamingPolicy to convert all the keys in Json as lower case string.
        /// </summary>
        public class LowerCaseNamingPolicy : JsonNamingPolicy
        {
            public override string ConvertName(string name) => name.ToLower();

            public static string ConvertName(Enum name) => name.ToString().ToLower();
        }

        /// <summary>
        /// Returns the Serialization option used to convert objects into JSON.
        /// Not escaping any special unicode characters.
        /// Ignoring properties with null values.
        /// Keeping all the keys in lowercase.
        /// </summary>
        public static JsonSerializerOptions GetSerializationOptions()
        {
            JsonSerializerOptions? options = new()
            {
                Encoder = JavaScriptEncoder.UnsafeRelaxedJsonEscaping,
                WriteIndented = true,
                DefaultIgnoreCondition = JsonIgnoreCondition.WhenWritingNull,
                PropertyNamingPolicy = new LowerCaseNamingPolicy(),
                // As of .NET Core 7, JsonDocument and JsonSerializer only support skipping or disallowing 
                // of comments; they do not support loading them. If we set JsonCommentHandling.Allow for either,
                // it will throw an exception.
                ReadCommentHandling = JsonCommentHandling.Skip
            };

            options.Converters.Add(new JsonStringEnumConverter(namingPolicy: new LowerCaseNamingPolicy()));
            return options;
        }

        /// <summary>
        /// Returns true on successful parsing of mappings Dictionary from IEnumerable list.
        /// Returns false in case the format of the input is not correct.
        /// </summary>
        /// <param name="mappingList">List of ':' separated values indicating exposed and backend names.</param>
        /// <param name="mappings">Output a Dictionary containing mapping from backend name to exposed name.</param>
        /// <returns> Returns true when successful else on failure, returns false. Else updated PermissionSettings array will be returned.</returns>
        public static bool TryParseMappingDictionary(IEnumerable<string> mappingList, out Dictionary<string, string> mappings)
        {
            mappings = new();
            foreach (string item in mappingList)
            {
                string[] map = item.Split(SEPARATOR);
                if (map.Length != 2)
                {
                    _logger.LogError("Invalid format for --map. " +
                        "Acceptable format --map \"backendName1:exposedName1,backendName2:exposedName2,...\".");
                    return false;
                }

                mappings.Add(map[0], map[1]);
            }

            return true;
        }

        /// <summary>
        /// Returns true if the api path contains any reserved characters like "[\.:\?#/\[\]@!$&'()\*\+,;=]+"
        /// </summary>
        /// <param name="apiPath">path prefix for rest/graphql apis</param>
        /// <param name="apiType">Either REST or GraphQL</param>
        public static bool IsApiPathValid(string? apiPath, string apiType)
        {
            // apiPath is null only in case of cosmosDB and apiType=REST. For this case, validation is not required.
            // Since, cosmosDB do not support REST calls.
            if (apiPath is null)
            {
                return true;
            }

            // removing leading '/' before checking for forbidden characters.
            if (apiPath.StartsWith('/'))
            {
                apiPath = apiPath.Substring(1);
            }

            try
            {
                DoApiPathInvalidCharCheck(apiPath, apiType);
                return true;
            }
            catch (DataApiBuilderException ex)
            {
                _logger.LogError(ex.Message);
                return false;
            }
        }

        /// <summary>
        /// Returns the default host Global Settings
        /// If the user doesn't specify host mode. Default value to be used is Production.
        /// Sample:
        // "host": {
        //     "mode": "production",
        //     "cors": {
        //         "origins": [],
        //         "allow-credentials": true
        //     },
        //     "authentication": {
        //         "provider": "StaticWebApps"
        //     }
        // }
        /// </summary>
        public static HostOptions GetDefaultHostOptions(
            HostMode hostMode,
            IEnumerable<string>? corsOrigin,
            string authenticationProvider,
            string? audience,
            string? issuer)
        {
            string[]? corsOriginArray = corsOrigin is null ? new string[] { } : corsOrigin.ToArray();
            CorsOptions cors = new(Origins: corsOriginArray);
            AuthenticationOptions AuthenticationOptions;
            if (Enum.TryParse<EasyAuthType>(authenticationProvider, ignoreCase: true, out _)
                || AuthenticationOptions.SIMULATOR_AUTHENTICATION.Equals(authenticationProvider))
            {
                AuthenticationOptions = new(Provider: authenticationProvider, null);
            }
            else
            {
                AuthenticationOptions = new(
                    Provider: authenticationProvider,
                    Jwt: new(audience, issuer)
                );
            }

            return new(
                Mode: hostMode,
                Cors: cors,
                Authentication: AuthenticationOptions);
        }

        /// <summary>
        /// Returns an object of type Policy
        /// If policyRequest or policyDatabase is provided. Otherwise, returns null.
        /// </summary>
        public static EntityActionPolicy GetPolicyForOperation(string? policyRequest, string? policyDatabase)
        {
            return new EntityActionPolicy(policyRequest, policyDatabase);
        }

        /// <summary>
        /// Returns an object of type Field
        /// If fieldsToInclude or fieldsToExclude is provided. Otherwise, returns null.
        /// </summary>
        public static EntityActionFields? GetFieldsForOperation(IEnumerable<string>? fieldsToInclude, IEnumerable<string>? fieldsToExclude)
        {
            if (fieldsToInclude is not null && fieldsToInclude.Any() || fieldsToExclude is not null && fieldsToExclude.Any())
            {
                HashSet<string>? fieldsToIncludeSet = fieldsToInclude is not null && fieldsToInclude.Any() ? new HashSet<string>(fieldsToInclude) : null;
                HashSet<string>? fieldsToExcludeSet = fieldsToExclude is not null && fieldsToExclude.Any() ? new HashSet<string>(fieldsToExclude) : new();
                return new EntityActionFields(Include: fieldsToIncludeSet, Exclude: fieldsToExcludeSet);
            }

            return null;
        }

        /// <summary>
        /// Verifies whether the operation provided by the user is valid or not
        /// Example:
        /// *, create -> Invalid
        /// create, create, read -> Invalid
        /// * -> Valid
        /// fetch, read -> Invalid
        /// read, delete -> Valid
        /// Also verifies that stored-procedures are not allowed with more than 1 CRUD operations.
        /// </summary>
        /// <param name="operations">array of string containing operations for permissions</param>
        /// <returns>True if no invalid operation is found.</returns>
        public static bool VerifyOperations(string[] operations, EntityType sourceType)
        {
            // Check if there are any duplicate operations
            // Ex: read,read,create
            HashSet<string> uniqueOperations = operations.ToHashSet();
            if (uniqueOperations.Count() != operations.Length)
            {
                _logger.LogError("Duplicate action found in --permissions");
                return false;
            }

            // Currently, Stored Procedures can be configured with only Execute Operation.
            bool isStoredProcedure = sourceType is EntityType.StoredProcedure;
            if (isStoredProcedure && !VerifyExecuteOperationForStoredProcedure(operations))
            {
                return false;
            }

            bool containsWildcardOperation = false;
            foreach (string operation in uniqueOperations)
            {
                if (EnumExtensions.TryDeserialize(operation, out EntityActionOperation? op))
                {
                    if (op is EntityActionOperation.All)
                    {
                        containsWildcardOperation = true;
                    }
                    else if (!isStoredProcedure && !EntityAction.ValidPermissionOperations.Contains((EntityActionOperation)op))
                    {
                        _logger.LogError("Invalid actions found in --permissions");
                        return false;
                    }
                    else if (isStoredProcedure && !EntityAction.ValidStoredProcedurePermissionOperations.Contains((EntityActionOperation)op))
                    {
                        _logger.LogError("Invalid stored procedure action(s) found in --permissions");
                        return false;
                    }
                }
                else
                {
                    // Check for invalid operation.
                    _logger.LogError("Invalid actions found in --permissions");
                    return false;
                }
            }

            // Check for WILDCARD operation with CRUD operations.
            if (containsWildcardOperation && uniqueOperations.Count > 1)
            {
                _logger.LogError("WILDCARD(*) along with other CRUD operations in a single operation is not allowed.");
                return false;
            }

            return true;
        }

        /// <summary>
        /// This method will parse role and operation from permission string.
        /// A valid permission string will be of the form "<<role>>:<<actions>>"
        /// It will return true if parsing is successful and add the parsed value
        /// to the out params role and operations.
        /// </summary>
        public static bool TryGetRoleAndOperationFromPermission(IEnumerable<string> permissions, out string? role, out string? operations)
        {
            // Split permission to role and operations.
            role = null;
            operations = null;
            if (permissions.Count() != 2)
            {
                _logger.LogError("Invalid format for permission. Acceptable format: --permissions \"<<role>>:<<actions>>\"");
                return false;
            }

            role = permissions.ElementAt(0);
            operations = permissions.ElementAt(1);
            return true;
        }

        /// <summary>
        /// This method will try to find the config file based on the precedence.
        /// If the config file is provided by user, it will return that.
        /// Else it will check the DAB_ENVIRONMENT variable.
        /// In case the environment variable is not set it will check for default config.
        /// If none of the files exists it will return false. Else true with output in runtimeConfigFile.
        /// In case of false, the runtimeConfigFile will be set to string.Empty.
        /// </summary>
        public static bool TryGetConfigFileBasedOnCliPrecedence(
            RuntimeConfigLoader loader,
            string? userProvidedConfigFile,
            out string runtimeConfigFile)
        {
            if (!string.IsNullOrEmpty(userProvidedConfigFile))
            {
                /// The existence of user provided config file is not checked here.
                _logger.LogInformation($"User provided config file: {userProvidedConfigFile}");
                RuntimeConfigLoader.CheckPrecedenceForConfigInEngine = false;
                runtimeConfigFile = userProvidedConfigFile;
                return true;
            }
            else
            {
                _logger.LogInformation("Config not provided. Trying to get default config based on DAB_ENVIRONMENT...");
                /// Need to reset to true explicitly so any that any re-invocations of this function
                /// get simulated as being called for the first time specifically useful for tests.
                RuntimeConfigLoader.CheckPrecedenceForConfigInEngine = true;
                runtimeConfigFile = loader.GetFileNameForEnvironment(null, considerOverrides: false);

                /// So that the check doesn't run again when starting engine
                RuntimeConfigLoader.CheckPrecedenceForConfigInEngine = false;
            }

            return !string.IsNullOrEmpty(runtimeConfigFile);
        }

        /// <summary>
        /// This method checks that parameter is only used with Stored Procedure, while
        /// key-fields only with table/views. Also ensures that key-fields are always 
        /// provided for views.
        /// </summary>
        /// <param name="sourceType">type of the source object.</param>
        /// <param name="parameters">IEnumerable string containing parameters for stored-procedure.</param>
        /// <param name="keyFields">IEnumerable string containing key columns for table/view.</param>
        /// <returns> Returns true when successful else on failure, returns false.</returns>
        public static bool VerifyCorrectPairingOfParameterAndKeyFieldsWithType(
            EntityType? sourceType,
            IEnumerable<string>? parameters,
            IEnumerable<string>? keyFields)
        {
<<<<<<< HEAD
            if (sourceType is EntityType.StoredProcedure)
=======
            if (sourceType is SourceType.StoredProcedure)
>>>>>>> 02a14866
            {
                if (keyFields is not null && keyFields.Any())
                {
                    _logger.LogError("Stored Procedures don't support KeyFields.");
                    return false;
                }
            }
            else
            {
                // For Views and Tables
                if (parameters is not null && parameters.Any())
                {
                    _logger.LogError("Tables/Views don't support parameters.");
                    return false;
                }

<<<<<<< HEAD
                if (sourceType is EntityType.View && (keyFields is null || !keyFields.Any()))
=======
                // For Views
                if (sourceType is SourceType.View && (keyFields is null || !keyFields.Any()))
>>>>>>> 02a14866
                {
                    _logger.LogError("Key-fields are mandatory for views, but not provided.");
                    return false;
                }
            }

            return true;
        }

        /// <summary>
        /// Creates source object by using valid type, params, and keyfields.
        /// </summary>
        /// <param name="name">Name of the source.</param>
        /// <param name="type">Type of the source. i.e, table,view, and stored-procedure.</param>
        /// <param name="parameters">Dictionary for parameters if source is stored-procedure</param>
        /// <param name="keyFields">Array of string containing key columns for table/view type.</param>
        /// <param name="sourceObject">Outputs the created source object.
        /// It can be null, string, or DatabaseObjectSource</param>
        /// <returns>True in case of successful creation of source object.</returns>
        public static bool TryCreateSourceObject(
            string name,
            EntityType type,
            Dictionary<string, object>? parameters,
            string[]? keyFields,
            [NotNullWhen(true)] out EntitySource? sourceObject)
        {
            sourceObject = new EntitySource(
                Type: type,
                Object: name,
                Parameters: parameters,
                KeyFields: keyFields
            );

            return true;
        }

        /// <summary>
        /// This method tries to parse the source parameters Dictionary from IEnumerable list
        /// by splitting each item of the list on ':', where first item is param name and the
        /// and the second item is the value. for any other item it should fail.
        /// If Parameter List is null, no parsing happens and sourceParameter is returned as null.
        /// </summary>
        /// <param name="parametersList">List of ':' separated values indicating key and value.</param>
        /// <param name="mappings">Output a Dictionary of parameters and their values.</param>
        /// <returns> Returns true when successful else on failure, returns false.</returns>
        public static bool TryParseSourceParameterDictionary(
            IEnumerable<string>? parametersList,
            out Dictionary<string, object>? sourceParameters)
        {
            sourceParameters = null;
            if (parametersList is null)
            {
                return true;
            }

            sourceParameters = new(StringComparer.OrdinalIgnoreCase);
            foreach (string param in parametersList)
            {
                string[] items = param.Split(SEPARATOR);
                if (items.Length != 2)
                {
                    sourceParameters = null;
                    _logger.LogError("Invalid format for --source.params");
                    _logger.LogError("Correct source parameter syntax: --source.params \"key1:value1,key2:value2,...\".");
                    return false;
                }

                string paramKey = items[0];
                object paramValue = ParseStringValue(items[1]);

                sourceParameters.Add(paramKey, paramValue);
            }

            if (!sourceParameters.Any())
            {
                sourceParameters = null;
            }

            return true;
        }

        /// <summary>
        /// This method loops through every role specified for stored-procedure entity
        ///  and checks if it has only one CRUD operation.
        /// </summary>
        public static bool VerifyPermissionOperationsForStoredProcedures(
            EntityPermission[] permissionSettings)
        {
            foreach (EntityPermission permissionSetting in permissionSettings)
            {
                if (!VerifyExecuteOperationForStoredProcedure(permissionSetting.Actions))
                {
                    return false;
                }
            }

            return true;
        }

        /// <summary>
        /// This method checks that stored-procedure entity
        /// is configured only with execute action
        /// </summary>
        private static bool VerifyExecuteOperationForStoredProcedure(EntityAction[] operations)
        {
            if (operations.Length > 1
                || (operations.First().Action is not EntityActionOperation.Execute && operations.First().Action is not EntityActionOperation.All))
            {
                _logger.LogError("Stored Procedure supports only execute operation.");
                return false;
            }

            return true;
        }

        /// <summary>
        /// This method checks that stored-procedure entity
        /// is configured only with execute action
        /// </summary>
        private static bool VerifyExecuteOperationForStoredProcedure(string[] operations)
        {
            if (operations.Length > 1
                || !EnumExtensions.TryDeserialize(operations.First(), out EntityActionOperation? operation)
                || (operation is not EntityActionOperation.Execute && operation is not EntityActionOperation.All))
            {
                _logger.LogError("Stored Procedure supports only execute operation.");
                return false;
            }

            return true;
        }

        /// <summary>
        /// Check both Audience and Issuer are specified when the authentication provider is JWT.
        /// Also providing Audience or Issuer with StaticWebApps or AppService wil result in failure.
        /// </summary>
        public static bool ValidateAudienceAndIssuerForJwtProvider(
            string authenticationProvider,
            string? audience,
            string? issuer)
        {
            if (Enum.TryParse<EasyAuthType>(authenticationProvider, ignoreCase: true, out _)
                || AuthenticationOptions.SIMULATOR_AUTHENTICATION == authenticationProvider)
            {
                if (!(string.IsNullOrWhiteSpace(audience)) || !(string.IsNullOrWhiteSpace(issuer)))
                {
                    _logger.LogWarning("Audience and Issuer can't be set for EasyAuth or Simulator authentication.");
                    return true;
                }
            }
            else
            {
                if (string.IsNullOrWhiteSpace(audience) || string.IsNullOrWhiteSpace(issuer))
                {
                    _logger.LogError($"Authentication providers other than EasyAuth and Simulator require both Audience and Issuer.");
                    return false;
                }
            }

            return true;
        }

        /// <summary>
        /// Converts string into either integer, double, or boolean value.
        /// If the given string is neither of the above, it returns as string.
        /// </summary>
        private static object ParseStringValue(string stringValue)
        {
            if (int.TryParse(stringValue, out int integerValue))
            {
                return integerValue;
            }
            else if (double.TryParse(stringValue, out double floatingValue))
            {
                return floatingValue;
            }
            else if (bool.TryParse(stringValue, out bool booleanValue))
            {
                return booleanValue;
            }

            return stringValue;
        }

        /// <summary>
        /// This method will write all the json string in the given file.
        /// </summary>
        public static bool WriteRuntimeConfigToFile(string file, RuntimeConfig runtimeConfig, IFileSystem fileSystem)
        {
            try
            {
                string jsonContent = runtimeConfig.ToJson();
                return WriteJsonToFile(file, jsonContent, fileSystem);
            }
            catch (Exception e)
            {
                _logger.LogError($"Failed to generate the config file, operation failed with exception:{e}.");
                return false;
            }
        }

        public static bool WriteJsonToFile(string file, string jsonContent, IFileSystem fileSystem)
        {
            try
            {
                fileSystem.File.WriteAllText(file, jsonContent);
            }
            catch (Exception e)
            {
                _logger.LogError($"Failed to generate the config file, operation failed with exception:{e}.");
                return false;
            }

            return true;
        }

        /// <summary>
        /// Utility method that converts REST HTTP verb string input to RestMethod Enum.
        /// The method returns true/false corresponding to successful/unsuccessful conversion.
        /// </summary>
        /// <param name="method">String input entered by the user</param>
        /// <param name="restMethod">RestMethod Enum type</param>
        /// <returns></returns>
        public static bool TryConvertRestMethodNameToRestMethod(string? method, out SupportedHttpVerb restMethod)
        {
            if (!Enum.TryParse(method, ignoreCase: true, out restMethod))
            {
                _logger.LogError("Invalid REST Method. Supported methods are {restMethods}.", string.Join(", ", Enum.GetNames<SupportedHttpVerb>()));
                return false;
            }

            return true;
        }

        /// <summary>
        /// Utility method that converts list of REST HTTP verbs configured for a
        /// stored procedure into an array of RestMethod Enum type.
        /// If any invalid REST methods are supplied, an empty array is returned.
        /// </summary>
        /// <param name="methods">Collection of REST HTTP verbs configured for the stored procedure</param>
        /// <returns>REST methods as an array of RestMethod Enum type.</returns>
        public static SupportedHttpVerb[] CreateRestMethods(IEnumerable<string> methods)
        {
            List<SupportedHttpVerb> restMethods = new();

            foreach (string method in methods)
            {
                SupportedHttpVerb restMethod;
                if (TryConvertRestMethodNameToRestMethod(method, out restMethod))
                {
                    restMethods.Add(restMethod);
                }
                else
                {
                    restMethods.Clear();
                    break;
                }

            }

            return restMethods.ToArray();
        }

        /// <summary>
        /// Utility method that converts the graphQL operation configured for the stored procedure to
        /// GraphQLOperation Enum type.
        /// The method returns true/false corresponding to successful/unsuccessful conversion.
        /// </summary>
        /// <param name="operation">GraphQL operation configured for the stored procedure</param>
        /// <param name="graphQLOperation">GraphQL Operation as an Enum type</param>
        /// <returns>true/false</returns>
        public static bool TryConvertGraphQLOperationNameToGraphQLOperation(string? operation, [NotNullWhen(true)] out GraphQLOperation graphQLOperation)
        {
            if (!Enum.TryParse(operation, ignoreCase: true, out graphQLOperation))
            {
                _logger.LogError($"Invalid GraphQL Operation. Supported operations are {GraphQLOperation.Query.ToString()!.ToLower()} and {GraphQLOperation.Mutation.ToString()!.ToLower()!}.");
                return false;
            }

            return true;
        }

        /// <summary>
        /// Method to check if the options for an entity represent a stored procedure  
        /// </summary>
        /// <param name="options"></param>
        /// <returns></returns>
        public static bool IsStoredProcedure(EntityOptions options)
        {
            if (options.SourceType is not null && EnumExtensions.TryDeserialize(options.SourceType, out EntityType? sourceObjectType))
            {
                return sourceObjectType is EntityType.StoredProcedure;
            }

            return false;
        }

        /// <summary>
        /// Method to determine whether the type of an entity is being converted from stored-procedure to
        /// table/view.
        /// </summary>
        /// <param name="entity"></param>
        /// <returns></returns>
        public static bool IsStoredProcedure(Entity entity)
        {
            return entity.Source.Type is EntityType.StoredProcedure;
        }

        /// <summary>
        /// Method to determine if the type of the entity is being converted from
        /// stored-procedure to table/view.  
        /// </summary>
        /// <param name="entity">Entity for which the source type conversion is being determined</param>
        /// <param name="options">Options from the CLI commands</param>
        /// <returns>True when an entity of type stored-procedure is converted to a table/view</returns>
        public static bool IsStoredProcedureConvertedToOtherTypes(Entity entity, EntityOptions options)
        {
            if (options.SourceType is null)
            {
                return false;
            }

            bool isCurrentEntityStoredProcedure = IsStoredProcedure(entity);
            bool doOptionsRepresentStoredProcedure = options.SourceType is not null && IsStoredProcedure(options);
            return isCurrentEntityStoredProcedure && !doOptionsRepresentStoredProcedure;
        }

        /// <summary>
        /// Method to determine whether the type of an entity is being changed from
        /// table/view to stored-procedure.
        /// </summary>
        /// <param name="entity">Entity for which the source type conversion is being determined</param>
        /// <param name="options">Options from the CLI commands</param>
        /// <returns>True when an entity of type table/view is converted to a stored-procedure</returns>
        public static bool IsEntityBeingConvertedToStoredProcedure(Entity entity, EntityOptions options)
        {
            if (options.SourceType is null)
            {
                return false;
            }

            bool isCurrentEntityStoredProcedure = IsStoredProcedure(entity);
            bool doOptionsRepresentStoredProcedure = options.SourceType is not null && IsStoredProcedure(options);
            return !isCurrentEntityStoredProcedure && doOptionsRepresentStoredProcedure;
        }

        /// <summary>
        /// For stored procedures, the rest HTTP verbs to be supported can be configured using
        /// --rest.methods option.
        /// Validation to ensure that configuring REST methods for a stored procedure that is
        /// not enabled for REST results in an error. This validation is run along
        /// with add command.
        /// </summary>
        /// <param name="options">Options entered using add command</param>
        /// <returns>True for invalid conflicting REST options. False when the options are valid</returns>
        public static bool CheckConflictingRestConfigurationForStoredProcedures(EntityOptions options)
        {
            return (options.RestRoute is not null && bool.TryParse(options.RestRoute, out bool restEnabled) && !restEnabled) &&
                   (options.RestMethodsForStoredProcedure is not null && options.RestMethodsForStoredProcedure.Any());
        }

        /// <summary>
        /// For stored procedures, the graphql operation to be supported can be configured using
        /// --graphql.operation.
        /// Validation to ensure that configuring GraphQL operation for a stored procedure that is
        /// not exposed for graphQL results in an error. This validation is run along with add
        /// command
        /// </summary>
        /// <param name="options"></param>
        /// <returns>True for invalid conflicting graphQL options. False when the options are not conflicting</returns>
        public static bool CheckConflictingGraphQLConfigurationForStoredProcedures(EntityOptions options)
        {
            return (options.GraphQLType is not null && bool.TryParse(options.GraphQLType, out bool graphQLEnabled) && !graphQLEnabled)
                    && (options.GraphQLOperationForStoredProcedure is not null);
        }

        /// <summary>
        /// Constructs the REST Path using the add/update command --rest option  
        /// </summary>
        /// <param name="restRoute">Input entered using --rest option</param>
        /// <returns>Constructed REST Path</returns>
        public static EntityRestOptions ConstructRestOptions(string? restRoute, SupportedHttpVerb[] supportedHttpVerbs)
        {
            EntityRestOptions restOptions = new(supportedHttpVerbs);

            // Default state for REST is enabled, so if no value is provided, we enable it
            if (restRoute is null)
            {
                return restOptions with { Enabled = true, Methods = supportedHttpVerbs };
            }
            else
            {
                if (bool.TryParse(restRoute, out bool restEnabled))
                {
                    restOptions = restOptions with { Enabled = restEnabled };
                }
                else
                {
                    restOptions = restOptions with { Enabled = true, Path = "/" + restRoute };
                }
            }

            return restOptions;
        }

        /// <summary>
        /// Constructs the graphQL Type from add/update command --graphql option
        /// </summary>
        /// <param name="graphQL">GraphQL type input from the CLI commands</param>
        /// <returns>Constructed GraphQL Type</returns>
        public static EntityGraphQLOptions ConstructGraphQLTypeDetails(string? graphQL, GraphQLOperation? graphQLOperationsForStoredProcedures)
        {
            EntityGraphQLOptions graphQLType = new(
                Singular: "",
                Plural: "",
                Operation: graphQLOperationsForStoredProcedures);

            // Default state for GraphQL is enabled, so if no value is provided, we enable it
            if (graphQL is null)
            {
                return graphQLType with { Enabled = true };
            }
            else
            {
                if (bool.TryParse(graphQL, out bool graphQLEnabled))
                {
                    graphQLType = graphQLType with { Enabled = graphQLEnabled };
                }
                else
                {
                    string singular, plural;
                    if (graphQL.Contains(SEPARATOR))
                    {
                        string[] arr = graphQL.Split(SEPARATOR);
                        if (arr.Length != 2)
                        {
                            _logger.LogError("Invalid format for --graphql. Accepted values are true/false, a string, or a pair of string in the format <singular>:<plural>");
                            return graphQLType;
                        }

                        singular = arr[0];
                        plural = arr[1];
                    }
                    else
                    {
                        singular = graphQL;
                        plural = graphQL.Pluralize(inputIsKnownToBeSingular: false);
                    }

                    // If we have singular/plural text we infer that GraphQL is enabled
                    graphQLType = graphQLType with { Enabled = true, Singular = singular, Plural = plural };
                }
            }

            return graphQLType;
        }

        /// <summary>
        /// Check if add/update command has Entity provided. Return false otherwise.
        /// </summary>
        public static bool IsEntityProvided(string? entity, ILogger cliLogger, string command)
        {
            if (string.IsNullOrWhiteSpace(entity))
            {
                cliLogger.LogError($"Entity name is missing. Usage: dab {command} [entity-name] [{command}-options]");
                return false;
            }

            return true;
        }
    }
}<|MERGE_RESOLUTION|>--- conflicted
+++ resolved
@@ -164,7 +164,7 @@
                 WriteIndented = true,
                 DefaultIgnoreCondition = JsonIgnoreCondition.WhenWritingNull,
                 PropertyNamingPolicy = new LowerCaseNamingPolicy(),
-                // As of .NET Core 7, JsonDocument and JsonSerializer only support skipping or disallowing 
+                // As of .NET Core 7, JsonDocument and JsonSerializer only support skipping or disallowing
                 // of comments; they do not support loading them. If we set JsonCommentHandling.Allow for either,
                 // it will throw an exception.
                 ReadCommentHandling = JsonCommentHandling.Skip
@@ -429,7 +429,7 @@
 
         /// <summary>
         /// This method checks that parameter is only used with Stored Procedure, while
-        /// key-fields only with table/views. Also ensures that key-fields are always 
+        /// key-fields only with table/views. Also ensures that key-fields are always
         /// provided for views.
         /// </summary>
         /// <param name="sourceType">type of the source object.</param>
@@ -441,11 +441,7 @@
             IEnumerable<string>? parameters,
             IEnumerable<string>? keyFields)
         {
-<<<<<<< HEAD
             if (sourceType is EntityType.StoredProcedure)
-=======
-            if (sourceType is SourceType.StoredProcedure)
->>>>>>> 02a14866
             {
                 if (keyFields is not null && keyFields.Any())
                 {
@@ -462,12 +458,7 @@
                     return false;
                 }
 
-<<<<<<< HEAD
                 if (sourceType is EntityType.View && (keyFields is null || !keyFields.Any()))
-=======
-                // For Views
-                if (sourceType is SourceType.View && (keyFields is null || !keyFields.Any()))
->>>>>>> 02a14866
                 {
                     _logger.LogError("Key-fields are mandatory for views, but not provided.");
                     return false;
@@ -751,7 +742,7 @@
         }
 
         /// <summary>
-        /// Method to check if the options for an entity represent a stored procedure  
+        /// Method to check if the options for an entity represent a stored procedure
         /// </summary>
         /// <param name="options"></param>
         /// <returns></returns>
@@ -778,7 +769,7 @@
 
         /// <summary>
         /// Method to determine if the type of the entity is being converted from
-        /// stored-procedure to table/view.  
+        /// stored-procedure to table/view.
         /// </summary>
         /// <param name="entity">Entity for which the source type conversion is being determined</param>
         /// <param name="options">Options from the CLI commands</param>
@@ -845,7 +836,7 @@
         }
 
         /// <summary>
-        /// Constructs the REST Path using the add/update command --rest option  
+        /// Constructs the REST Path using the add/update command --rest option
         /// </summary>
         /// <param name="restRoute">Input entered using --rest option</param>
         /// <returns>Constructed REST Path</returns>
