--- conflicted
+++ resolved
@@ -14,12 +14,7 @@
 using Cli.Commands;
 using Humanizer;
 using Microsoft.Extensions.Logging;
-<<<<<<< HEAD
-=======
-using static Azure.DataApiBuilder.Config.AuthenticationConfig;
 using static Azure.DataApiBuilder.Config.MergeJsonProvider;
-using static Azure.DataApiBuilder.Config.RuntimeConfigPath;
->>>>>>> 2cfb5052
 using static Azure.DataApiBuilder.Service.Configurations.RuntimeConfigValidator;
 
 /// <summary>
@@ -687,25 +682,25 @@
         /// and create a merged file called dab-config.{DAB_ENVIRONMENT}.merged.json
         /// </summary>
         /// <returns>Returns the name of the merged Config if successful.</returns>
-        public static bool TryMergeConfigsIfAvailable(out string mergedConfigFile)
-        {
-            string? environmentValue = Environment.GetEnvironmentVariable(RUNTIME_ENVIRONMENT_VAR_NAME);
+        public static bool TryMergeConfigsIfAvailable(IFileSystem fileSystem, RuntimeConfigLoader loader, out string mergedConfigFile)
+        {
+            string? environmentValue = Environment.GetEnvironmentVariable(RuntimeConfigLoader.RUNTIME_ENVIRONMENT_VAR_NAME);
             mergedConfigFile = string.Empty;
             if (!string.IsNullOrEmpty(environmentValue))
             {
-                string baseConfigFile = RuntimeConfigPath.DefaultName;
-                string environmentBasedConfigFile = RuntimeConfigPath.GetFileName(environmentValue, considerOverrides: false);
-                mergedConfigFile = RuntimeConfigPath.GetMergedFileNameForEnvironment(CONFIGFILE_NAME, environmentValue);
-
-                if (DoesFileExistInCurrentDirectory(baseConfigFile) && !string.IsNullOrEmpty(environmentBasedConfigFile))
+                string baseConfigFile = RuntimeConfigLoader.DEFAULT_CONFIG_FILE_NAME;
+                string environmentBasedConfigFile = loader.GetFileNameForEnvironment(environmentValue, considerOverrides: false);
+                mergedConfigFile = RuntimeConfigLoader.GetMergedFileNameForEnvironment(RuntimeConfigLoader.CONFIGFILE_NAME, environmentValue);
+
+                if (loader.DoesFileExistInCurrentDirectory(baseConfigFile) && !string.IsNullOrEmpty(environmentBasedConfigFile))
                 {
                     try
                     {
-                        string baseConfigJson = File.ReadAllText(baseConfigFile);
-                        string overrideConfigJson = File.ReadAllText(environmentBasedConfigFile);
+                        string baseConfigJson = fileSystem.File.ReadAllText(baseConfigFile);
+                        string overrideConfigJson = fileSystem.File.ReadAllText(environmentBasedConfigFile);
                         string mergedConfigJson = Merge(baseConfigJson, overrideConfigJson);
 
-                        File.WriteAllText(mergedConfigFile, mergedConfigJson);
+                        fileSystem.File.WriteAllText(mergedConfigFile, mergedConfigJson);
                         return true;
                     }
                     catch (Exception ex)
