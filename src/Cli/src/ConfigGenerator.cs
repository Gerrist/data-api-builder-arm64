using System.Collections;
using System.Diagnostics.CodeAnalysis;
using System.Text.Json;
using Azure.DataApiBuilder.Config;
using Microsoft.Extensions.Logging;
using static Azure.DataApiBuilder.Service.Startup;
using static Cli.Utils;
using PermissionOperation = Azure.DataApiBuilder.Config.PermissionOperation;

namespace Cli
{
    /// <summary>
    /// Contains the methods for Initializing the config file and Adding/Updating Entities.
    /// </summary>
    public class ConfigGenerator
    {
#pragma warning disable CS8618 // Non-nullable field must contain a non-null value when exiting constructor. Consider declaring as nullable.
        private static ILogger<ConfigGenerator> _logger;
#pragma warning restore CS8618

        public static void SetLoggerForCliConfigGenerator(
            ILogger<ConfigGenerator> configGeneratorLoggerFactory)
        {
            _logger = configGeneratorLoggerFactory;
        }

        /// <summary>
        /// This method will generate the initial config with databaseType and connection-string.
        /// </summary>
        public static bool TryGenerateConfig(InitOptions options)
        {
            if (!TryGetConfigFileBasedOnCliPrecedence(options.Config, out string runtimeConfigFile))
            {
                runtimeConfigFile = RuntimeConfigPath.DefaultName;
                _logger.LogInformation($"Creating a new config file: {runtimeConfigFile}");
            }

            // File existence checked to avoid overwriting the existing configuration.
            if (File.Exists(runtimeConfigFile))
            {
                _logger.LogError($"Config file: {runtimeConfigFile} already exists. " +
                    "Please provide a different name or remove the existing config file.");
                return false;
            }

            // Creating a new json file with runtime configuration
            if (!TryCreateRuntimeConfig(options, out string runtimeConfigJson))
            {
                _logger.LogError($"Failed to create the runtime config file.");
                return false;
            }

            return WriteJsonContentToFile(runtimeConfigFile, runtimeConfigJson);
        }

        /// <summary>
        /// Create a runtime config json string.
        /// </summary>
        /// <param name="options">Init options</param>
        /// <param name="runtimeConfigJson">Output runtime config json.</param>
        /// <returns>True on success. False otherwise.</returns>
        public static bool TryCreateRuntimeConfig(InitOptions options, out string runtimeConfigJson)
        {
            runtimeConfigJson = string.Empty;

            DatabaseType dbType = options.DatabaseType;
            object? dbOptions = null;

            switch (dbType)
            {
                case DatabaseType.cosmosdb_nosql:
                    string? cosmosDatabase = options.CosmosNoSqlDatabase;
                    string? cosmosContainer = options.CosmosNoSqlContainer;
                    string? graphQLSchemaPath = options.GraphQLSchemaPath;
                    if (string.IsNullOrEmpty(cosmosDatabase) || string.IsNullOrEmpty(graphQLSchemaPath))
                    {
                        _logger.LogError($"Missing mandatory configuration option for CosmosDB_NoSql: --cosmosdb_nosql-database, and --graphql-schema");
                        return false;
                    }

                    dbOptions = new CosmosDbNoSqlOptions(cosmosDatabase, cosmosContainer, graphQLSchemaPath, GraphQLSchema: null);
                    break;

                case DatabaseType.mssql:
                    dbOptions = new MsSqlOptions(SetSessionContext: options.SetSessionContext);
                    break;
                case DatabaseType.mysql:
                case DatabaseType.postgresql:
                case DatabaseType.cosmosdb_postgresql:
                    break;
                default:
                    throw new Exception($"DatabaseType: ${dbType} not supported.Please provide a valid database-type.");
            }

            DataSource dataSource = new(dbType, DbOptions: dbOptions);

            // default value of connection-string should be used, i.e Empty-string
            // if not explicitly provided by the user
            if (options.ConnectionString is not null)
            {
                dataSource.ConnectionString = options.ConnectionString;
            }

            string dabSchemaLink = RuntimeConfig.GetPublishedDraftSchemaLink();

            if (!ValidateAudienceAndIssuerForJwtProvider(options.AuthenticationProvider, options.Audience, options.Issuer))
            {
                return false;
            }

            RuntimeConfig runtimeConfig = new(
                Schema: dabSchemaLink,
                DataSource: dataSource,
                RuntimeSettings: GetDefaultGlobalSettings(
                    options.HostMode,
                    options.CorsOrigin,
                    options.AuthenticationProvider,
                    options.Audience,
                    options.Issuer),
                Entities: new Dictionary<string, Entity>());

            runtimeConfigJson = JsonSerializer.Serialize(runtimeConfig, GetSerializationOptions());
            return true;
        }

        /// <summary>
        /// This method will add a new Entity with the given REST and GraphQL endpoints, source, and permissions.
        /// It also supports fields that needs to be included or excluded for a given role and operation.
        /// </summary>
        public static bool TryAddEntityToConfigWithOptions(AddOptions options)
        {
            if (!TryGetConfigFileBasedOnCliPrecedence(options.Config, out string runtimeConfigFile))
            {
                return false;
            }

            if (!TryReadRuntimeConfig(runtimeConfigFile, out string runtimeConfigJson))
            {
                _logger.LogError($"Failed to read the config file: {runtimeConfigFile}.");
                return false;
            }

            if (!TryAddNewEntity(options, ref runtimeConfigJson))
            {
                _logger.LogError("Failed to add a new entity.");
                return false;
            }

            return WriteJsonContentToFile(runtimeConfigFile, runtimeConfigJson);
        }

        /// <summary>
        /// Add new entity to runtime config json. The function will add new entity to runtimeConfigJson string.
        /// On successful return of the function, runtimeConfigJson will be modified.
        /// </summary>
        /// <param name="options">AddOptions.</param>
        /// <param name="runtimeConfigJson">Json string of existing runtime config. This will be modified on successful return.</param>
        /// <returns>True on success. False otherwise.</returns>
        public static bool TryAddNewEntity(AddOptions options, ref string runtimeConfigJson)
        {
            // Deserialize the json string to RuntimeConfig object.
            //
            RuntimeConfig? runtimeConfig;
            try
            {
                runtimeConfig = JsonSerializer.Deserialize<RuntimeConfig>(runtimeConfigJson, GetSerializationOptions());
                if (runtimeConfig is null)
                {
                    throw new Exception("Failed to parse the runtime config file.");
                }
            }
            catch (Exception e)
            {
                _logger.LogError($"Failed with exception: {e}.");
                return false;
            }

            // If entity exists, we cannot add. Display warning
            //
            if (runtimeConfig.Entities.ContainsKey(options.Entity))
            {
                _logger.LogWarning($"Entity-{options.Entity} is already present. No new changes are added to Config.");
                return false;
            }

            // Try to get the source object as string or DatabaseObjectSource for new Entity
            if (!TryCreateSourceObjectForNewEntity(
                options,
                out object? source))
            {
                _logger.LogError("Unable to create the source object.");
                return false;
            }

            Policy? policy = GetPolicyForOperation(options.PolicyRequest, options.PolicyDatabase);
            Field? field = GetFieldsForOperation(options.FieldsToInclude, options.FieldsToExclude);

            PermissionSetting[]? permissionSettings = ParsePermission(options.Permissions, policy, field, options.SourceType);
            if (permissionSettings is null)
            {
                _logger.LogError("Please add permission in the following format. --permissions \"<<role>>:<<actions>>\"");
                return false;
            }

            bool isDatabaseExecutable = IsDatabaseExecutable(options);
            // Validations to ensure that REST methods and GraphQL operations can be configured only
            // for stored procedures and functions
            if (options.GraphQLOperationForDatabaseExecutable is not null && !isDatabaseExecutable)
            {
                _logger.LogError("--graphql.operation can be configured only for stored procedures and functions.");
                return false;
            }

            if ((options.RestMethodsForDatabaseExecutable is not null && options.RestMethodsForDatabaseExecutable.Any())
                && !isDatabaseExecutable)
            {
                _logger.LogError("--rest.methods can be configured only for stored procedures and functions.");
                return false;
            }

            GraphQLOperation? graphQLOperationsForDatabaseExecutable = null;
            RestMethod[]? restMethods = null;
            if (isDatabaseExecutable)
            {
                if (CheckConflictingGraphQLConfigurationForDatabaseExecutable(options))
                {
                    _logger.LogError("Conflicting GraphQL configurations found.");
                    return false;
                }

                if (!TryAddGraphQLOperationForDatabaseExecutable(options, out graphQLOperationsForDatabaseExecutable))
                {
                    return false;
                }

                if (CheckConflictingRestConfigurationForDatabaseExecutable(options))
                {
                    _logger.LogError("Conflicting Rest configurations found.");
                    return false;
                }

                if (!TryAddRestMethodsForDatabaseExecutable(options, out restMethods))
                {
                    return false;
                }
            }

            object? restPathDetails = ConstructRestPathDetails(options.RestRoute);
            object? graphQLNamingConfig = ConstructGraphQLTypeDetails(options.GraphQLType);

            if (restPathDetails is not null && restPathDetails is false)
            {
                restMethods = null;
            }

            if (graphQLNamingConfig is not null && graphQLNamingConfig is false)
            {
                graphQLOperationsForDatabaseExecutable = null;
            }

            // Create new entity.
            //
            Entity entity = new(
                source!,
                GetRestDetails(restPathDetails, restMethods),
                GetGraphQLDetails(graphQLNamingConfig, graphQLOperationsForDatabaseExecutable),
                permissionSettings,
                Relationships: null,
                Mappings: null);

            // Add entity to existing runtime config.
            //
            runtimeConfig.Entities.Add(options.Entity, entity);

            // Serialize runtime config to json string
            //
            runtimeConfigJson = JsonSerializer.Serialize(runtimeConfig, GetSerializationOptions());

            return true;
        }

        /// <summary>
        /// This method creates the source object for a new entity
        /// if the given source fields specified by the user are valid.
        /// </summary>
        public static bool TryCreateSourceObjectForNewEntity(
            AddOptions options,
            [NotNullWhen(true)] out object? sourceObject)
        {
            sourceObject = null;

            // Try to Parse the SourceType
            if (!SourceTypeEnumConverter.TryGetSourceType(
                    options.SourceType,
                    out SourceType objectType))
            {
                _logger.LogError(
                    SourceTypeEnumConverter.GenerateMessageForInvalidSourceType(options.SourceType!)
                );
                return false;
            }

            // Verify that parameter is provided with stored-procedure only
            // and keyfields with table/views.
            if (!VerifyCorrectPairingOfParameterAndKeyFieldsWithType(
                    objectType,
                    options.SourceParameters,
                    options.SourceKeyFields))
            {
                return false;
            }

            // Parses the string array to parameter Dictionary
            if (!TryParseSourceParameterDictionary(
                    options.SourceParameters,
                    out Dictionary<string, object>? parametersDictionary))
            {
                return false;
            }

            string[]? sourceKeyFields = null;
            if (options.SourceKeyFields is not null && options.SourceKeyFields.Any())
            {
                sourceKeyFields = options.SourceKeyFields.ToArray();
            }

            // Try to get the source object as string or DatabaseObjectSource
            if (!TryCreateSourceObject(
                    options.Source,
                    objectType,
                    parametersDictionary,
                    sourceKeyFields,
                    out sourceObject))
            {
                _logger.LogError("Unable to parse the given source.");
                return false;
            }

            return true;
        }

        /// <summary>
        /// Parse permission string to create PermissionSetting array.
        /// </summary>
        /// <param name="permissions">Permission input string as IEnumerable.</param>
        /// <param name="policy">policy to add for this permission.</param>
        /// <param name="fields">fields to include and exclude for this permission.</param>
        /// <param name="sourceType">type of source object.</param>
        /// <returns></returns>
        public static PermissionSetting[]? ParsePermission(
            IEnumerable<string> permissions,
            Policy? policy,
            Field? fields,
            string? sourceType)
        {
            // Getting Role and Operations from permission string
            string? role, operations;
            if (!TryGetRoleAndOperationFromPermission(permissions, out role, out operations))
            {
                _logger.LogError($"Failed to fetch the role and operation from the given permission string: {string.Join(SEPARATOR, permissions.ToArray())}.");
                return null;
            }

            // Parse the SourceType.
            // Parsing won't fail as this check is already done during source object creation.
            SourceTypeEnumConverter.TryGetSourceType(sourceType, out SourceType sourceObjectType);
            // Check if provided operations are valid
            if (!VerifyOperations(operations!.Split(","), sourceObjectType))
            {
                return null;
            }

            PermissionSetting[] permissionSettings = new PermissionSetting[]
            {
                CreatePermissions(role!, operations!, policy, fields)
            };

            return permissionSettings;
        }

        /// <summary>
        /// This method will update an existing Entity with the given REST and GraphQL endpoints, source, and permissions.
        /// It also supports updating fields that need to be included or excluded for a given role and operation.
        /// </summary>
        public static bool TryUpdateEntityWithOptions(UpdateOptions options)
        {
            if (!TryGetConfigFileBasedOnCliPrecedence(options.Config, out string runtimeConfigFile))
            {
                return false;
            }

            if (!TryReadRuntimeConfig(runtimeConfigFile, out string runtimeConfigJson))
            {
                _logger.LogError($"Failed to read the config file: {runtimeConfigFile}.");
                return false;
            }

            if (!TryUpdateExistingEntity(options, ref runtimeConfigJson))
            {
                _logger.LogError($"Failed to update the Entity: {options.Entity}.");
                return false;
            }

            return WriteJsonContentToFile(runtimeConfigFile, runtimeConfigJson);
        }

        /// <summary>
        /// Update an existing entity in the runtime config json.
        /// On successful return of the function, runtimeConfigJson will be modified.
        /// </summary>
        /// <param name="options">UpdateOptions.</param>
        /// <param name="runtimeConfigJson">Json string of existing runtime config. This will be modified on successful return.</param>
        /// <returns>True on success. False otherwise.</returns>
        public static bool TryUpdateExistingEntity(UpdateOptions options, ref string runtimeConfigJson)
        {
            // Deserialize the json string to RuntimeConfig object.
            //
            RuntimeConfig? runtimeConfig;
            try
            {
                runtimeConfig = JsonSerializer.Deserialize<RuntimeConfig>(runtimeConfigJson, GetSerializationOptions());
                if (runtimeConfig is null)
                {
                    throw new Exception("Failed to parse the runtime config file.");
                }
            }
            catch (Exception e)
            {
                _logger.LogError($"Failed with exception: {e}.");
                return false;
            }

            // Check if Entity is present
            if (!runtimeConfig.Entities.TryGetValue(options.Entity!, out Entity? entity))
            {
                _logger.LogError($"Entity:{options.Entity} not found. Please add the entity first.");
                return false;
            }

            if (!TryGetUpdatedSourceObjectWithOptions(options, entity, out object? updatedSource))
            {
                _logger.LogError("Failed to update the source object.");
                return false;
            }

            bool isCurrentEntityDatabaseExecutable = entity.ObjectType.IsDatabaseExecutableType();
            bool doOptionsRepresentDatabaseExecutable = options.SourceType is not null && IsDatabaseExecutable(options);

            // Validations to ensure that REST methods and GraphQL operations can be configured only
            // for stored procedures and functions
            if (options.GraphQLOperationForDatabaseExecutable is not null &&
                !(isCurrentEntityDatabaseExecutable || doOptionsRepresentDatabaseExecutable))
            {
                _logger.LogError("--graphql.operation can be configured only for stored procedures or functions.");
                return false;
            }

            if ((options.RestMethodsForDatabaseExecutable is not null && options.RestMethodsForDatabaseExecutable.Any())
                && !(isCurrentEntityDatabaseExecutable || doOptionsRepresentDatabaseExecutable))
            {
                _logger.LogError("--rest.methods can be configured only for stored procedures or functions.");
                return false;
            }

            if (isCurrentEntityDatabaseExecutable || doOptionsRepresentDatabaseExecutable)
            {
                if (CheckConflictingGraphQLConfigurationForDatabaseExecutable(options))
                {
                    _logger.LogError("Conflicting GraphQL configurations found.");
                    return false;
                }

                if (CheckConflictingRestConfigurationForDatabaseExecutable(options))
                {
                    _logger.LogError("Conflicting Rest configurations found.");
                    return false;
                }
            }

            object? updatedRestDetails = ConstructUpdatedRestDetails(entity, options);
            object? updatedGraphQLDetails = ConstructUpdatedGraphQLDetails(entity, options);
            PermissionSetting[]? updatedPermissions = entity!.Permissions;
            Dictionary<string, Relationship>? updatedRelationships = entity.Relationships;
            Dictionary<string, string>? updatedMappings = entity.Mappings;
            Policy? updatedPolicy = GetPolicyForOperation(options.PolicyRequest, options.PolicyDatabase);
            Field? updatedFields = GetFieldsForOperation(options.FieldsToInclude, options.FieldsToExclude);

            if (false.Equals(updatedGraphQLDetails))
            {
                _logger.LogWarning("Disabling GraphQL for this entity will restrict it's usage in relationships");
            }

            SourceType updatedSourceType = SourceTypeEnumConverter.GetSourceTypeFromSource(updatedSource);

            if (options.Permissions is not null && options.Permissions.Any())
            {
                // Get the Updated Permission Settings
                updatedPermissions = GetUpdatedPermissionSettings(entity, options.Permissions, updatedPolicy, updatedFields, updatedSourceType);

                if (updatedPermissions is null)
                {
                    _logger.LogError($"Failed to update permissions.");
                    return false;
                }
            }
            else
            {

                if (options.FieldsToInclude is not null && options.FieldsToInclude.Any()
                    || options.FieldsToExclude is not null && options.FieldsToExclude.Any())
                {
                    _logger.LogInformation($"--permissions is mandatory with --fields.include and --fields.exclude.");
                    return false;
                }

                if (options.PolicyRequest is not null || options.PolicyDatabase is not null)
                {
                    _logger.LogInformation($"--permissions is mandatory with --policy-request and --policy-database.");
                    return false;
                }

                if (updatedSourceType.IsDatabaseExecutableType() &&
                    !VerifyPermissionOperationsForDatabaseExecutable(entity.Permissions))
                {
                    return false;
                }
            }

            if (options.Relationship is not null)
            {
                if (!VerifyCanUpdateRelationship(runtimeConfig, options.Cardinality, options.TargetEntity))
                {
                    return false;
                }

                if (updatedRelationships is null)
                {
                    updatedRelationships = new();
                }

                Relationship? new_relationship = CreateNewRelationshipWithUpdateOptions(options);
                if (new_relationship is null)
                {
                    return false;
                }

                updatedRelationships[options.Relationship] = new_relationship;
            }

            if (options.Map is not null && options.Map.Any())
            {
                // Parsing mappings dictionary from Collection
                if (!TryParseMappingDictionary(options.Map, out updatedMappings))
                {
                    return false;
                }
            }

            runtimeConfig.Entities[options.Entity] = new Entity(updatedSource,
                                                                updatedRestDetails,
                                                                updatedGraphQLDetails,
                                                                updatedPermissions,
                                                                updatedRelationships,
                                                                updatedMappings);
            runtimeConfigJson = JsonSerializer.Serialize(runtimeConfig, GetSerializationOptions());
            return true;
        }

        /// <summary>
        /// Get an array of PermissionSetting by merging the existing permissions of an entity with new permissions.
        /// If a role has existing permission and user updates permission of that role,
        /// the old permission will be overwritten. Otherwise, a new permission of the role will be added.
        /// </summary>
        /// <param name="entityToUpdate">entity whose permission needs to be updated</param>
        /// <param name="permissions">New permission to be applied.</param>
        /// <param name="policy">policy to added for this permission</param>
        /// <param name="fields">fields to be included and excluded from the operation permission.</param>
        /// <param name="sourceType">Type of Source object.</param>
        /// <returns> On failure, returns null. Else updated PermissionSettings array will be returned.</returns>
        private static PermissionSetting[]? GetUpdatedPermissionSettings(Entity entityToUpdate,
                                                                        IEnumerable<string> permissions,
                                                                        Policy? policy,
                                                                        Field? fields,
                                                                        SourceType sourceType)
        {
            string? newRole, newOperations;

            // Parse role and operations from the permissions string
            //
            if (!TryGetRoleAndOperationFromPermission(permissions, out newRole, out newOperations))
            {
                _logger.LogError($"Failed to fetch the role and operation from the given permission string: {permissions}.");
                return null;
            }

            List<PermissionSetting> updatedPermissionsList = new();
            string[] newOperationArray = newOperations!.Split(",");

            // Verifies that the list of operations declared are valid for the specified sourceType.
            // Example: Stored-procedure can only have 1 operation.
            if (!VerifyOperations(newOperationArray, sourceType))
            {
                return null;
            }

            bool role_found = false;
            // Loop through the current permissions
            foreach (PermissionSetting permission in entityToUpdate.Permissions)
            {
                // Find the role that needs to be updated
                if (permission.Role.Equals(newRole))
                {
                    role_found = true;
                    if (sourceType.IsDatabaseExecutableType())
                    {
                        // Since, Stored-Procedures can have only 1 CRUD action. So, when update is requested with new action, we simply replace it.
                        updatedPermissionsList.Add(CreatePermissions(newRole, newOperationArray.First(), policy: null, fields: null));
                    }
                    else if (newOperationArray.Length is 1 && WILDCARD.Equals(newOperationArray[0]))
                    {
                        // If the user inputs WILDCARD as operation, we overwrite the existing operations.
                        updatedPermissionsList.Add(CreatePermissions(newRole!, WILDCARD, policy, fields));
                    }
                    else
                    {
                        // User didn't use WILDCARD, and wants to update some of the operations.
                        IDictionary<Operation, PermissionOperation> existingOperations = ConvertOperationArrayToIEnumerable(permission.Operations, entityToUpdate.ObjectType);

                        // Merge existing operations with new operations
                        object[] updatedOperationArray = GetUpdatedOperationArray(newOperationArray, policy, fields, existingOperations);

                        updatedPermissionsList.Add(new PermissionSetting(newRole, updatedOperationArray));
                    }
                }
                else
                {
                    updatedPermissionsList.Add(permission);
                }
            }

            // If the role we are trying to update is not found, we create a new one
            // and add it to permissionSettings list.
            if (!role_found)
            {
                updatedPermissionsList.Add(CreatePermissions(newRole!, newOperations!, policy, fields));
            }

            return updatedPermissionsList.ToArray();
        }

        /// <summary>
        /// Merge old and new operations into a new list. Take all new updated operations.
        /// Only add existing operations to the merged list if there is no update.
        /// </summary>
        /// <param name="newOperations">operation items to update received from user.</param>
        /// <param name="fieldsToInclude">fields that are included for the operation permission</param>
        /// <param name="fieldsToExclude">fields that are excluded from the operation permission.</param>
        /// <param name="existingOperations">operation items present in the config.</param>
        /// <returns>Array of updated operation objects</returns>
        private static object[] GetUpdatedOperationArray(string[] newOperations,
                                                        Policy? newPolicy,
                                                        Field? newFields,
                                                        IDictionary<Operation, PermissionOperation> existingOperations)
        {
            Dictionary<Operation, PermissionOperation> updatedOperations = new();

            Policy? existingPolicy = null;
            Field? existingFields = null;

            // Adding the new operations in the updatedOperationList
            foreach (string operation in newOperations)
            {
                // Getting existing Policy and Fields
                if (TryConvertOperationNameToOperation(operation, out Operation op))
                {
                    if (existingOperations.ContainsKey(op))
                    {
                        existingPolicy = existingOperations[op].Policy;
                        existingFields = existingOperations[op].Fields;
                    }

                    // Checking if Policy and Field update is required
                    Policy? updatedPolicy = newPolicy is null ? existingPolicy : newPolicy;
                    Field? updatedFields = newFields is null ? existingFields : newFields;

                    updatedOperations.Add(op, new PermissionOperation(op, updatedPolicy, updatedFields));
                }
            }

            // Looping through existing operations
            foreach (KeyValuePair<Operation, PermissionOperation> operation in existingOperations)
            {
                // If any existing operation doesn't require update, it is added as it is.
                if (!updatedOperations.ContainsKey(operation.Key))
                {
                    updatedOperations.Add(operation.Key, operation.Value);
                }
            }

            // Convert operation object to an array.
            // If there is no policy or field for this operation, it will be converted to a string.
            // Otherwise, it is added as operation object.
            //
            ArrayList updatedOperationArray = new();
            foreach (PermissionOperation updatedOperation in updatedOperations.Values)
            {
                if (updatedOperation.Policy is null && updatedOperation.Fields is null)
                {
                    updatedOperationArray.Add(updatedOperation.Name.ToString());
                }
                else
                {
                    updatedOperationArray.Add(updatedOperation);
                }
            }

            return updatedOperationArray.ToArray()!;
        }

        /// <summary>
        /// Parses updated options and uses them to create a new sourceObject
        /// for the given entity.
        /// Verifies if the given combination of fields is valid for update
        /// and then it updates it, else it fails.
        /// </summary>
        private static bool TryGetUpdatedSourceObjectWithOptions(
            UpdateOptions options,
            Entity entity,
            [NotNullWhen(true)] out object? updatedSourceObject)
        {
            entity.TryPopulateSourceFields();
            updatedSourceObject = null;
            string updatedSourceName = options.Source ?? entity.SourceName;
            string[]? updatedKeyFields = entity.KeyFields;
            SourceType updatedSourceType = entity.ObjectType;
            Dictionary<string, object>? updatedSourceParameters = entity.Parameters;

            // If SourceType provided by user is null,
            // no update is required.
            if (options.SourceType is not null)
            {
                if (!SourceTypeEnumConverter.TryGetSourceType(options.SourceType, out updatedSourceType))
                {
                    _logger.LogError(
                        SourceTypeEnumConverter.GenerateMessageForInvalidSourceType(options.SourceType)
                    );
                    return false;
                }

                if (IsDatabaseExecutableConvertedToOtherTypes(entity, options) || IsEntityBeingConvertedToDatabaseExecutable(entity, options))
                {
                    _logger.LogWarning($"Stored procedures/Functions can be configured only with {Operation.Execute.ToString()} action whereas tables/views are configured with CRUD actions. Update the actions configured for all the roles for this entity.");
                }

            }

            if (!VerifyCorrectPairingOfParameterAndKeyFieldsWithType(
                    updatedSourceType,
                    options.SourceParameters,
                    options.SourceKeyFields))
            {
                return false;
            }

            // Changing source object from stored-procedure/function to table/view
            // should automatically update the parameters to be null.
            // Similarly from table/view to stored-procedure, key-fields
            // should be marked null.
            if (updatedSourceType.IsDatabaseExecutableType())
            {
                updatedKeyFields = null;
            }
            else
            {
                updatedSourceParameters = null;
            }

            // If given SourceParameter is null or is Empty, no update is required.
            // Else updatedSourceParameters will contain the parsed dictionary of parameters.
            if (options.SourceParameters is not null && options.SourceParameters.Any() &&
                !TryParseSourceParameterDictionary(options.SourceParameters, out updatedSourceParameters))
            {
                return false;
            }

            if (options.SourceKeyFields is not null && options.SourceKeyFields.Any())
            {
                updatedKeyFields = options.SourceKeyFields.ToArray();
            }

            // Try Creating Source Object with the updated values.
            if (!TryCreateSourceObject(
                    updatedSourceName,
                    updatedSourceType,
                    updatedSourceParameters,
                    updatedKeyFields,
                    out updatedSourceObject))
            {
                return false;
            }

            return true;
        }

        /// <summary>
        /// This Method will verify the params required to update relationship info of an entity.
        /// </summary>
        /// <param name="runtimeConfig">runtime config object</param>
        /// <param name="cardinality">cardinality provided by user for update</param>
        /// <param name="targetEntity">name of the target entity for relationship</param>
        /// <returns>Boolean value specifying if given params for update is possible</returns>
        public static bool VerifyCanUpdateRelationship(RuntimeConfig runtimeConfig, string? cardinality, string? targetEntity)
        {
            // CosmosDB doesn't support Relationship
            if (runtimeConfig.DataSource.DatabaseType.Equals(DatabaseType.cosmosdb_nosql))
            {
                _logger.LogError("Adding/updating Relationships is currently not supported in CosmosDB.");
                return false;
            }

            // Checking if both cardinality and targetEntity is provided.
            if (cardinality is null || targetEntity is null)
            {
                _logger.LogError("Missing mandatory fields (cardinality and targetEntity) required to configure a relationship.");
                return false;
            }

            // Add/Update of relationship is not allowed when GraphQL is disabled in Global Runtime Settings
            if (runtimeConfig.RuntimeSettings!.TryGetValue(GlobalSettingsType.GraphQL, out object? graphQLRuntimeSetting))
            {
                GraphQLGlobalSettings? graphQLGlobalSettings = JsonSerializer.Deserialize<GraphQLGlobalSettings>(
                    (JsonElement)graphQLRuntimeSetting
                );

                if (graphQLGlobalSettings is not null && !graphQLGlobalSettings.Enabled)
                {
                    _logger.LogError("Cannot add/update relationship as GraphQL is disabled in the" +
                    " global runtime settings of the config.");
                    return false;
                }
            }

            // Both the source entity and target entity needs to present in config to establish relationship.
            if (!runtimeConfig.Entities.ContainsKey(targetEntity))
            {
                _logger.LogError($"Entity:{targetEntity} is not present. Relationship cannot be added.");
                return false;
            }

            // Check if provided value of cardinality is present in the enum.
            if (!string.Equals(cardinality, Cardinality.One.ToString(), StringComparison.OrdinalIgnoreCase)
                && !string.Equals(cardinality, Cardinality.Many.ToString(), StringComparison.OrdinalIgnoreCase))
            {
                _logger.LogError($"Failed to parse the given cardinality : {cardinality}. Supported values are one/many.");
                return false;
            }

            // If GraphQL is disabled, entity cannot be used in relationship
            if (false.Equals(runtimeConfig.Entities[targetEntity].GraphQL))
            {
                _logger.LogError($"Entity: {targetEntity} cannot be used in relationship as it is disabled for GraphQL.");
                return false;
            }

            return true;
        }

        /// <summary>
        /// This Method will create a new Relationship Object based on the given UpdateOptions.
        /// </summary>
        /// <param name="options">update options </param>
        /// <returns>Returns a Relationship Object</returns>
        public static Relationship? CreateNewRelationshipWithUpdateOptions(UpdateOptions options)
        {
            string[]? updatedSourceFields = null;
            string[]? updatedTargetFields = null;
            string[]? updatedLinkingSourceFields = options.LinkingSourceFields is null || !options.LinkingSourceFields.Any() ? null : options.LinkingSourceFields.ToArray();
            string[]? updatedLinkingTargetFields = options.LinkingTargetFields is null || !options.LinkingTargetFields.Any() ? null : options.LinkingTargetFields.ToArray();

            Cardinality updatedCardinality = Enum.Parse<Cardinality>(options.Cardinality!, ignoreCase: true);

            if (options.RelationshipFields is not null && options.RelationshipFields.Any())
            {
                // Getting source and target fields from mapping fields
                //
                if (options.RelationshipFields.Count() != 2)
                {
                    _logger.LogError("Please provide the --relationship.fields in the correct format using ':' between source and target fields.");
                    return null;
                }

                updatedSourceFields = options.RelationshipFields.ElementAt(0).Split(",");
                updatedTargetFields = options.RelationshipFields.ElementAt(1).Split(",");
            }

            return new Relationship(updatedCardinality,
                                    options.TargetEntity!,
                                    updatedSourceFields,
                                    updatedTargetFields,
                                    options.LinkingObject,
                                    updatedLinkingSourceFields,
                                    updatedLinkingTargetFields);
        }

        /// <summary>
        /// This method will try starting the engine.
        /// It will use the config provided by the user, else will look for the default config.
        /// Does validation to check connection string is not null or empty.
        /// </summary>
        public static bool TryStartEngineWithOptions(StartOptions options)
        {
            if (!TryGetConfigFileBasedOnCliPrecedence(options.Config, out string runtimeConfigFile))
            {
                _logger.LogError("Config not provided and default config file doesn't exist.");
                return false;
            }

            // Validates that config file has data and follows the correct json schema
            if (!CanParseConfigCorrectly(runtimeConfigFile))
            {
                return false;
            }

            /// This will start the runtime engine with project name, config file, and if defined then
            /// a  valid LogLevel.
            List<string> args = new()
            { "--" + nameof(RuntimeConfigPath.ConfigFileName), runtimeConfigFile };
            if (options.LogLevel is not null)
            {
                if (options.LogLevel is < LogLevel.Trace or > LogLevel.None)
                {
                    _logger.LogError($"LogLevel's valid range is 0 to 6, your value: {options.LogLevel}, see: " +
                        $"https://learn.microsoft.com/en-us/dotnet/api/microsoft.extensions.logging.loglevel?view=dotnet-plat-ext-7.0");
                    return false;
                }

                args.Add("--LogLevel");
                args.Add(options.LogLevel.ToString()!);
            }

            // This will add args to disable automatic redirects to https if specified by user
            if (options.IsHttpsRedirectionDisabled)
            {
                args.Add(NO_HTTPS_REDIRECT_FLAG);
            }

            return Azure.DataApiBuilder.Service.Program.StartEngine(args.ToArray());
        }

        /// <summary>
        /// Returns an array of RestMethods resolved from command line input (EntityOptions).
        /// When no methods are specified, the default "POST" is returned.
        /// </summary>
        /// <param name="options">Entity configuration options received from command line input.</param>
        /// <param name="restMethods">Rest methods to enable for stored procedure/function.</param>
        /// <returns>True when the default (POST) or user provided stored procedure/function REST methods are supplied.
        /// Returns false and an empty array when an invalid REST method is provided.</returns>
        private static bool TryAddRestMethodsForDatabaseExecutable(EntityOptions options, [NotNullWhen(true)] out RestMethod[]? restMethods)
        {
            if (options.RestMethodsForDatabaseExecutable is null || !options.RestMethodsForDatabaseExecutable.Any())
            {
                restMethods = new RestMethod[] { RestMethod.Post };
            }
            else
            {
                restMethods = CreateRestMethods(options.RestMethodsForDatabaseExecutable);
            }

            return restMethods.Length > 0;
        }

        /// <summary>
        /// Identifies the graphQL operations configured for the stored procedure/function from add command.
        /// When no value is specified, the stored procedure/function is configured with a mutation operation.
        /// Returns true/false corresponding to a successful/unsuccessful conversion of the operations.
        /// </summary>
        /// <param name="options">GraphQL operations configured for the Stored Procedure/function using add command</param>
        /// <param name="graphQLOperationForDatabaseExecutable">GraphQL Operations as Enum type</param>
        /// <returns>True when a user declared GraphQL operation on a stored procedure/function backed entity is supported. False, otherwise.</returns>
        private static bool TryAddGraphQLOperationForDatabaseExecutable(EntityOptions options, [NotNullWhen(true)] out GraphQLOperation? graphQLOperationForDatabaseExecutable)
        {
            if (options.GraphQLOperationForDatabaseExecutable is null)
            {
                graphQLOperationForDatabaseExecutable = GraphQLOperation.Mutation;
            }
            else
            {
                if (!TryConvertGraphQLOperationNameToGraphQLOperation(options.GraphQLOperationForDatabaseExecutable, out GraphQLOperation operation))
                {
                    graphQLOperationForDatabaseExecutable = null;
                    return false;
                }

                graphQLOperationForDatabaseExecutable = operation;
            }

            return true;
        }

        /// <summary>
        /// Constructs the updated REST settings based on the input from update command and
        /// existing REST configuration for an entity
        /// </summary>
        /// <param name="entity">Entity for which the REST settings are updated</param>
        /// <param name="options">Input from update command</param>
        /// <returns>Boolean -> when the entity's REST configuration is true/false.
        /// RestEntitySettings -> when a non stored procedure/function entity is configured with granular REST settings (Path).
        /// RestDatabaseExecutableEntitySettings -> when a stored procedure/function entity is configured with explicit RestMethods.
        /// RestDatabaseExecutableEntityVerboseSettings-> when a stored procedure entity/function is configured with explicit RestMethods and Path settings.</returns>
        private static object? ConstructUpdatedRestDetails(Entity entity, EntityOptions options)
        {
            // Updated REST Route details
            object? restPath = (options.RestRoute is not null) ? ConstructRestPathDetails(options.RestRoute) : entity.GetRestEnabledOrPathSettings();

            // Updated REST Methods info for stored procedures/functions
            RestMethod[]? restMethods;
            if (!IsDatabaseExecutableConvertedToOtherTypes(entity, options)
                && (entity.ObjectType.IsDatabaseExecutableType() || IsDatabaseExecutable(options)))
            {
                if (options.RestMethodsForDatabaseExecutable is null || !options.RestMethodsForDatabaseExecutable.Any())
                {
                    restMethods = entity.GetRestMethodsConfiguredForDatabaseExecutable();
                }
                else
                {
                    restMethods = CreateRestMethods(options.RestMethodsForDatabaseExecutable);
                }
            }
            else
            {
                restMethods = null;
            }

            if (restPath is false)
            {
                // Non-stored procedure and non-function scenario when the REST endpoint is disabled for the entity.
                if (options.RestRoute is not null)
                {
                    restMethods = null;
                }
                else
                {
                    if (options.RestMethodsForDatabaseExecutable is not null && options.RestMethodsForDatabaseExecutable.Any())
                    {
                        restPath = null;
                    }
                }
            }

            if (IsEntityBeingConvertedToDatabaseExecutable(entity, options)
               && (restMethods is null || restMethods.Length == 0))
            {
                restMethods = new RestMethod[] { RestMethod.Post };
            }

            return GetRestDetails(restPath, restMethods);
        }

        /// <summary>
        /// Constructs the updated GraphQL settings based on the input from update command and
        /// existing graphQL configuration for an entity
        /// </summary>
        /// <param name="entity">Entity for which GraphQL settings are updated</param>
        /// <param name="options">Input from update command</param>
        /// <returns>Boolean -> when the entity's GraphQL configuration is true/false.
        /// GraphQLEntitySettings -> when a non stored procedure/function entity is configured with granular GraphQL settings (Type/Singular/Plural).
        /// GraphQLDatabaseExecutableEntitySettings -> when a stored procedure/function entity is configured with an explicit operation.
        /// GraphQLDatabaseExecutableEntityVerboseSettings-> when a stored procedure/function entity is configured with explicit operation and type settings.</returns>
        private static object? ConstructUpdatedGraphQLDetails(Entity entity, EntityOptions options)
        {
            //Updated GraphQL Type
            object? graphQLType = (options.GraphQLType is not null) ? ConstructGraphQLTypeDetails(options.GraphQLType) : entity.GetGraphQLEnabledOrPath();
            GraphQLOperation? graphQLOperation;

            if (!IsDatabaseExecutableConvertedToOtherTypes(entity, options)
                && (entity.ObjectType.IsDatabaseExecutableType() || IsDatabaseExecutable(options)))
            {
                if (options.GraphQLOperationForDatabaseExecutable is null)
                {
                    graphQLOperation = entity.FetchGraphQLOperation();
                }
                else
                {
                    GraphQLOperation operation;
                    if (TryConvertGraphQLOperationNameToGraphQLOperation(options.GraphQLOperationForDatabaseExecutable, out operation))
                    {
                        graphQLOperation = operation;
                    }
                    else
                    {
                        graphQLOperation = null;
                    }
                }
            }
            else
            {
                graphQLOperation = null;
            }

            if (graphQLType is false)
            {
                if (options.GraphQLType is not null)
                {
                    graphQLOperation = null;
                }
                else
                {
<<<<<<< HEAD
                    if (options.GraphQLOperationForDatabaseExecutable is not null)
=======
                    if (options.GraphQLOperationForStoredProcedure is null)
                    {
                        graphQLOperation = null;
                    }
                    else
>>>>>>> 5565776b
                    {
                        graphQLType = null;
                    }
                }
            }

            if (IsEntityBeingConvertedToDatabaseExecutable(entity, options)
              && graphQLOperation is null)
            {
                graphQLOperation = GraphQLOperation.Mutation;
            }

            return GetGraphQLDetails(graphQLType, graphQLOperation);
        }
    }
}<|MERGE_RESOLUTION|>--- conflicted
+++ resolved
@@ -1105,15 +1105,11 @@
                 }
                 else
                 {
-<<<<<<< HEAD
-                    if (options.GraphQLOperationForDatabaseExecutable is not null)
-=======
-                    if (options.GraphQLOperationForStoredProcedure is null)
+                    if (options.GraphQLOperationForDatabaseExecutable is null)
                     {
                         graphQLOperation = null;
                     }
                     else
->>>>>>> 5565776b
                     {
                         graphQLType = null;
                     }
