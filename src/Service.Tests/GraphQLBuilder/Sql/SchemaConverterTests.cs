--- conflicted
+++ resolved
@@ -228,11 +228,8 @@
         [DataRow(typeof(DateTime), DATETIME_TYPE)]
         [DataRow(typeof(DateTimeOffset), DATETIME_TYPE)]
         [DataRow(typeof(byte[]), BYTEARRAY_TYPE)]
-<<<<<<< HEAD
+        [DataRow(typeof(Guid), STRING_TYPE)]
         [DataRow(typeof(TimeSpan), TIMESPAN_TYPE)]
-=======
-        [DataRow(typeof(Guid), STRING_TYPE)]
->>>>>>> f6c11d8b
         public void SystemTypeMapsToCorrectGraphQLType(Type systemType, string graphQLType)
         {
             SourceDefinition table = new();
