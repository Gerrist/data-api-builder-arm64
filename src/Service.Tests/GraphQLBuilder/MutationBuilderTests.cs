// Copyright (c) Microsoft Corporation.
// Licensed under the MIT License.

using System;
using System.Collections.Generic;
using System.Linq;
using System.Net;
using Azure.DataApiBuilder.Auth;
using Azure.DataApiBuilder.Config;
using Azure.DataApiBuilder.Service.Exceptions;
using Azure.DataApiBuilder.Service.GraphQLBuilder.Mutations;
using Azure.DataApiBuilder.Service.Tests.GraphQLBuilder.Helpers;
using HotChocolate.Language;
<<<<<<< HEAD
using Humanizer;
=======
using HotChocolate.Types;
>>>>>>> 02a14866
using Microsoft.VisualStudio.TestTools.UnitTesting;

namespace Azure.DataApiBuilder.Service.Tests.GraphQLBuilder
{
    [TestClass]
    public class MutationBuilderTests
    {
        private Dictionary<string, EntityMetadata> _entityPermissions;

        /// <summary>
        /// Create stub entityPermissions to enable MutationBuilder to create
        /// mutations in GraphQL schema. Without permissions present
        /// (i.e. no roles defined for action on entity), then mutation
        /// will not be created in schema since it is inaccessible
        /// as stated by permissions configuration.
        /// </summary>
        [TestInitialize]
        public void SetupEntityPermissionsMap()
        {
            _entityPermissions = GraphQLTestHelpers.CreateStubEntityPermissionsMap(
                    new string[] { "Foo", "Baz", "Bar" },
                    new EntityActionOperation[] { EntityActionOperation.Create, EntityActionOperation.Update, EntityActionOperation.Delete },
                    new string[] { "anonymous", "authenticated" }
                    );
        }

        private static Entity GenerateEmptyEntity()
        {
            return new Entity(
                Source: new("dbo.entity", EntityType.Table, null, null),
                Rest: new(EntityRestOptions.DEFAULT_SUPPORTED_VERBS, Enabled: false),
                GraphQL: new("Foo", "Foos", Enabled: true),
                Permissions: Array.Empty<EntityPermission>(),
                Relationships: new(),
                Mappings: new());
        }

        [DataTestMethod]
        [TestCategory("Mutation Builder - Create")]
        [TestCategory("Schema Builder - Simple Type")]
        [DataRow(new string[] { "authenticated" }, true,
            DisplayName = "Validates @authorize directive is added.")]
        [DataRow(new string[] { "anonymous" }, false,
            DisplayName = "Validates @authorize directive is NOT added.")]
        [DataRow(new string[] { "anonymous", "authenticated" }, false,
            DisplayName = "Validates @authorize directive is NOT added - multiple roles")]
        public void CanGenerateCreateMutationWith_SimpleType(
            IEnumerable<string> roles,
            bool isAuthorizeDirectiveExpected)
        {
            string gql =
                @"
type Foo @model(name:""Foo"") {
    id: ID!
    bar: String!
}
                ";

            DocumentNode root = Utf8GraphQLParser.Parse(gql);
            Dictionary<string, EntityMetadata> entityPermissionsMap
                = GraphQLTestHelpers.CreateStubEntityPermissionsMap(
                    new string[] { "Foo" },
                    new EntityActionOperation[] { EntityActionOperation.Create },
                    roles);
            DocumentNode mutationRoot = MutationBuilder.Build(root,
                DatabaseType.CosmosDB_NoSQL,
                new(new Dictionary<string, Entity> { { "Foo", GenerateEmptyEntity() } }),
                entityPermissionsMap: entityPermissionsMap
                );

            ObjectTypeDefinitionNode query = GetMutationNode(mutationRoot);
            Assert.AreEqual(1, query.Fields.Count(f => f.Name.Value == $"createFoo"));
            FieldDefinitionNode createField =
                query.Fields.Where(f => f.Name.Value == $"createFoo").First();
            Assert.AreEqual(expected: isAuthorizeDirectiveExpected ? 1 : 0,
                actual: createField.Directives.Count);
        }

        [TestMethod]
        [TestCategory("Mutation Builder - Create")]
        public void WillFailToCreateMutationWhenUnrecognisedTypeProvided()
        {
            string gql =
                @"
type Foo @model(name:""Foo"") {
    id: ID!
    bar: Date!
}
                ";

            DocumentNode root = Utf8GraphQLParser.Parse(gql);

            DataApiBuilderException ex = Assert.ThrowsException<DataApiBuilderException>(
                () => MutationBuilder.Build(root,
                    DatabaseType.CosmosDB_NoSQL,
                    new(new Dictionary<string, Entity> { { "Foo", GenerateEmptyEntity() } }),
                    entityPermissionsMap: _entityPermissions
                    ),
                "The type Date is not a known GraphQL type, and cannot be used in this schema."
            );
            Assert.AreEqual(HttpStatusCode.InternalServerError, ex.StatusCode);
            Assert.AreEqual(DataApiBuilderException.SubStatusCodes.GraphQLMapping, ex.SubStatusCode);
        }

        [TestMethod]
        [TestCategory("Mutation Builder - Create")]
        public void CreateMutationInputName()
        {
            string gql =
                @"
type Foo @model(name:""Foo"") {
    id: ID!
    bar: String!
}
                ";

            DocumentNode root = Utf8GraphQLParser.Parse(gql);

            DocumentNode mutationRoot = MutationBuilder.Build(
                root,
                DatabaseType.CosmosDB_NoSQL,
                new(new Dictionary<string, Entity> { { "Foo", GenerateEmptyEntity() } }),
                entityPermissionsMap: _entityPermissions
                );

            ObjectTypeDefinitionNode query = GetMutationNode(mutationRoot);
            FieldDefinitionNode field = query.Fields.First(f => f.Name.Value == $"createFoo");
            Assert.AreEqual("CreateFooInput", field.Arguments[0].Type.NamedType().Name.Value);
        }

        [TestMethod]
        [TestCategory("Mutation Builder - Create")]
        [TestCategory("Schema Builder - Simple Type")]
        public void CreateMutationExcludeIdFromSqlInput_SimpleType()
        {
            string gql =
                @"
type Foo @model(name:""Foo"") {
    id: ID! @autoGenerated
    bar: String!
}
                ";

            DocumentNode root = Utf8GraphQLParser.Parse(gql);

            DocumentNode mutationRoot = MutationBuilder.Build(
                root,
                DatabaseType.MSSQL,
                new(new Dictionary<string, Entity> { { "Foo", GenerateEmptyEntity() } }),
                entityPermissionsMap: _entityPermissions
                );

            ObjectTypeDefinitionNode query = GetMutationNode(mutationRoot);
            FieldDefinitionNode field = query.Fields.First(f => f.Name.Value == $"createFoo");
            Assert.AreEqual(1, field.Arguments.Count);

            InputObjectTypeDefinitionNode argType = (InputObjectTypeDefinitionNode)mutationRoot.Definitions.First(d => d is INamedSyntaxNode node && node.Name == field.Arguments[0].Type.NamedType().Name);
            Assert.AreEqual(1, argType.Fields.Count);
            Assert.AreEqual("bar", argType.Fields[0].Name.Value);
        }

        [TestMethod]
        [TestCategory("Mutation Builder - Create")]
        [TestCategory("Schema Builder - Simple Type")]
        public void CreateMutationIncludeIdCosmosInput_SimpleType()
        {
            string gql =
                @"
type Foo @model(name:""Foo"") {
    id: ID!
    bar: String!
}
                ";

            DocumentNode root = Utf8GraphQLParser.Parse(gql);

            DocumentNode mutationRoot = MutationBuilder.Build(
                root,
                DatabaseType.CosmosDB_NoSQL,
                new(new Dictionary<string, Entity> { { "Foo", GenerateEmptyEntity() } }),
                entityPermissionsMap: _entityPermissions
                );

            ObjectTypeDefinitionNode query = GetMutationNode(mutationRoot);
            FieldDefinitionNode field = query.Fields.First(f => f.Name.Value == $"createFoo");
            Assert.AreEqual(1, field.Arguments.Count);

            InputObjectTypeDefinitionNode argType = (InputObjectTypeDefinitionNode)mutationRoot.Definitions.First(d => d is INamedSyntaxNode node && node.Name == field.Arguments[0].Type.NamedType().Name);
            Assert.AreEqual(2, argType.Fields.Count);
            Assert.AreEqual("id", argType.Fields[0].Name.Value);
            Assert.AreEqual("bar", argType.Fields[1].Name.Value);
        }

        [TestMethod]
        [TestCategory("Mutation Builder - Create")]
        [TestCategory("Schema Builder - Complex Type")]
        public void CanGenerateCreateMutationWith_ComplexType()
        {
            string gql =
                @"
type Foo @model(name:""Foo"") {
    id: ID!
    bar: String!
    baz: Int
}
                ";

            DocumentNode root = Utf8GraphQLParser.Parse(gql);

            DocumentNode mutationRoot = MutationBuilder.Build(
                root,
                DatabaseType.CosmosDB_NoSQL,
                new(new Dictionary<string, Entity> { { "Foo", GenerateEmptyEntity() } }),
                entityPermissionsMap: _entityPermissions
                );

            ObjectTypeDefinitionNode query = GetMutationNode(mutationRoot);
            Assert.AreEqual(1, query.Fields.Count(f => f.Name.Value == $"createFoo"));
        }

        [TestMethod]
        [TestCategory("Mutation Builder - Create")]
        [TestCategory("Schema Builder - Complex Type")]
        public void CreateMutationIncludeIdFromInput_ComplexType()
        {
            string gql =
                @"
type Foo @model(name:""Foo"") {
    id: ID!
    bar: String!
    baz: Int
}
                ";

            DocumentNode root = Utf8GraphQLParser.Parse(gql);

            DocumentNode mutationRoot = MutationBuilder.Build(
                root,
                DatabaseType.CosmosDB_NoSQL,
                new(new Dictionary<string, Entity> { { "Foo", GenerateEmptyEntity() } }),
                entityPermissionsMap: _entityPermissions
                );

            ObjectTypeDefinitionNode query = GetMutationNode(mutationRoot);
            FieldDefinitionNode field = query.Fields.First(f => f.Name.Value == $"createFoo");
            InputValueDefinitionNode inputArg = field.Arguments[0];
            InputObjectTypeDefinitionNode inputObj = (InputObjectTypeDefinitionNode)mutationRoot.Definitions.First(d => d is InputObjectTypeDefinitionNode node && node.Name == inputArg.Type.NamedType().Name);
            Assert.AreEqual(3, inputObj.Fields.Count);
        }

        [TestMethod]
        [TestCategory("Mutation Builder - Create")]
        [TestCategory("Schema Builder - Nested Type")]
        public void CanGenerateCreateMutationWith_NestedType()
        {
            string gql =
                @"
type Foo @model(name:""Foo"") {
    id: ID!
    bar: Bar!
}

type Bar @model(name:""Bar""){
    baz: Int
}
                ";

            DocumentNode root = Utf8GraphQLParser.Parse(gql);

            DocumentNode mutationRoot = MutationBuilder.Build(
                root,
                DatabaseType.CosmosDB_NoSQL,
                new(new Dictionary<string, Entity> {
                    { "Foo", GenerateEmptyEntity() with { GraphQL = new("Foo", "Foos") } },
                    { "Bar", GenerateEmptyEntity() with { GraphQL = new("Bar", "Bars") } }
                }),
                entityPermissionsMap: _entityPermissions
                );

            ObjectTypeDefinitionNode query = GetMutationNode(mutationRoot);
            Assert.AreEqual(1, query.Fields.Count(f => f.Name.Value == $"createFoo"));
        }

        [TestMethod]
        [TestCategory("Mutation Builder - Create")]
        [TestCategory("Schema Builder - Nested Type")]
        public void CreateMutationExcludeIdFromInput_NestedTypeNonNullable()
        {
            string gql =
                @"
type Foo @model(name:""Foo"") {
    id: ID!
    bar: Bar!
}

type Bar @model(name:""Bar""){
    baz: Int
}
                ";

            DocumentNode root = Utf8GraphQLParser.Parse(gql);

            DocumentNode mutationRoot = MutationBuilder.Build(root,
                DatabaseType.CosmosDB_NoSQL,
                new(new Dictionary<string, Entity> { { "Foo", GenerateEmptyEntity() }, { "Bar", GenerateEmptyEntity() } }),
                entityPermissionsMap: _entityPermissions
                );

            ObjectTypeDefinitionNode query = GetMutationNode(mutationRoot);
            FieldDefinitionNode field = query.Fields.First(f => f.Name.Value == $"createFoo");
            InputValueDefinitionNode inputArg = field.Arguments[0];
            InputObjectTypeDefinitionNode inputObj = (InputObjectTypeDefinitionNode)mutationRoot.Definitions.First(d => d is InputObjectTypeDefinitionNode node && node.Name == inputArg.Type.NamedType().Name);
            Assert.AreEqual(2, inputObj.Fields.Count);

            Assert.AreEqual("id", inputObj.Fields[0].Name.Value);
            Assert.AreEqual("ID", inputObj.Fields[0].Type.NamedType().Name.Value);
            Assert.IsTrue(inputObj.Fields[0].Type.IsNonNullType(), "id field shouldn't be null");

            Assert.AreEqual("bar", inputObj.Fields[1].Name.Value);
            Assert.AreEqual("CreateBarInput", inputObj.Fields[1].Type.NamedType().Name.Value);
            Assert.IsTrue(inputObj.Fields[1].Type.IsNonNullType(), "bar field shouldn't be null");
        }

        [TestMethod]
        [TestCategory("Mutation Builder - Create")]
        [TestCategory("Schema Builder - Nested Type")]
        public void CreateMutationExcludeIdFromInput_NestedTypeNullable()
        {
            string gql =
                @"
type Foo @model(name:""Foo"") {
    id: ID!
    bar: Bar
}

type Bar @model(name:""Bar""){
    baz: Int
}
                ";

            DocumentNode root = Utf8GraphQLParser.Parse(gql);

            DocumentNode mutationRoot = MutationBuilder.Build(
                root,
                DatabaseType.CosmosDB_NoSQL,
                new(new Dictionary<string, Entity> { { "Foo", GenerateEmptyEntity() }, { "Bar", GenerateEmptyEntity() } }),
                entityPermissionsMap: _entityPermissions
                );

            ObjectTypeDefinitionNode query = GetMutationNode(mutationRoot);
            FieldDefinitionNode field = query.Fields.First(f => f.Name.Value == $"createFoo");
            InputValueDefinitionNode inputArg = field.Arguments[0];
            InputObjectTypeDefinitionNode inputObj = (InputObjectTypeDefinitionNode)mutationRoot.Definitions.First(d => d is InputObjectTypeDefinitionNode node && node.Name == inputArg.Type.NamedType().Name);
            Assert.AreEqual(2, inputObj.Fields.Count);

            Assert.AreEqual("id", inputObj.Fields[0].Name.Value);
            Assert.AreEqual("ID", inputObj.Fields[0].Type.NamedType().Name.Value);
            Assert.IsTrue(inputObj.Fields[0].Type.IsNonNullType(), "id field shouldn't be null");

            Assert.AreEqual("bar", inputObj.Fields[1].Name.Value);
            Assert.AreEqual("CreateBarInput", inputObj.Fields[1].Type.NamedType().Name.Value);
            Assert.IsFalse(inputObj.Fields[1].Type.IsNonNullType(), "bar field should be null");
        }

        [TestMethod]
        [TestCategory("Mutation Builder - Create")]
        [TestCategory("Schema Builder - Nested Type")]
        public void CreateMutationExcludeIdFromInput_NestedListTypeNonNullable()
        {
            string gql =
                @"
type Foo @model(name:""Foo"") {
    id: ID!
    bar: [Bar!]!
}

type Bar @model(name:""Bar"") {
    baz: Int
}
                ";

            DocumentNode root = Utf8GraphQLParser.Parse(gql);

            DocumentNode mutationRoot = MutationBuilder.Build(
                root,
                DatabaseType.CosmosDB_NoSQL,
                new(new Dictionary<string, Entity> { { "Foo", GenerateEmptyEntity() }, { "Bar", GenerateEmptyEntity() } }),
                entityPermissionsMap: _entityPermissions
                );

            ObjectTypeDefinitionNode query = GetMutationNode(mutationRoot);
            FieldDefinitionNode field = query.Fields.First(f => f.Name.Value == $"createFoo");
            InputValueDefinitionNode inputArg = field.Arguments[0];
            InputObjectTypeDefinitionNode inputObj = (InputObjectTypeDefinitionNode)mutationRoot.Definitions.First(d => d is InputObjectTypeDefinitionNode node && node.Name == inputArg.Type.NamedType().Name);
            Assert.AreEqual(2, inputObj.Fields.Count);

            Assert.AreEqual("id", inputObj.Fields[0].Name.Value);
            Assert.AreEqual("ID", inputObj.Fields[0].Type.NamedType().Name.Value);
            Assert.IsTrue(inputObj.Fields[0].Type.IsNonNullType(), "id field shouldn't be null");

            Assert.AreEqual("bar", inputObj.Fields[1].Name.Value);
            Assert.AreEqual("CreateBarInput", inputObj.Fields[1].Type.NamedType().Name.Value);
            Assert.IsTrue(inputObj.Fields[1].Type.IsNonNullType(), "bar field shouldn't be null");
            Assert.IsTrue(inputObj.Fields[1].Type.InnerType().IsListType(), "bar field should be a list");
            Assert.IsTrue(inputObj.Fields[1].Type.InnerType().InnerType().IsNonNullType(), "list fields aren't nullable");
        }

        [TestMethod]
        [TestCategory("Mutation Builder - Create")]
        [TestCategory("Schema Builder - Nested Type")]
        public void CreateMutationExcludeIdFromInput_NullableListTypeNonNullableItems()
        {
            string gql =
                @"
type Foo @model(name:""Foo"") {
    id: ID!
    bar: [Bar!]
}

type Bar @model(name:""Bar""){
    baz: Int
}
                ";

            DocumentNode root = Utf8GraphQLParser.Parse(gql);

            DocumentNode mutationRoot = MutationBuilder.Build(
                root,
                DatabaseType.CosmosDB_NoSQL,
                new(new Dictionary<string, Entity> { { "Foo", GenerateEmptyEntity() }, { "Bar", GenerateEmptyEntity() } }),
                entityPermissionsMap: _entityPermissions
                );

            ObjectTypeDefinitionNode query = GetMutationNode(mutationRoot);
            FieldDefinitionNode field = query.Fields.First(f => f.Name.Value == $"createFoo");
            InputValueDefinitionNode inputArg = field.Arguments[0];
            InputObjectTypeDefinitionNode inputObj = (InputObjectTypeDefinitionNode)mutationRoot.Definitions.First(d => d is InputObjectTypeDefinitionNode node && node.Name == inputArg.Type.NamedType().Name);
            Assert.AreEqual(2, inputObj.Fields.Count);

            Assert.AreEqual("id", inputObj.Fields[0].Name.Value);
            Assert.AreEqual("ID", inputObj.Fields[0].Type.NamedType().Name.Value);
            Assert.IsTrue(inputObj.Fields[0].Type.IsNonNullType(), "id field shouldn't be null");

            Assert.AreEqual("bar", inputObj.Fields[1].Name.Value);
            Assert.AreEqual("CreateBarInput", inputObj.Fields[1].Type.NamedType().Name.Value);
            Assert.IsFalse(inputObj.Fields[1].Type.IsNonNullType(), "bar field should be null");
            Assert.IsTrue(inputObj.Fields[1].Type.IsListType(), "bar field should be a list");
            Assert.IsTrue(inputObj.Fields[1].Type.InnerType().IsNonNullType(), "list fields aren't nullable");
        }

        [TestMethod]
        [TestCategory("Mutation Builder - Create")]
        [TestCategory("Schema Builder - Nested Type")]
        public void CreateMutationExcludeIdFromInput_NestedListTypeNullable()
        {
            string gql =
                @"
type Foo @model(name:""Foo"") {
    id: ID!
    bar: [Bar]
}

type Bar @model(name:""Bar""){
    baz: Int
}
                ";

            DocumentNode root = Utf8GraphQLParser.Parse(gql);

            DocumentNode mutationRoot = MutationBuilder.Build(
                root,
                DatabaseType.CosmosDB_NoSQL,
                new(new Dictionary<string, Entity> { { "Foo", GenerateEmptyEntity() }, { "Bar", GenerateEmptyEntity() } }),
                entityPermissionsMap: _entityPermissions
                );

            ObjectTypeDefinitionNode query = GetMutationNode(mutationRoot);
            FieldDefinitionNode field = query.Fields.First(f => f.Name.Value == $"createFoo");
            InputValueDefinitionNode inputArg = field.Arguments[0];
            InputObjectTypeDefinitionNode inputObj = (InputObjectTypeDefinitionNode)mutationRoot.Definitions.First(d => d is InputObjectTypeDefinitionNode node && node.Name == inputArg.Type.NamedType().Name);
            Assert.AreEqual(2, inputObj.Fields.Count);

            Assert.AreEqual("id", inputObj.Fields[0].Name.Value);
            Assert.AreEqual("ID", inputObj.Fields[0].Type.NamedType().Name.Value);
            Assert.IsTrue(inputObj.Fields[0].Type.IsNonNullType(), "id field shouldn't be null");

            Assert.AreEqual("bar", inputObj.Fields[1].Name.Value);
            Assert.AreEqual("CreateBarInput", inputObj.Fields[1].Type.NamedType().Name.Value);
            Assert.IsFalse(inputObj.Fields[1].Type.IsNonNullType(), "bar field should be null");
            Assert.IsTrue(inputObj.Fields[1].Type.IsListType(), "bar field should be a list");
            Assert.IsFalse(inputObj.Fields[1].Type.InnerType().IsNonNullType(), "list fields are nullable");
        }

        [TestMethod]
        [TestCategory("Mutation Builder - Create")]
        public void CreateMutationExcludeAutoGeneratedFieldFromInput()
        {
            string gql =
                @"
type Foo @model(name:""Foo"") {
    primaryKey: ID! @primaryKey @autoGenerated
    bar: String!
}
                ";

            DocumentNode root = Utf8GraphQLParser.Parse(gql);

            Entity entity = GenerateEmptyEntity();
            DocumentNode mutationRoot = MutationBuilder.Build(
                root,
                DatabaseType.MSSQL,
                new(new Dictionary<string, Entity> { { "Foo", GenerateEmptyEntity() }, { "Bar", GenerateEmptyEntity() } }),
                entityPermissionsMap: _entityPermissions
                );

            ObjectTypeDefinitionNode query = GetMutationNode(mutationRoot);
            FieldDefinitionNode field = query.Fields.First(f => f.Name.Value == $"createFoo");
            InputValueDefinitionNode inputArg = field.Arguments[0];
            InputObjectTypeDefinitionNode inputObj = (InputObjectTypeDefinitionNode)mutationRoot.Definitions.First(d => d is InputObjectTypeDefinitionNode node && node.Name == inputArg.Type.NamedType().Name);

            Assert.AreEqual(1, inputObj.Fields.Count);
            Assert.AreEqual("bar", inputObj.Fields[0].Name.Value);
        }

        [TestMethod]
        [TestCategory("Mutation Builder - Create")]
        public void CreateMutationIncludePrimaryKeyOnInputIfNotAutoGenerated()
        {
            string gql =
                @"
type Foo @model(name:""Foo"") {
    primaryKey: ID! @primaryKey
    bar: String!
}
                ";

            DocumentNode root = Utf8GraphQLParser.Parse(gql);

            Entity entity = GenerateEmptyEntity();
            DocumentNode mutationRoot = MutationBuilder.Build(
                root,
                DatabaseType.CosmosDB_NoSQL,
                new(new Dictionary<string, Entity> { { "Foo", GenerateEmptyEntity() }, { "Bar", GenerateEmptyEntity() } }),
                entityPermissionsMap: _entityPermissions
                );

            ObjectTypeDefinitionNode query = GetMutationNode(mutationRoot);
            FieldDefinitionNode field = query.Fields.First(f => f.Name.Value == $"createFoo");
            InputValueDefinitionNode inputArg = field.Arguments[0];
            InputObjectTypeDefinitionNode inputObj = (InputObjectTypeDefinitionNode)mutationRoot.Definitions.First(d => d is InputObjectTypeDefinitionNode node && node.Name == inputArg.Type.NamedType().Name);

            Assert.AreEqual(2, inputObj.Fields.Count);
            Assert.AreEqual("primaryKey", inputObj.Fields[0].Name.Value);
            Assert.AreEqual("bar", inputObj.Fields[1].Name.Value);
        }

        [TestMethod]
        [TestCategory("Mutation Builder - Delete")]
        [TestCategory("Schema Builder - Simple Type")]
        public void CanGenerateDeleteMutationWith_SimpleType()
        {
            string gql =
                @"
type Foo @model(name:""Foo"") {
    id: ID!
    bar: String!
}
                ";

            DocumentNode root = Utf8GraphQLParser.Parse(gql);

            DocumentNode mutationRoot = MutationBuilder.Build(root,
                DatabaseType.CosmosDB_NoSQL,
                new(new Dictionary<string, Entity> { { "Foo", GenerateEmptyEntity() }, { "Bar", GenerateEmptyEntity() } }),
                entityPermissionsMap: _entityPermissions
                );

            ObjectTypeDefinitionNode query = GetMutationNode(mutationRoot);
            Assert.AreEqual(1, query.Fields.Count(f => f.Name.Value == $"deleteFoo"));
        }

        [DataTestMethod]
        [TestCategory("Mutation Builder - Delete")]
        [TestCategory("Schema Builder - Simple Type")]
        [DataRow(new string[] { "authenticated" }, true,
            DisplayName = "Validates @authorize directive is added.")]
        [DataRow(new string[] { "anonymous" }, false,
            DisplayName = "Validates @authorize directive is NOT added.")]
        [DataRow(new string[] { "anonymous", "authenticated" }, false,
            DisplayName = "Validates @authorize directive is NOT added - multiple roles")]
        public void DeleteMutationIdAsInput_SimpleType(
            IEnumerable<string> roles,
            bool isAuthorizeDirectiveExpected)
        {
            string gql =
                @"
type Foo @model(name:""Foo"") {
    id: ID!
    bar: String!
}
                ";

            DocumentNode root = Utf8GraphQLParser.Parse(gql);
            Dictionary<string, EntityMetadata> entityPermissionsMap
                = GraphQLTestHelpers.CreateStubEntityPermissionsMap(
                    new string[] { "Foo" },
                    new EntityActionOperation[] { EntityActionOperation.Delete },
                    roles);
            DocumentNode mutationRoot = MutationBuilder.Build(root,
                DatabaseType.CosmosDB_NoSQL,
                new(new Dictionary<string, Entity> { { "Foo", GenerateEmptyEntity() }, { "Bar", GenerateEmptyEntity() } }),
                entityPermissionsMap: entityPermissionsMap
                );

            ObjectTypeDefinitionNode query = GetMutationNode(mutationRoot);
            FieldDefinitionNode field = query.Fields.First(f => f.Name.Value == $"deleteFoo");
            Assert.AreEqual(2, field.Arguments.Count);
            Assert.AreEqual("id", field.Arguments[0].Name.Value);
            Assert.AreEqual("ID", field.Arguments[0].Type.NamedType().Name.Value);
            Assert.IsTrue(field.Arguments[0].Type.IsNonNullType());
            Assert.AreEqual("_partitionKeyValue", field.Arguments[1].Name.Value);
            Assert.AreEqual("String", field.Arguments[1].Type.NamedType().Name.Value);
            Assert.IsTrue(field.Arguments[1].Type.IsNonNullType());

            FieldDefinitionNode deleteField =
                query.Fields.Where(f => f.Name.Value == $"deleteFoo").First();
            Assert.AreEqual(expected: isAuthorizeDirectiveExpected ? 1 : 0,
                actual: deleteField.Directives.Count);
        }

        [TestMethod]
        [TestCategory("Mutation Builder - Update")]
        [TestCategory("Schema Builder - Simple Type")]
        public void CanGenerateUpdateMutationWith_SimpleType()
        {
            string gql =
                @"
type Foo @model(name:""Foo"") {
    id: ID!
    bar: String!
}
                ";

            DocumentNode root = Utf8GraphQLParser.Parse(gql);

            DocumentNode mutationRoot = MutationBuilder.Build(root,
                DatabaseType.CosmosDB_NoSQL,
                new(new Dictionary<string, Entity> { { "Foo", GenerateEmptyEntity() } }),
                entityPermissionsMap: _entityPermissions
                );

            ObjectTypeDefinitionNode query = GetMutationNode(mutationRoot);
            Assert.AreEqual(1, query.Fields.Count(f => f.Name.Value == $"updateFoo"));
        }

        [TestMethod]
        [TestCategory("Mutation Builder - Update")]
        [TestCategory("Schema Builder - Simple Type")]
        public void UpdateMutationInputAllFieldsOptionable_SimpleType()
        {
            string gql =
                @"
type Foo @model(name:""Foo"") {
    id: ID!
    bar: String!
}
                ";

            DocumentNode root = Utf8GraphQLParser.Parse(gql);

            DocumentNode mutationRoot = MutationBuilder.Build(
                root,
                DatabaseType.CosmosDB_NoSQL,
                new(new Dictionary<string, Entity> { { "Foo", GenerateEmptyEntity() } }),
                entityPermissionsMap: _entityPermissions
                );

            ObjectTypeDefinitionNode query = GetMutationNode(mutationRoot);
            FieldDefinitionNode field = query.Fields.First(f => f.Name.Value == $"updateFoo");
            Assert.AreEqual(3, field.Arguments.Count);

            InputObjectTypeDefinitionNode argType = (InputObjectTypeDefinitionNode)mutationRoot.Definitions.First(d => d is INamedSyntaxNode node && node.Name == field.Arguments[2].Type.NamedType().Name);
            Assert.AreEqual(2, argType.Fields.Count);
            Assert.AreEqual("id", argType.Fields[0].Name.Value);
            Assert.AreEqual("bar", argType.Fields[1].Name.Value);
        }

        [DataTestMethod]
        [TestCategory("Mutation Builder - Update")]
        [TestCategory("Schema Builder - Simple Type")]
        [DataRow(new string[] { "authenticated" }, true,
            DisplayName = "Validates @authorize directive is added.")]
        [DataRow(new string[] { "anonymous" }, false,
            DisplayName = "Validates @authorize directive is NOT added.")]
        [DataRow(new string[] { "anonymous", "authenticated" }, false,
            DisplayName = "Validates @authorize directive is NOT added - multiple roles")]
        public void UpdateMutationIdFieldAsArgument_SimpleType(
            IEnumerable<string> roles,
            bool isAuthorizeDirectiveExpected)
        {
            string gql =
                @"
type Foo @model(name:""Foo"") {
    id: ID!
    bar: String!
}
                ";

            DocumentNode root = Utf8GraphQLParser.Parse(gql);
            Dictionary<string, EntityMetadata> entityPermissionsMap
                = GraphQLTestHelpers.CreateStubEntityPermissionsMap(
                    new string[] { "Foo" },
                    new EntityActionOperation[] { EntityActionOperation.Update },
                    roles);
            DocumentNode mutationRoot = MutationBuilder.Build(
                root,
                DatabaseType.CosmosDB_NoSQL,
                new(new Dictionary<string, Entity> { { "Foo", GenerateEmptyEntity() } }),
                entityPermissionsMap: entityPermissionsMap
                );

            ObjectTypeDefinitionNode query = GetMutationNode(mutationRoot);
            FieldDefinitionNode field = query.Fields.First(f => f.Name.Value == $"updateFoo");
            Assert.AreEqual(3, field.Arguments.Count);
            Assert.AreEqual("id", field.Arguments[0].Name.Value);
            Assert.AreEqual("ID", field.Arguments[0].Type.NamedType().Name.Value);
            Assert.IsTrue(field.Arguments[0].Type.IsNonNullType());
            Assert.AreEqual("_partitionKeyValue", field.Arguments[1].Name.Value);
            Assert.AreEqual("String", field.Arguments[1].Type.NamedType().Name.Value);
            Assert.IsTrue(field.Arguments[1].Type.IsNonNullType());

            FieldDefinitionNode collectionField =
                query.Fields.Where(f => f.Name.Value == $"updateFoo").First();
            Assert.AreEqual(expected: isAuthorizeDirectiveExpected ? 1 : 0,
                actual: collectionField.Directives.Count);
        }

        [TestMethod]
        [TestCategory("Mutation Builder - Updated")]
        [TestCategory("Schema Builder - Nested Type")]
        public void UpdateMutationWithNestedInnerObject_NonNullableListTypeNonNullableItems()
        {
            string gql =
                @"
type Foo @model(name:""Foo"") {
    id: ID!
    bar: [Bar!]!
}

type Bar @model(name:""Bar""){
    baz: Int
}
                ";

            (DocumentNode mutationRoot, FieldDefinitionNode field) = GenerateTestMutationFieldNodes(gql);
            InputValueDefinitionNode inputArg = field.Arguments[2];
            InputObjectTypeDefinitionNode inputObj = (InputObjectTypeDefinitionNode)mutationRoot.Definitions.First(d => d is InputObjectTypeDefinitionNode node && node.Name == inputArg.Type.NamedType().Name);
            Assert.AreEqual(2, inputObj.Fields.Count);

            Assert.AreEqual("id", inputObj.Fields[0].Name.Value);
            Assert.AreEqual("ID", inputObj.Fields[0].Type.NamedType().Name.Value);
            Assert.IsTrue(inputObj.Fields[0].Type.IsNonNullType(), "id field shouldn't be null");

            Assert.AreEqual("bar", inputObj.Fields[1].Name.Value);
            Assert.AreEqual("UpdateBarInput", inputObj.Fields[1].Type.NamedType().Name.Value);
            Assert.IsTrue(inputObj.Fields[1].Type.IsNonNullType(), "bar field shouldn't be null");
            Assert.IsTrue(inputObj.Fields[1].Type.InnerType().IsListType(), "bar field should be a list");
            Assert.IsTrue(inputObj.Fields[1].Type.InnerType().InnerType().IsNonNullType(), "list fields aren't nullable");
        }

        [TestMethod]
        [TestCategory("Mutation Builder - Updated")]
        [TestCategory("Schema Builder - Nested Type")]
        public void UpdateMutationWithNestedInnerObject_NullableListTypeNullableItems()
        {
            string gql =
                @"
type Foo @model(name:""Foo"") {
    id: ID
    bar: [Bar]
}

type Bar @model(name:""Bar""){
    baz: Int
}
                ";

            (DocumentNode mutationRoot, FieldDefinitionNode field) = GenerateTestMutationFieldNodes(gql);
            InputValueDefinitionNode inputArg = field.Arguments[2];
            InputObjectTypeDefinitionNode inputObj = (InputObjectTypeDefinitionNode)mutationRoot.Definitions.First(d => d is InputObjectTypeDefinitionNode node && node.Name == inputArg.Type.NamedType().Name);
            Assert.AreEqual(2, inputObj.Fields.Count);

            Assert.AreEqual("id", inputObj.Fields[0].Name.Value);
            Assert.AreEqual("ID", inputObj.Fields[0].Type.NamedType().Name.Value);
            Assert.IsFalse(inputObj.Fields[0].Type.IsNonNullType(), "id field should allow null for schema validation");

            Assert.AreEqual("bar", inputObj.Fields[1].Name.Value);
            Assert.AreEqual("UpdateBarInput", inputObj.Fields[1].Type.NamedType().Name.Value);
            Assert.IsFalse(inputObj.Fields[1].Type.IsNonNullType(), "bar field shouldn't be null");
            Assert.IsTrue(inputObj.Fields[1].Type.IsListType(), "bar field should be a list");
            Assert.IsFalse(inputObj.Fields[1].Type.InnerType().IsNonNullType(), "list fields should be nullable");
        }

        [TestMethod]
        [TestCategory("Mutation Builder - Create")]
        public void CreateMutationWontCreateNestedModelsOnInput()
        {
            string gql =
                @"
type Foo @model(name:""Foo"") {
    id: ID!
    baz: Baz!
}

type Baz @model(name:""Baz"") {
    id: ID!
    x: String!
}
                ";

            DocumentNode root = Utf8GraphQLParser.Parse(gql);

            DocumentNode mutationRoot = MutationBuilder.Build(
                root,
                DatabaseType.MSSQL,
                new(new Dictionary<string, Entity> { { "Foo", GenerateEmptyEntity() }, { "Baz", GenerateEmptyEntity() } }),
                entityPermissionsMap: _entityPermissions
                );

            ObjectTypeDefinitionNode query = GetMutationNode(mutationRoot);
            FieldDefinitionNode field = query.Fields.First(f => f.Name.Value == $"createFoo");
            Assert.AreEqual(1, field.Arguments.Count);

            InputObjectTypeDefinitionNode argType = (InputObjectTypeDefinitionNode)mutationRoot.Definitions.First(d => d is INamedSyntaxNode node && node.Name == field.Arguments[0].Type.NamedType().Name);
            Assert.AreEqual(1, argType.Fields.Count);
            Assert.AreEqual("id", argType.Fields[0].Name.Value);
        }

        [TestMethod]
        [TestCategory("Mutation Builder - Create")]
        public void CreateMutationWillCreateNestedModelsOnInputForCosmos()
        {
            string gql =
                @"
type Foo @model(name:""Foo"") {
    id: ID!
    baz: Baz!
}

type Baz @model(name:""Baz""){
    id: ID!
    x: String!
}
                ";

            DocumentNode root = Utf8GraphQLParser.Parse(gql);

            DocumentNode mutationRoot = MutationBuilder.Build(
                    root,
                    DatabaseType.CosmosDB_NoSQL,
                    new(new Dictionary<string, Entity> { { "Foo", GenerateEmptyEntity() }, { "Baz", GenerateEmptyEntity() } }),
                    entityPermissionsMap: _entityPermissions
                    );
            ObjectTypeDefinitionNode query = GetMutationNode(mutationRoot);
            FieldDefinitionNode field = query.Fields.First(f => f.Name.Value == $"createFoo");
            Assert.AreEqual(1, field.Arguments.Count);

            InputObjectTypeDefinitionNode argType = (InputObjectTypeDefinitionNode)mutationRoot.Definitions.First(d => d is INamedSyntaxNode node && node.Name == field.Arguments[0].Type.NamedType().Name);
            Assert.AreEqual(2, argType.Fields.Count);
            Assert.AreEqual("id", argType.Fields[0].Name.Value);
            Assert.AreEqual("baz", argType.Fields[1].Name.Value);
        }

        [DataTestMethod]
        [DataRow(1, "int", "Int")]
        [DataRow("test", "string", "String")]
        [DataRow(true, "boolean", "Boolean")]
        [DataRow(1.2f, "float", "Float")]
        [TestCategory("Mutation Builder - Create")]
        public void CreateMutationWillHonorDefaultValue(object defaultValue, string fieldName, string fieldType)
        {
            string gql =
                @$"
type Foo @model(name:""Foo"") {{
    id: {fieldType}! @defaultValue(value: {{ {fieldName}: {(defaultValue is string ? $"\"{defaultValue}\"" : defaultValue)} }})
}}
                ";

            DocumentNode root = Utf8GraphQLParser.Parse(gql);

            DocumentNode mutationRoot = MutationBuilder.Build(
                root,
                DatabaseType.CosmosDB_NoSQL,
                new(new Dictionary<string, Entity> { { "Foo", GenerateEmptyEntity() } }),
                entityPermissionsMap: _entityPermissions
                );

            InputObjectTypeDefinitionNode createFooInput = (InputObjectTypeDefinitionNode)mutationRoot.Definitions.First(d => d is InputObjectTypeDefinitionNode node && node.Name.Value == "CreateFooInput");

            // Serialization has them as strings, so we'll just do string compares
            Assert.AreEqual(defaultValue.ToString(), createFooInput.Fields[0].DefaultValue.Value);
        }

        public static ObjectTypeDefinitionNode GetMutationNode(DocumentNode mutationRoot)
        {
            return (ObjectTypeDefinitionNode)mutationRoot.Definitions.First(d => d is ObjectTypeDefinitionNode node && node.Name.Value == "Mutation");
        }

        private (DocumentNode mutationRoot, FieldDefinitionNode field) GenerateTestMutationFieldNodes(string gql)
        {
            DocumentNode root = Utf8GraphQLParser.Parse(gql);

            DocumentNode mutationRoot = MutationBuilder.Build(
                root,
                DatabaseType.CosmosDB_NoSQL,
                new(new Dictionary<string, Entity> { { "Foo", GenerateEmptyEntity() }, { "Bar", GenerateEmptyEntity() } }),
                entityPermissionsMap: _entityPermissions
                );

            ObjectTypeDefinitionNode query = GetMutationNode(mutationRoot);
            FieldDefinitionNode field = query.Fields.First(f => f.Name.Value == $"updateFoo");
            return (mutationRoot, field);
        }

        /// <summary>
        /// We assume that the user will provide a singular name for the entity. Users have the option of providing singular and
        /// plural names for an entity in the config to have more control over the graphql schema generation.
        /// When singular and plural names are specified by the user, these names will be used for generating the
        /// queries and mutations in the schema.
        /// When singular and plural names are not provided, the queries and mutations will be generated with the entity's name.
        /// This test validates that this naming convention is followed for the mutations when the schema is generated.
        /// </summary>
        /// <param name="gql">Type definition for the entity</param>
        /// <param name="entityName">Name of the entity</param>
        /// <param name="singularName">Singular name provided by the user</param>
        /// <param name="pluralName">Plural name provided by the user</param>
        /// <param name="expectedName"> Expected name of the entity in the mutation. Used to construct the exact expected mutation names.</param>
        [DataTestMethod]
        [DataRow(GraphQLTestHelpers.PEOPLE_GQL, "People", null, null, "People",
            DisplayName = "Mutation name and description validation for singular entity name with singular plural not defined")]
        [DataRow(GraphQLTestHelpers.PEOPLE_GQL, "People", "Person", "People", "Person",
            DisplayName = "Mutation name and description validation for plural entity name with singular plural defined")]
        [DataRow(GraphQLTestHelpers.PEOPLE_GQL, "People", "Person", "", "Person",
            DisplayName = "Mutation name and description validation for plural entity name with singular defined")]
        [DataRow(GraphQLTestHelpers.PERSON_GQL, "Person", null, null, "Person",
            DisplayName = "Mutation name and description validation for singular entity name with singular plural not defined")]
        [DataRow(GraphQLTestHelpers.PERSON_GQL, "Person", "Person", "People", "Person",
            DisplayName = "Mutation name and description validation for singular entity name with singular plural defined")]
        public void ValidateMutationsAreCreatedWithRightName(
            string gql,
            string entityName,
            string singularName,
            string pluralName,
            string expectedName
            )
        {
            DocumentNode root = Utf8GraphQLParser.Parse(gql);
            Dictionary<string, EntityMetadata> entityPermissionsMap = GraphQLTestHelpers.CreateStubEntityPermissionsMap(
                    new string[] { entityName },
                    new EntityActionOperation[] { EntityActionOperation.Create, EntityActionOperation.Update, EntityActionOperation.Delete },
                    new string[] { "anonymous", "authenticated" });

            Entity entity = (singularName is not null)
                                ? GraphQLTestHelpers.GenerateEntityWithSingularPlural(singularName, pluralName)
                                : GraphQLTestHelpers.GenerateEntityWithSingularPlural(entityName, entityName.Pluralize());

            DocumentNode mutationRoot = MutationBuilder.Build(
                root,
                DatabaseType.CosmosDB_NoSQL,
                new(new Dictionary<string, Entity> { { entityName, entity } }),
                entityPermissionsMap: entityPermissionsMap
                );

            ObjectTypeDefinitionNode mutation = GetMutationNode(mutationRoot);
            Assert.IsNotNull(mutation);

            // The permissions are setup for create, update and delete operations.
            // So create, update and delete mutations should get generated.
            // A Check to validate that the count of mutations generated is 3.
            Assert.AreEqual(3, mutation.Fields.Count);

            // Name and Description validations for Create mutation
            string expectedCreateMutationName = $"create{expectedName}";
            string expectedCreateMutationDescription = $"Creates a new {expectedName}";
            Assert.AreEqual(1, mutation.Fields.Count(f => f.Name.Value == expectedCreateMutationName));
            FieldDefinitionNode createMutation = mutation.Fields.First(f => f.Name.Value == expectedCreateMutationName);
            Assert.AreEqual(expectedCreateMutationDescription, createMutation.Description.Value);

            // Name and Description validations for Update mutation
            string expectedUpdateMutationName = $"update{expectedName}";
            string expectedUpdateMutationDescription = $"Updates a {expectedName}";
            Assert.AreEqual(1, mutation.Fields.Count(f => f.Name.Value == expectedUpdateMutationName));
            FieldDefinitionNode updateMutation = mutation.Fields.First(f => f.Name.Value == expectedUpdateMutationName);
            Assert.AreEqual(expectedUpdateMutationDescription, updateMutation.Description.Value);

            // Name and Description validations for Delete mutation
            string expectedDeleteMutationName = $"delete{expectedName}";
            string expectedDeleteMutationDescription = $"Delete a {expectedName}";
            Assert.AreEqual(1, mutation.Fields.Count(f => f.Name.Value == expectedDeleteMutationName));
            FieldDefinitionNode deleteMutation = mutation.Fields.First(f => f.Name.Value == expectedDeleteMutationName);
            Assert.AreEqual(expectedDeleteMutationDescription, deleteMutation.Description.Value);
        }

        /// <summary>
        /// Tests the GraphQL schema builder method MutationBuilder.Build()'s behavior when processing stored procedure entity configuration
        /// which may explicitly define the field type(query/mutation) of the entity.
        /// Only attempt to get the mutation ObjectTypeDefinitionNode when a mutation root operation type exists.
        /// In this test, either a mutation is created or it is not, so only attempt to run GetMutationNode when a node is expected,
        /// otherwise an exception is raised.
        /// This is expected per GraphQL Specification (Oct 2021) https://spec.graphql.org/October2021/#sec-Root-Operation-Types
        /// "The mutation root operation type is optional; if it is not provided, the service does not support mutations."
        /// </summary>
        /// <param name="graphQLOperation">Query or Mutation</param>
        /// <param name="operations">Collection of operations denoted by their enum value, for CreateStubEntityPermissionsMap() </param>
        /// <param name="permissionOperations">Collection of operations denoted by their string value, for GenerateStoredProcedureEntity()</param>
        /// <param name="expectsMutationField">Whether MutationBuilder will generate a mutation field for the GraphQL schema.</param>
        [DataTestMethod]
        [DataRow(GraphQLOperation.Mutation, new[] { EntityActionOperation.Execute }, new[] { "execute" }, true, DisplayName = "Mutation field generated since all metadata is valid")]
        [DataRow(null, new[] { EntityActionOperation.Execute }, new[] { "execute" }, true, DisplayName = "Mutation field generated since default operation is mutation.")]
        [DataRow(GraphQLOperation.Mutation, new[] { EntityActionOperation.Read }, new[] { "read" }, false, DisplayName = "Mutation field not generated because invalid permissions were supplied")]
        [DataRow(GraphQLOperation.Query, new[] { EntityActionOperation.Execute }, new[] { "execute" }, false, DisplayName = "Mutation field not generated because the configured operation is query.")]
        public void StoredProcedureEntityAsMutationField(GraphQLOperation? graphQLOperation, EntityActionOperation[] operations, string[] permissionOperations, bool expectsMutationField)
        {
            string entityName = "MyStoredProcedure";
            string gql =
            @"
            type StoredProcedureType @model(name:""MyStoredProcedure"") {
                field1: string
            }
            ";

            DocumentNode root = Utf8GraphQLParser.Parse(gql);
            _entityPermissions = GraphQLTestHelpers.CreateStubEntityPermissionsMap(
                    new string[] { entityName },
                    operations,
                    new string[] { "anonymous", "authenticated" }
                    );
            Entity entity = GraphQLTestHelpers.GenerateStoredProcedureEntity(graphQLTypeName: "StoredProcedureType", graphQLOperation, permissionOperations);

            DatabaseObject spDbObj = new DatabaseStoredProcedure(schemaName: "dbo", tableName: "dbObjectName")
            {
                SourceType = SourceType.StoredProcedure,
                StoredProcedureDefinition = new()
                {
                    Parameters = new() {
                        { "field1", new() { SystemType = typeof(string) } }
                    }
                }
            };

            DocumentNode mutationRoot = MutationBuilder.Build(
                root,
<<<<<<< HEAD
                DatabaseType.MSSQL,
                new(new Dictionary<string, Entity> { { "MyStoredProcedure", entity } }),
                entityPermissionsMap: _entityPermissions
=======
                DatabaseType.mssql,
                new Dictionary<string, Entity> { { entityName, entity } },
                entityPermissionsMap: _entityPermissions,
                dbObjects: new Dictionary<string, DatabaseObject> { { entityName, spDbObj } }
>>>>>>> 02a14866
            );

            const string FIELDNOTFOUND_ERROR = "The expected mutation field schema was not detected.";
            try
            {
                // Gets the specific mutation field generated for GraphQL type 'StoredProcedureType' named 'executeMyStoredProcedure'
                // from the schema root field 'Mutation'
                ObjectTypeDefinitionNode mutation = GetMutationNode(mutationRoot);

                // With a minimized configuration for this entity, the only field expected is the one that may be generated from this test.
                Assert.IsTrue(mutation.Fields.Any(), message: FIELDNOTFOUND_ERROR);
                FieldDefinitionNode field = mutation.Fields.First(f => f.Name.Value == $"executeStoredProcedureType");
                Assert.IsNotNull(field, message: FIELDNOTFOUND_ERROR);
                string actualMutationType = field.Type.ToString();
                Assert.AreEqual(expected: "[StoredProcedureType!]!", actual: actualMutationType, message: $"Incorrect mutation field type: {actualMutationType}");
            }
            catch (Exception ex)
            {
                if (expectsMutationField)
                {
                    Assert.Fail(message: $"{FIELDNOTFOUND_ERROR} {ex.Message}");
                }
                else
                {
                    Assert.IsTrue(mutationRoot.Definitions.Count == 0, message: FIELDNOTFOUND_ERROR);
                }
            }
        }
    }
}<|MERGE_RESOLUTION|>--- conflicted
+++ resolved
@@ -11,11 +11,8 @@
 using Azure.DataApiBuilder.Service.GraphQLBuilder.Mutations;
 using Azure.DataApiBuilder.Service.Tests.GraphQLBuilder.Helpers;
 using HotChocolate.Language;
-<<<<<<< HEAD
+using HotChocolate.Types;
 using Humanizer;
-=======
-using HotChocolate.Types;
->>>>>>> 02a14866
 using Microsoft.VisualStudio.TestTools.UnitTesting;
 
 namespace Azure.DataApiBuilder.Service.Tests.GraphQLBuilder
@@ -1068,16 +1065,9 @@
 
             DocumentNode mutationRoot = MutationBuilder.Build(
                 root,
-<<<<<<< HEAD
                 DatabaseType.MSSQL,
-                new(new Dictionary<string, Entity> { { "MyStoredProcedure", entity } }),
-                entityPermissionsMap: _entityPermissions
-=======
-                DatabaseType.mssql,
-                new Dictionary<string, Entity> { { entityName, entity } },
-                entityPermissionsMap: _entityPermissions,
-                dbObjects: new Dictionary<string, DatabaseObject> { { entityName, spDbObj } }
->>>>>>> 02a14866
+                new(new Dictionary<string, Entity> { { entityName, entity } }),
+                entityPermissionsMap: _entityPermissions
             );
 
             const string FIELDNOTFOUND_ERROR = "The expected mutation field schema was not detected.";
