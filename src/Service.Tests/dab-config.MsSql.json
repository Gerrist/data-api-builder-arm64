--- conflicted
+++ resolved
@@ -3026,7 +3026,6 @@
           ]
         }
       ],
-<<<<<<< HEAD
       "rest": {
         "methods": [
           "get"
@@ -3036,10 +3035,8 @@
         "type": true,
         "operation": "Query"
       }
-=======
       "mappings": null,
       "relationships": null
->>>>>>> 2e8d1bb8
     },
     "GetBook": {
       "source": {
@@ -3089,17 +3086,14 @@
           ]
         }
       ],
-<<<<<<< HEAD
       "rest": {
         "methods": [
           "get"
         ]
       },
       "graphql": false
-=======
       "mappings": null,
       "relationships": null
->>>>>>> 2e8d1bb8
     },
     "GetPublisher": {
       "source": {
@@ -3151,17 +3145,14 @@
           ]
         }
       ],
-<<<<<<< HEAD
       "rest": {
         "methods": [
           "post"
         ]
       },
       "graphql": true
-=======
       "mappings": null,
       "relationships": null
->>>>>>> 2e8d1bb8
     },
     "InsertBook": {
       "source": {
@@ -3214,17 +3205,14 @@
           ]
         }
       ],
-<<<<<<< HEAD
       "rest": {
         "methods": [
           "post"
         ]
       },
       "graphql": true
-=======
       "mappings": null,
       "relationships": null
->>>>>>> 2e8d1bb8
     },
     "CountBooks": {
       "source": {
@@ -3274,17 +3262,14 @@
           ]
         }
       ],
-<<<<<<< HEAD
       "rest": {
         "methods": [
           "post"
         ]
       },
       "graphql": true
-=======
       "mappings": null,
       "relationships": null
->>>>>>> 2e8d1bb8
     },
     "DeleteLastInsertedBook": {
       "source": {
@@ -3334,17 +3319,14 @@
           ]
         }
       ],
-<<<<<<< HEAD
       "rest": {
         "methods": [
           "post"
         ]
       },
       "graphql": true
-=======
       "mappings": null,
       "relationships": null
->>>>>>> 2e8d1bb8
     },
     "UpdateBookTitle": {
       "source": {
@@ -3397,17 +3379,14 @@
           ]
         }
       ],
-<<<<<<< HEAD
       "rest": {
         "methods": [
           "post"
         ]
       },
       "graphql": true
-=======
       "mappings": null,
       "relationships": null
->>>>>>> 2e8d1bb8
     },
     "GetAuthorsHistoryByFirstName": {
       "source": {
@@ -3459,7 +3438,6 @@
           ]
         }
       ],
-<<<<<<< HEAD
       "rest": {
         "methods": [
           "post"
@@ -3471,10 +3449,8 @@
           "plural": "SearchAuthorByFirstNames"
         }
       }
-=======
       "mappings": null,
       "relationships": null
->>>>>>> 2e8d1bb8
     },
     "InsertAndDisplayAllBooksUnderGivenPublisher": {
       "source": {
@@ -3527,17 +3503,14 @@
           ]
         }
       ],
-<<<<<<< HEAD
       "rest": {
         "methods": [
           "post"
         ]
       },
       "graphql": true
-=======
       "mappings": null,
       "relationships": null
->>>>>>> 2e8d1bb8
     },
     "GQLmappings": {
       "source": {
