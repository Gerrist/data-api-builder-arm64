--- conflicted
+++ resolved
@@ -44,15 +44,13 @@
             new string[] { "@env(')", "@env()", "@env(')'@env('()", "@env('@env()'", "@@eennvv((''''))" },
             new string[] { "@env(')", "@env()", "@env(')'@env('()", "@env('@env()'", "@@eennvv((''''))" },
             true,
+            true,
             DisplayName = "Replacement strings that won't match.")]
         [DataRow(
             new string[] { "@env('envVarName')", "@env(@env('envVarName'))", "@en@env('envVarName')", "@env'()@env'@env('envVarName')')')" },
             new string[] { "envVarValue", "@env(envVarValue)", "@enenvVarValue", "@env'()@env'envVarValue')')" },
-<<<<<<< HEAD
+            false,
             true,
-=======
-            false,
->>>>>>> e917ce91
             DisplayName = "Replacement strings that match.")]
         //  since we match strings surrounded by single quotes,
         //  the following are environment variable names set to the
@@ -63,57 +61,48 @@
         [DataRow(
             new string[] { "@env(')", "@env()", "@env('envVarName')", "@env(''envVarName')", "@env('envVarName'')", "@env(''envVarName'')" },
             new string[] { "@env(')", "@env()", "envVarValue", "_envVarValue", "envVarValue_", "_envVarValue_" },
-<<<<<<< HEAD
+            false,
             true,
             DisplayName = "Replacement strings with some matches.")]
         [DataRow(
             new string[] { "@env('envVarName')", "@env(@env('envVarName'))", "@en@env('envVarName')", "@env'()@env'@env('envVarName')')')" },
             new string[] { "envVarValue", "@env(envVarValue)", "@enenvVarValue", "@env'()@env'envVarValue')')" },
             false,
+            false,
             DisplayName = "Replacement strings that match, but shouldn't be replaced.")]
         public void CheckConfigEnvParsingTest(
             string[] repKeys,
             string[] repValues,
+            bool exceptionThrown,
             bool replaceEnvVar)
-        {
-            SetEnvVariables();
-            RuntimeConfig expectedConfig;
-            if (replaceEnvVar)
-            {
-                Assert.IsTrue(RuntimeConfigLoader.TryParseConfig(
-                    GetModifiedJsonString(repValues, @"""mssql"""), out expectedConfig, replaceEnvVar: replaceEnvVar),
-                    "Should read the expected config");
-            }
-            else
-            {
-                Assert.IsTrue(RuntimeConfigLoader.TryParseConfig(
-                    GetModifiedJsonString(repKeys, @"""@env('enumVarName')"""), out expectedConfig, replaceEnvVar: replaceEnvVar),
-                    "Should read the expected config");
-            }
-
-            Assert.IsTrue(RuntimeConfigLoader.TryParseConfig(
-                GetModifiedJsonString(repKeys, @"""@env('enumVarName')"""), out RuntimeConfig actualConfig, replaceEnvVar: replaceEnvVar),
-                "Should read actual config");
-            Assert.AreEqual(expectedConfig.ToJson(), actualConfig.ToJson());
-=======
-            false,
-            DisplayName = "Replacement strings with some matches.")]
-        public void CheckConfigEnvParsingTest(string[] repKeys, string[] repValues, bool exceptionThrown)
         {
             SetEnvVariables();
             try
             {
-                Assert.IsTrue(RuntimeConfigLoader.TryParseConfig(GetModifiedJsonString(repValues), out RuntimeConfig expectedConfig), "Should read the expected config");
-                Assert.IsTrue(RuntimeConfigLoader.TryParseConfig(GetModifiedJsonString(repKeys), out RuntimeConfig actualConfig), "Should read actual config");
-
+                RuntimeConfig expectedConfig;
+                if (replaceEnvVar)
+                {
+                    Assert.IsTrue(RuntimeConfigLoader.TryParseConfig(
+                        GetModifiedJsonString(repValues, @"""mssql"""), out expectedConfig, replaceEnvVar: replaceEnvVar),
+                        "Should read the expected config");
+                }
+                else
+                {
+                    Assert.IsTrue(RuntimeConfigLoader.TryParseConfig(
+                        GetModifiedJsonString(repKeys, @"""@env('enumVarName')"""), out expectedConfig, replaceEnvVar: replaceEnvVar),
+                        "Should read the expected config");
+                }
+
+                Assert.IsTrue(RuntimeConfigLoader.TryParseConfig(
+                    GetModifiedJsonString(repKeys, @"""@env('enumVarName')"""), out RuntimeConfig actualConfig, replaceEnvVar: replaceEnvVar),
+                    "Should read actual config");
                 Assert.AreEqual(expectedConfig.ToJson(), actualConfig.ToJson());
             }
             catch (Exception ex)
-            {
+             {
                 Assert.IsTrue(exceptionThrown);
                 Assert.AreEqual("A valid Connection String should be provided.", ex.Message);
             }
->>>>>>> e917ce91
         }
 
         /// <summary>
