--- conflicted
+++ resolved
@@ -393,44 +393,13 @@
         }
 
         /// <summary>
-<<<<<<< HEAD
-        /// Helper method for tests which validate that the relationship data is correctly inferred based on the info provided
-        /// in the config and the metadata collected from the database. It runs the test against various test cases verifying that
-        /// when a relationship is defined in the config between source and target entity and an FK constraint exists in the database between the two entities: We successfully determine which is the referencing
-        /// entity based on the FK constraint.
-=======
         /// Helper method for test methods ValidateInferredRelationshipInfoFor{MsSql, MySql, and PgSql}.
         /// This helper validates that an entity's relationship data is correctly inferred based on config and database supplied relationship metadata.
         /// Each test verifies that the referencing entity is correctly determined based on the FK constraints in the database.
->>>>>>> 780f9235
         /// </summary>
         private static void ValidateInferredRelationshipInfoForTables()
         {
             // Validate that when for an 1:N relationship between Book - Review, an FK constraint
-<<<<<<< HEAD
-            // exists from Review->Book, we successfully determine at the startup that
-            // Review is the referencing entity.
-            ValidateReferencingEntitiesForRelationship("Book", "Review", new List<string>() { "Review" });
-
-            // Validate that when for an 1:1 relationship between Stock - stocks_price, an FK constraint
-            // exists from stocks_price -> Stock, we successfully determine at the startup that
-            // stocks_price is the referencing entity.
-            ValidateReferencingEntitiesForRelationship("Stock", "stocks_price", new List<string>() { "stocks_price" });
-
-            // Validate that when for an N:1 relationship between Book - Publisher, an FK constraint
-            // exists from Book->Publisher, we successfully determine at the startup that
-            // Book is the referencing entity.
-            ValidateReferencingEntitiesForRelationship("Book", "Publisher", new List<string>() { "Book" });
-        }
-
-        /// <summary>
-        /// Helper method to validate that for given source, target entities, we correctly infer the referencing entity/entities
-        /// at the startup.
-        /// 1. For relationships backed by an FK, there would be only one referencing entity.
-        /// 2. For relationships not backed by an FK, there would be two referencing entities. This is because
-        /// at startup, We ÇANNOT determine which entity is the referencing entity and hence we keep ourselves open to the possibility
-        /// of either entity acting as the referencing entity. The actual referencing entity is determined during request execution.
-=======
             // exists from Review->Book.
             // DAB determines that Review is the referencing entity during startup.
             ValidateReferencingEntitiesForRelationship(
@@ -462,7 +431,6 @@
         /// 2. For relationships not backed by an FK, there are two referencing entities because
         /// at startup, DAB can't determine which entity is the referencing entity. DAB can only determine the referecing entity
         /// during request execution.
->>>>>>> 780f9235
         /// </summary>
         /// <param name="sourceEntityName">Source entity name.</param>
         /// <param name="targetEntityName">Target entity name.</param>
@@ -501,11 +469,8 @@
 
         /// <summary>
         /// Resets the database state and infers metadata for all the entities exposed in the config.
-<<<<<<< HEAD
-=======
         /// The `ResetDbStateAsync()` method executes the .sql script of the respective database type and
         /// serves as a setup phase for this test. 
->>>>>>> 780f9235
         /// </summary>
         private static async Task SetupTestFixtureAndInferMetadata()
         {
