// Copyright (c) Microsoft Corporation.
// Licensed under the MIT License.

#nullable disable
using System.Collections.Generic;
using System.IO.Abstractions.TestingHelpers;
using System.Linq;
using System.Net;
using System.Text.Json;
using Azure.DataApiBuilder.Config;
<<<<<<< HEAD
using Azure.DataApiBuilder.Core.Configurations;
using Azure.DataApiBuilder.Core.Services;
=======
using Azure.DataApiBuilder.Config.Converters;
using Azure.DataApiBuilder.Config.DatabasePrimitives;
using Azure.DataApiBuilder.Config.ObjectModel;
using Azure.DataApiBuilder.Service.Configurations;
>>>>>>> 2e8d1bb8
using Azure.DataApiBuilder.Service.Exceptions;
using Azure.DataApiBuilder.Service.Tests.Authorization;
using Azure.DataApiBuilder.Service.Tests.Configuration;
using Azure.DataApiBuilder.Service.Tests.GraphQLBuilder.Helpers;
using Azure.DataApiBuilder.Service.Tests.GraphQLBuilder.Sql;
using Microsoft.Extensions.Logging;
using Microsoft.VisualStudio.TestTools.UnitTesting;
using Moq;
<<<<<<< HEAD
using static Azure.DataApiBuilder.Core.Configurations.RuntimeConfigValidator;
=======
>>>>>>> 2e8d1bb8

namespace Azure.DataApiBuilder.Service.Tests.UnitTests
{
    /// <summary>
    /// Test class to perform semantic validations on the runtime config object. At this point,
    /// the tests focus on the permissions portion of the entities property within the RuntimeConfig object.
    /// </summary>
    [TestClass]
    public class ConfigValidationUnitTests
    {
        /// <summary>
        /// Test method to validate that an appropriate exception is thrown when database policy tries to reference a field
        /// which is not accessible.
        /// </summary>
        /// <param name="dbPolicy">Database policy under test.</param>
        [DataTestMethod]
        [DataRow("@claims.id eq @item.id", DisplayName = "Field id is not accessible")]
        [DataRow("@claims.user_email eq @item.email and @claims.user_name ne @item.name", DisplayName = "Field email is not accessible")]
        public void InaccessibleFieldRequestedByPolicy(string dbPolicy)
        {
            RuntimeConfig runtimeConfig = AuthorizationHelpers.InitRuntimeConfig(
                entityName: AuthorizationHelpers.TEST_ENTITY,
                roleName: AuthorizationHelpers.TEST_ROLE,
                operation: EntityActionOperation.Create,
                includedCols: new HashSet<string> { "*" },
                excludedCols: new HashSet<string> { "id", "email" },
                databasePolicy: dbPolicy
            );
            MockFileSystem fileSystem = new();
            RuntimeConfigLoader loader = new(fileSystem);
            RuntimeConfigProvider provider = new(loader);
            RuntimeConfigValidator configValidator = new(provider, fileSystem, new Mock<ILogger<RuntimeConfigValidator>>().Object);

            // Assert that expected exception is thrown.
            DataApiBuilderException ex = Assert.ThrowsException<DataApiBuilderException>(() => configValidator.ValidatePermissionsInConfig(runtimeConfig));
            Assert.AreEqual("Not all the columns required by policy are accessible.", ex.Message);
            Assert.AreEqual(HttpStatusCode.ServiceUnavailable, ex.StatusCode);
            Assert.AreEqual(DataApiBuilderException.SubStatusCodes.ConfigValidationError, ex.SubStatusCode);
        }

        /// <summary>
        /// Test method to validate that only 1 CRUD operation is supported for stored procedure
        /// and every role has that same single operation.
        /// </summary>
        [DataTestMethod]
        [DataRow("anonymous", new string[] { "execute" }, null, null, true, false, DisplayName = "Stored-procedure with valid execute permission only")]
        [DataRow("anonymous", new string[] { "*" }, null, null, true, false, DisplayName = "Stored-procedure with valid wildcard permission only, which resolves to execute")]
        [DataRow("anonymous", new string[] { "execute", "read" }, null, null, false, false, DisplayName = "Invalidly define operation in excess of execute")]
        [DataRow("anonymous", new string[] { "create", "read" }, null, null, false, false, DisplayName = "Stored-procedure with create-read permission")]
        [DataRow("anonymous", new string[] { "update", "read" }, null, null, false, false, DisplayName = "Stored-procedure with update-read permission")]
        [DataRow("anonymous", new string[] { "delete", "read" }, null, null, false, false, DisplayName = "Stored-procedure with delete-read permission")]
        [DataRow("anonymous", new string[] { "create" }, null, null, false, false, DisplayName = "Stored-procedure with invalid create permission")]
        [DataRow("anonymous", new string[] { "read" }, null, null, false, false, DisplayName = "Stored-procedure with invalid read permission")]
        [DataRow("anonymous", new string[] { "update" }, null, null, false, false, DisplayName = "Stored-procedure with invalid update permission")]
        [DataRow("anonymous", new string[] { "delete" }, null, null, false, false, DisplayName = "Stored-procedure with invalid delete permission")]
        [DataRow("anonymous", new string[] { "update", "create" }, null, null, false, false, DisplayName = "Stored-procedure with update-create permission")]
        [DataRow("anonymous", new string[] { "delete", "read", "update" }, null, null, false, false, DisplayName = "Stored-procedure with delete-read-update permission")]
        [DataRow("anonymous", new string[] { "execute" }, "authenticated", new string[] { "execute" }, true, false, DisplayName = "Stored-procedure with valid execute permission on all roles")]
        [DataRow("anonymous", new string[] { "*" }, "authenticated", new string[] { "*" }, true, false, DisplayName = "Stored-procedure with valid wildcard permission on all roles, which resolves to execute")]
        [DataRow("anonymous", new string[] { "execute" }, "authenticated", new string[] { "create" }, false, true, DisplayName = "Stored-procedure with valid execute and invalid create permission")]
        public void InvalidCRUDForStoredProcedure(
            string role1,
            string[] operationsRole1,
            string role2,
            string[] operationsRole2,
            bool isValid,
            bool differentOperationDifferentRoleFailure)
        {
            List<EntityPermission> permissionSettings = new()
            {
                new(
                Role: role1,
                Actions: operationsRole1.Select(a => new EntityAction(EnumExtensions.Deserialize<EntityActionOperation>(a), null, new())).ToArray())
            };

            // Adding another role for the entity.
            if (role2 is not null && operationsRole2 is not null)
            {
                permissionSettings.Add(new(
                    Role: role2,
                    Actions: operationsRole2.Select(a => new EntityAction(EnumExtensions.Deserialize<EntityActionOperation>(a), null, new())).ToArray()));
            }

            EntitySource entitySource = new(
                    Type: EntitySourceType.StoredProcedure,
                    Object: "sourceName",
                    Parameters: null,
                    KeyFields: null
                );

            Entity testEntity = new(
                Source: entitySource,
                Rest: new(EntityRestOptions.DEFAULT_SUPPORTED_VERBS),
                GraphQL: new(AuthorizationHelpers.TEST_ENTITY, AuthorizationHelpers.TEST_ENTITY + "s"),
                Permissions: permissionSettings.ToArray(),
                Relationships: null,
                Mappings: null
            );

            RuntimeConfig runtimeConfig = AuthorizationHelpers.InitRuntimeConfig(
                entityName: AuthorizationHelpers.TEST_ENTITY,
                roleName: AuthorizationHelpers.TEST_ROLE
            ) with
            { Entities = new(new Dictionary<string, Entity>() { { AuthorizationHelpers.TEST_ENTITY, testEntity } }) };

            MockFileSystem fileSystem = new();
            RuntimeConfigLoader loader = new(fileSystem);
            RuntimeConfigProvider provider = new(loader);
            RuntimeConfigValidator configValidator = new(provider, fileSystem, new Mock<ILogger<RuntimeConfigValidator>>().Object);

            try
            {
                configValidator.ValidatePermissionsInConfig(runtimeConfig);
                Assert.AreEqual(true, isValid);
            }
            catch (DataApiBuilderException ex)
            {
                Assert.AreEqual(false, isValid);
                Assert.AreEqual(expected: $"Invalid operation for Entity: {AuthorizationHelpers.TEST_ENTITY}. " +
                            $"Stored procedures can only be configured with the 'execute' operation.", actual: ex.Message);
                Assert.AreEqual(HttpStatusCode.ServiceUnavailable, ex.StatusCode);
                Assert.AreEqual(DataApiBuilderException.SubStatusCodes.ConfigValidationError, ex.SubStatusCode);
            }
        }

        /// <summary>
        /// Test method to validate that an appropriate exception is thrown when there is an invalid action
        /// supplied in the RuntimeConfig.
        /// </summary>
        /// <param name="dbPolicy">Database policy.</param>
        /// <param name="action">The action to be validated.</param>
        [DataTestMethod]
        [DataRow("@claims.id eq @item.col1", EntityActionOperation.Insert, DisplayName = "Invalid action Insert specified in config")]
        [DataRow("@claims.id eq @item.col2", EntityActionOperation.Upsert, DisplayName = "Invalid action Upsert specified in config")]
        [DataRow("@claims.id eq @item.col3", EntityActionOperation.UpsertIncremental, DisplayName = "Invalid action UpsertIncremental specified in config")]
        public void InvalidActionSpecifiedForARole(string dbPolicy, EntityActionOperation action)
        {
            RuntimeConfig runtimeConfig = AuthorizationHelpers.InitRuntimeConfig(
                entityName: AuthorizationHelpers.TEST_ENTITY,
                roleName: AuthorizationHelpers.TEST_ROLE,
                operation: action,
                includedCols: new HashSet<string> { "col1", "col2", "col3" },
                databasePolicy: dbPolicy
                );
            MockFileSystem fileSystem = new();
            RuntimeConfigLoader loader = new(fileSystem);
            RuntimeConfigProvider provider = new(loader);
            RuntimeConfigValidator configValidator = new(provider, fileSystem, new Mock<ILogger<RuntimeConfigValidator>>().Object);

            // Assert that expected exception is thrown.
            DataApiBuilderException ex = Assert.ThrowsException<DataApiBuilderException>(() => configValidator.ValidatePermissionsInConfig(runtimeConfig));
            Assert.AreEqual($"action:{action} specified for entity:{AuthorizationHelpers.TEST_ENTITY}," +
                    $" role:{AuthorizationHelpers.TEST_ROLE} is not valid.", ex.Message);
            Assert.AreEqual(HttpStatusCode.ServiceUnavailable, ex.StatusCode);
            Assert.AreEqual(DataApiBuilderException.SubStatusCodes.ConfigValidationError, ex.SubStatusCode);
        }

        /// <summary>
        /// Test that permission configuration validation fails when a database policy
        /// is defined for the Create operation for mysql/postgresql and passes for mssql.
        /// </summary>
        /// <param name="dbPolicy">Database policy.</param>
        /// <param name="errorExpected">Whether an error is expected.</param>
        [DataTestMethod]
        [DataRow(DatabaseType.PostgreSQL, "1 eq @item.col1", true, DisplayName = "Database Policy defined for Create fails for PostgreSQL")]
        [DataRow(DatabaseType.PostgreSQL, null, false, DisplayName = "Database Policy set as null for Create passes on PostgreSQL.")]
        [DataRow(DatabaseType.PostgreSQL, "", false, DisplayName = "Database Policy left empty for Create passes for PostgreSQL.")]
        [DataRow(DatabaseType.PostgreSQL, " ", false, DisplayName = "Database Policy only whitespace for Create passes for PostgreSQL.")]
        [DataRow(DatabaseType.MySQL, "1 eq @item.col1", true, DisplayName = "Database Policy defined for Create fails for MySQL")]
        [DataRow(DatabaseType.MySQL, null, false, DisplayName = "Database Policy set as for Create passes for MySQL")]
        [DataRow(DatabaseType.MySQL, "", false, DisplayName = "Database Policy left empty for Create passes for MySQL")]
        [DataRow(DatabaseType.MySQL, " ", false, DisplayName = "Database Policy only whitespace for Create passes for MySQL")]
        [DataRow(DatabaseType.MSSQL, "2 eq @item.col3", false, DisplayName = "Database Policy defined for Create passes for MSSQL")]
        public void AddDatabasePolicyToCreateOperation(DatabaseType dbType, string dbPolicy, bool errorExpected)
        {
            EntityActionOperation action = EntityActionOperation.Create;
            RuntimeConfig runtimeConfig = AuthorizationHelpers.InitRuntimeConfig(
                entityName: AuthorizationHelpers.TEST_ENTITY,
                roleName: AuthorizationHelpers.TEST_ROLE,
                operation: action,
                includedCols: new HashSet<string> { "col1", "col2", "col3" },
                databasePolicy: dbPolicy,
                dbType: dbType
            );
            MockFileSystem fileSystem = new();
            RuntimeConfigLoader loader = new(fileSystem);
            RuntimeConfigProvider provider = new(loader);
            RuntimeConfigValidator configValidator = new(provider, fileSystem, new Mock<ILogger<RuntimeConfigValidator>>().Object);

            try
            {
                configValidator.ValidatePermissionsInConfig(runtimeConfig);
                Assert.IsFalse(errorExpected, message: "Validation expected to have failed.");
            }
            catch (DataApiBuilderException ex)
            {
                Assert.IsTrue(errorExpected, message: "Validation expected to have passed.");
                Assert.AreEqual(HttpStatusCode.ServiceUnavailable, ex.StatusCode);
                Assert.AreEqual(DataApiBuilderException.SubStatusCodes.ConfigValidationError, ex.SubStatusCode);
            }
        }

        /// <summary>
        /// Test method to check that Exception is thrown when Target Entity used in relationship is not defined in the config.
        /// </summary>
        [TestMethod]
        public void TestAddingRelationshipWithInvalidTargetEntity()
        {
            Dictionary<string, EntityRelationship> relationshipMap = new();

            // Creating relationship with an Invalid entity in relationship
            EntityRelationship sampleRelationship = new(
                Cardinality: Cardinality.One,
                TargetEntity: "INVALID_ENTITY",
                SourceFields: null,
                TargetFields: null,
                LinkingObject: null,
                LinkingSourceFields: null,
                LinkingTargetFields: null
            );

            relationshipMap.Add("rname1", sampleRelationship);

            Entity sampleEntity1 = GetSampleEntityUsingSourceAndRelationshipMap(
                source: "TEST_SOURCE1",
                relationshipMap: relationshipMap,
                graphQLDetails: new("SampleEntity1", "rname1s", true)
            );

            Dictionary<string, Entity> entityMap = new()
            {
                { "SampleEntity1", sampleEntity1 }
            };

            RuntimeConfig runtimeConfig = new(
                Schema: "UnitTestSchema",
                DataSource: new DataSource(DatabaseType: DatabaseType.MSSQL, "", new()),
                Runtime: new(
                    Rest: new(),
                    GraphQL: new(),
                    Host: new(null, null)
                ),
                Entities: new(entityMap)
            );

            MockFileSystem fileSystem = new();
            RuntimeConfigLoader loader = new(fileSystem);
            RuntimeConfigProvider provider = new(loader);
            RuntimeConfigValidator configValidator = new(provider, fileSystem, new Mock<ILogger<RuntimeConfigValidator>>().Object);
            Mock<ISqlMetadataProvider> _sqlMetadataProvider = new();

            // Assert that expected exception is thrown. Entity used in relationship is Invalid
            DataApiBuilderException ex = Assert.ThrowsException<DataApiBuilderException>(() =>
                configValidator.ValidateRelationshipsInConfig(runtimeConfig, _sqlMetadataProvider.Object));
            Assert.AreEqual($"entity: {sampleRelationship.TargetEntity} used for relationship is not defined in the config.", ex.Message);
            Assert.AreEqual(HttpStatusCode.ServiceUnavailable, ex.StatusCode);
        }

        /// <summary>
        /// Test method to check that Exception is thrown when Entity used in the relationship has GraphQL disabled.
        /// </summary>
        [TestMethod]
        public void TestAddingRelationshipWithDisabledGraphQL()
        {
            // creating entity with disabled graphQL
            Entity sampleEntity1 = GetSampleEntityUsingSourceAndRelationshipMap(
                source: "TEST_SOURCE1",
                relationshipMap: null,
                graphQLDetails: new("", "", false)
            );

            Dictionary<string, EntityRelationship> relationshipMap = new();

            EntityRelationship sampleRelationship = new(
                Cardinality: Cardinality.One,
                TargetEntity: "SampleEntity1",
                SourceFields: null,
                TargetFields: null,
                LinkingObject: null,
                LinkingSourceFields: null,
                LinkingTargetFields: null
            );

            relationshipMap.Add("rname1", sampleRelationship);

            // Adding relationshipMap to SampleEntity1 (which has GraphQL enabled)
            Entity sampleEntity2 = GetSampleEntityUsingSourceAndRelationshipMap(
                source: "TEST_SOURCE2",
                relationshipMap: relationshipMap,
                graphQLDetails: new("", "", true)
            );

            Dictionary<string, Entity> entityMap = new()
            {
                { "SampleEntity1", sampleEntity1 },
                { "SampleEntity2", sampleEntity2 }
            };

            RuntimeConfig runtimeConfig = new(
                Schema: "UnitTestSchema",
                DataSource: new DataSource(DatabaseType: DatabaseType.MSSQL, "", new()),
                Runtime: new(
                    Rest: new(),
                    GraphQL: new(),
                    Host: new(null, null)
                ),
                Entities: new(entityMap)
            );

            MockFileSystem fileSystem = new();
            RuntimeConfigLoader loader = new(fileSystem);
            RuntimeConfigProvider provider = new(loader);
            RuntimeConfigValidator configValidator = new(provider, fileSystem, new Mock<ILogger<RuntimeConfigValidator>>().Object);
            Mock<ISqlMetadataProvider> _sqlMetadataProvider = new();

            // Exception should be thrown as we cannot use an entity (with graphQL disabled) in a relationship.
            DataApiBuilderException ex = Assert.ThrowsException<DataApiBuilderException>(() =>
                configValidator.ValidateRelationshipsInConfig(runtimeConfig, _sqlMetadataProvider.Object));
            Assert.AreEqual($"entity: {sampleRelationship.TargetEntity} is disabled for GraphQL.", ex.Message);
            Assert.AreEqual(HttpStatusCode.ServiceUnavailable, ex.StatusCode);
        }

        /// <summary>
        /// Test method to check that an exception is thrown when LinkingObject was provided
        /// while either LinkingSourceField or SourceField is null, and either targetFields or LinkingTargetField is null.
        /// And the relationship is not defined in the database.
        /// Also verify that after adding foreignKeyPair in the Database, no exception is thrown.
        /// </summary>
        [DataRow(new string[] { "id" }, null, new string[] { "num" }, new string[] { "book_num" }, "SampleEntity1", DisplayName = "LinkingSourceField is null")]
        [DataRow(null, new string[] { "token_id" }, new string[] { "num" }, new string[] { "book_num" }, "SampleEntity1", DisplayName = "SourceField is null")]
        [DataRow(new string[] { "id" }, new string[] { "token_id" }, new string[] { "num" }, null, "SampleEntity2", DisplayName = "LinkingTargetField is null")]
        [DataRow(new string[] { "id" }, new string[] { "token_id" }, null, new string[] { "book_num" }, "SampleEntity2", DisplayName = "TargetField is null")]
        [DataTestMethod]
        public void TestRelationshipWithLinkingObjectNotHavingRequiredFields(
            string[] sourceFields,
            string[] linkingSourceFields,
            string[] targetFields,
            string[] linkingTargetFields,
            string relationshipEntity
        )
        {
            // Creating an EntityMap with two sample entity
            Dictionary<string, Entity> entityMap = GetSampleEntityMap(
                sourceEntity: "SampleEntity1",
                targetEntity: "SampleEntity2",
                sourceFields: sourceFields,
                targetFields: targetFields,
                linkingObject: "TEST_SOURCE_LINK",
                linkingSourceFields: linkingSourceFields,
                linkingTargetFields: linkingTargetFields
            );

            RuntimeConfig runtimeConfig = new(
                Schema: "UnitTestSchema",
                DataSource: new DataSource(DatabaseType: DatabaseType.MSSQL, "", new()),
                Runtime: new(
                    Rest: new(),
                    GraphQL: new(),
                    Host: new(null, null)
                ),
                Entities: new(entityMap)
            );

            // Mocking EntityToDatabaseObject
            MockFileSystem fileSystem = new();
            RuntimeConfigLoader loader = new(fileSystem);
            RuntimeConfigProvider provider = new(loader) { IsLateConfigured = true };
            RuntimeConfigValidator configValidator = new(provider, fileSystem, new Mock<ILogger<RuntimeConfigValidator>>().Object);
            Mock<ISqlMetadataProvider> _sqlMetadataProvider = new();

            Dictionary<string, DatabaseObject> mockDictionaryForEntityDatabaseObject = new()
            {
                {
                    "SampleEntity1",
                    new DatabaseTable("dbo", "TEST_SOURCE1")
                },

                {
                    "SampleEntity2",
                    new DatabaseTable("dbo", "TEST_SOURCE2")
                }
            };

            _sqlMetadataProvider.Setup(x => x.EntityToDatabaseObject).Returns(mockDictionaryForEntityDatabaseObject);

            // To mock the schema name and dbObjectName for linkingObject
            _sqlMetadataProvider.Setup(x =>
                x.ParseSchemaAndDbTableName("TEST_SOURCE_LINK")).Returns(("dbo", "TEST_SOURCE_LINK"));

            // Exception thrown as foreignKeyPair not found in the DB.
            DataApiBuilderException ex = Assert.ThrowsException<DataApiBuilderException>(() =>
                configValidator.ValidateRelationshipsInConfig(runtimeConfig, _sqlMetadataProvider.Object));
            Assert.AreEqual($"Could not find relationship between Linking Object: TEST_SOURCE_LINK"
                + $" and entity: {relationshipEntity}.", ex.Message);
            Assert.AreEqual(HttpStatusCode.ServiceUnavailable, ex.StatusCode);

            // Mocking ForeignKeyPair to be defined In DB
            _sqlMetadataProvider.Setup(x =>
                x.VerifyForeignKeyExistsInDB(
                    new DatabaseTable("dbo", "TEST_SOURCE_LINK"), new DatabaseTable("dbo", "TEST_SOURCE1")
                )).Returns(true);

            _sqlMetadataProvider.Setup(x =>
                x.VerifyForeignKeyExistsInDB(
                    new DatabaseTable("dbo", "TEST_SOURCE_LINK"), new DatabaseTable("dbo", "TEST_SOURCE2")
                )).Returns(true);

            // Since, we have defined the relationship in Database,
            // the engine was able to find foreign key relation and validation will pass.
            configValidator.ValidateRelationshipsInConfig(runtimeConfig, _sqlMetadataProvider.Object);
        }

        /// <summary>
        /// Test method to check that an exception is thrown when relationship exists between the wrong pair. i.e.,
        /// LinkingSourceField OR SourceFields are null and relationship between target and linking object exists, no relationship between source and linking object
        /// LinkingTargetField OR TargetField are null but relationship between source and linking object exists, no relationship between target and linking object
        /// Also Test when the foreignKeyPair exist for correct pair, no exception is thrown. i.e.,
        /// LinkingSourceField OR SourceFields are null but relationship between source and linking object exists, no relationship between target and linking object
        /// LinkingTargetField OR TargetField are null but relationship between target and linking object exists, no relationship between source and linking object
        /// </summary>
        [DataRow(new string[] { "id" }, null, new string[] { "num" }, new string[] { "book_num" }, "SampleEntity1", false, true, false,
            DisplayName = "LinkingSourceField is null, only ForeignKeyPair between LinkingObject and target is present. Invalid Case.")]
        [DataRow(null, new string[] { "token_id" }, new string[] { "num" }, new string[] { "book_num" }, "SampleEntity1", false, true, false,
            DisplayName = "SourceField is null, only ForeignKeyPair between LinkingObject and target is present.  Invalid Case.")]
        [DataRow(new string[] { "id" }, new string[] { "token_id" }, new string[] { "num" }, null, "SampleEntity2", true, false, false,
            DisplayName = "LinkingTargetField is null, only ForeignKeyPair between LinkingObject and source is present. Invalid Case.")]
        [DataRow(new string[] { "id" }, new string[] { "token_id" }, null, new string[] { "book_num" }, "SampleEntity2", true, false, false,
            DisplayName = "TargetField is null, , only ForeignKeyPair between LinkingObject and source is present. Invalid Case.")]
        [DataRow(new string[] { "id" }, null, new string[] { "num" }, new string[] { "book_num" }, "SampleEntity1", true, false, true,
            DisplayName = "LinkingSourceField is null, only ForeignKeyPair between LinkingObject and target is present. Valid Case.")]
        [DataRow(null, new string[] { "token_id" }, new string[] { "num" }, new string[] { "book_num" }, "SampleEntity1", true, false, true,
            DisplayName = "SourceField is null, only ForeignKeyPair between LinkingObject and target is present. Valid Case.")]
        [DataRow(new string[] { "id" }, new string[] { "token_id" }, new string[] { "num" }, null, "SampleEntity2", false, true, true,
            DisplayName = "LinkingTargetField is null, only ForeignKeyPair between LinkingObject and source is present. Valid Case.")]
        [DataRow(new string[] { "id" }, new string[] { "token_id" }, null, new string[] { "book_num" }, "SampleEntity2", false, true, true,
            DisplayName = "TargetField is null, , only ForeignKeyPair between LinkingObject and source is present. Valid Case.")]
        [DataTestMethod]
        public void TestRelationshipForCorrectPairingOfLinkingObjectWithSourceAndTarget(
            string[] sourceFields,
            string[] linkingSourceFields,
            string[] targetFields,
            string[] linkingTargetFields,
            string relationshipEntity,
            bool isForeignKeyPairBetSourceAndLinkingObject,
            bool isForeignKeyPairBetTargetAndLinkingObject,
            bool isValidScenario
        )
        {
            // Creating an EntityMap with two sample entity
            Dictionary<string, Entity> entityMap = GetSampleEntityMap(
                sourceEntity: "SampleEntity1",
                targetEntity: "SampleEntity2",
                sourceFields: sourceFields,
                targetFields: targetFields,
                linkingObject: "TEST_SOURCE_LINK",
                linkingSourceFields: linkingSourceFields,
                linkingTargetFields: linkingTargetFields
            );

            RuntimeConfig runtimeConfig = new(
                Schema: "UnitTestSchema",
                DataSource: new DataSource(DatabaseType: DatabaseType.MSSQL, "", new()),
                Runtime: new(
                    Rest: new(),
                    GraphQL: new(),
                    Host: new(null, null)
                ),
                Entities: new(entityMap));

            // Mocking EntityToDatabaseObject
            MockFileSystem fileSystem = new();
            RuntimeConfigLoader loader = new(fileSystem);
            RuntimeConfigProvider provider = new(loader) { IsLateConfigured = true };
            RuntimeConfigValidator configValidator = new(provider, fileSystem, new Mock<ILogger<RuntimeConfigValidator>>().Object);
            Mock<ISqlMetadataProvider> _sqlMetadataProvider = new();

            Dictionary<string, DatabaseObject> mockDictionaryForEntityDatabaseObject = new()
            {
                {
                    "SampleEntity1",
                    new DatabaseTable("dbo", "TEST_SOURCE1")
                },

                {
                    "SampleEntity2",
                    new DatabaseTable("dbo", "TEST_SOURCE2")
                }
            };

            _sqlMetadataProvider.Setup<Dictionary<string, DatabaseObject>>(x =>
                x.EntityToDatabaseObject).Returns(mockDictionaryForEntityDatabaseObject);

            // To mock the schema name and dbObjectName for linkingObject
            _sqlMetadataProvider.Setup<(string, string)>(x =>
                x.ParseSchemaAndDbTableName("TEST_SOURCE_LINK")).Returns(("dbo", "TEST_SOURCE_LINK"));

            // Mocking ForeignKeyPair to be defined In DB
            _sqlMetadataProvider.Setup<bool>(x =>
                x.VerifyForeignKeyExistsInDB(
                    new DatabaseTable("dbo", "TEST_SOURCE_LINK"), new DatabaseTable("dbo", "TEST_SOURCE1")
                )).Returns(isForeignKeyPairBetSourceAndLinkingObject);

            _sqlMetadataProvider.Setup<bool>(x =>
                x.VerifyForeignKeyExistsInDB(
                    new DatabaseTable("dbo", "TEST_SOURCE_LINK"), new DatabaseTable("dbo", "TEST_SOURCE2")
                )).Returns(isForeignKeyPairBetTargetAndLinkingObject);

            if (isValidScenario)
            {
                // No Exception will be thrown as the relationship exists where it's needed.
                configValidator.ValidateRelationshipsInConfig(runtimeConfig, _sqlMetadataProvider.Object);
            }
            else
            {
                // Exception thrown as foreignKeyPair is not present for the correct pair.
                DataApiBuilderException ex = Assert.ThrowsException<DataApiBuilderException>(() =>
                    configValidator.ValidateRelationshipsInConfig(runtimeConfig, _sqlMetadataProvider.Object));
                Assert.AreEqual($"Could not find relationship between Linking Object: TEST_SOURCE_LINK"
                    + $" and entity: {relationshipEntity}.", ex.Message);
                Assert.AreEqual(HttpStatusCode.ServiceUnavailable, ex.StatusCode);
            }
        }

        /// <summary>
        /// Test method to check that an exception is thrown when LinkingObject is null
        /// and either of SourceFields and TargetFields is null in the config.
        /// And the foreignKey pair between source and target is not defined in the database as well.
        /// Also verify that after adding foreignKeyPair in the Database, no exception is thrown.
        /// </summary>
        [DataRow(null, new string[] { "das" }, null, DisplayName = "SourceFields is null")]
        [DataRow(new string[] { "id" }, null, null, DisplayName = "TargetFields is null")]
        [DataRow(null, null, null, DisplayName = "both source and targetFields are null")]
        [DataTestMethod]
        public void TestRelationshipWithNoLinkingObjectAndEitherSourceOrTargetFieldIsNull(
            string[] sourceFields,
            string[] targetFields,
            string linkingObject
        )
        {
            // Creating an EntityMap with two sample entity
            Dictionary<string, Entity> entityMap = GetSampleEntityMap(
                sourceEntity: "SampleEntity1",
                targetEntity: "SampleEntity2",
                sourceFields: sourceFields,
                targetFields: targetFields,
                linkingObject: linkingObject,
                linkingSourceFields: null,
                linkingTargetFields: null
            );

            RuntimeConfig runtimeConfig = new(
                Schema: "UnitTestSchema",
                DataSource: new DataSource(DatabaseType: DatabaseType.MSSQL, "", new()),
                Runtime: new(
                    Rest: new(),
                    GraphQL: new(),
                    Host: new(null, null)
                ),
                Entities: new(entityMap));

            MockFileSystem fileSystem = new();
            RuntimeConfigLoader loader = new(fileSystem);
            RuntimeConfigProvider provider = new(loader) { IsLateConfigured = true };
            RuntimeConfigValidator configValidator = new(provider, fileSystem, new Mock<ILogger<RuntimeConfigValidator>>().Object);
            Mock<ISqlMetadataProvider> _sqlMetadataProvider = new();

            Dictionary<string, DatabaseObject> mockDictionaryForEntityDatabaseObject = new()
            {
                {
                    "SampleEntity1",
                    new DatabaseTable("dbo", "TEST_SOURCE1")
                },

                {
                    "SampleEntity2",
                    new DatabaseTable("dbo", "TEST_SOURCE2")
                }
            };

            _sqlMetadataProvider.Setup<Dictionary<string, DatabaseObject>>(x =>
                x.EntityToDatabaseObject).Returns(mockDictionaryForEntityDatabaseObject);

            // Exception is thrown as foreignKey pair is not specified in the config, nor defined
            // in the database.
            DataApiBuilderException ex = Assert.ThrowsException<DataApiBuilderException>(() =>
                configValidator.ValidateRelationshipsInConfig(runtimeConfig, _sqlMetadataProvider.Object));
            Assert.AreEqual($"Could not find relationship between entities:"
                + $" SampleEntity1 and SampleEntity2.", ex.Message);
            Assert.AreEqual(HttpStatusCode.ServiceUnavailable, ex.StatusCode);

            // Mocking ForeignKeyPair to be defined In DB
            _sqlMetadataProvider.Setup<bool>(x =>
                x.VerifyForeignKeyExistsInDB(
                    new DatabaseTable("dbo", "TEST_SOURCE1"), new DatabaseTable("dbo", "TEST_SOURCE2")
                )).Returns(true);

            _sqlMetadataProvider.Setup<bool>(x =>
                x.VerifyForeignKeyExistsInDB(
                    new DatabaseTable("dbo", "TEST_SOURCE2"), new DatabaseTable("dbo", "TEST_SOURCE1")
                )).Returns(true);

            // No Exception is thrown as foreignKey Pair was found in the DB between
            // source and target entity.
            configValidator.ValidateRelationshipsInConfig(runtimeConfig, _sqlMetadataProvider.Object);
        }

        /// <summary>
        /// Test method to validate that an appropriate exception is thrown when there is
        /// one or more empty claimtypes specified in the database policy.
        /// </summary>
        /// <param name="policy"></param>
        [DataTestMethod]
        [DataRow("@claims. eq @item.col1", DisplayName = "Empty claim type test 1")]
        [DataRow("@claims. ne @item.col2", DisplayName = "Empty claim type test 2")]
        public void EmptyClaimTypeSuppliedInPolicy(string dbPolicy)
        {
            RuntimeConfig runtimeConfig = AuthorizationHelpers.InitRuntimeConfig(
                entityName: AuthorizationHelpers.TEST_ENTITY,
                roleName: AuthorizationHelpers.TEST_ROLE,
                operation: EntityActionOperation.Create,
                includedCols: new HashSet<string> { "col1", "col2", "col3" },
                databasePolicy: dbPolicy
                );
            MockFileSystem fileSystem = new();
            RuntimeConfigLoader loader = new(fileSystem);
            RuntimeConfigProvider provider = new(loader);
            RuntimeConfigValidator configValidator = new(provider, fileSystem, new Mock<ILogger<RuntimeConfigValidator>>().Object);

            // Assert that expected exception is thrown.
            DataApiBuilderException ex = Assert.ThrowsException<DataApiBuilderException>(() =>
                configValidator.ValidatePermissionsInConfig(runtimeConfig));
            Assert.AreEqual("ClaimType cannot be empty.", ex.Message);
            Assert.AreEqual(HttpStatusCode.ServiceUnavailable, ex.StatusCode);
            Assert.AreEqual(DataApiBuilderException.SubStatusCodes.ConfigValidationError, ex.SubStatusCode);
        }

        /// <summary>
        /// Test to validate that we are correctly throwing an appropriate exception when the database policy
        /// contains one or more claims with invalid format.
        /// </summary>
        /// <param name="policy">The policy to be parsed.</param>
        [DataTestMethod]
        [DataRow("@claims.user_email eq @item.col1 and @claims.emp/rating eq @item.col2", DisplayName = "/ in claimType")]
        [DataRow("@claims.user$email eq @item.col1 and @claims.emp_rating eq @item.col2", DisplayName = "$ in claimType")]
        [DataRow("@claims.user_email eq @item.col1 and not ( true eq @claims.isemp%loyee or @claims.name eq 'Aaron')"
            , DisplayName = "% in claimType")]
        [DataRow("@claims.user+email eq @item.col1 and @claims.isemployee eq @item.col2", DisplayName = "+ in claimType")]
        [DataRow("@claims.(use(r) eq @item.col1 and @claims.isemployee eq @item.col2", DisplayName = "Parenthesis in claimType 1")]
        [DataRow("@claims.(user_email) eq @item.col1 and @claims.isemployee eq @item.col2", DisplayName = "Parenthesis in claimType 2")]
        public void ParseInvalidDbPolicyWithInvalidClaimTypeFormat(string policy)
        {
            RuntimeConfig runtimeConfig = AuthorizationHelpers.InitRuntimeConfig(
                entityName: AuthorizationHelpers.TEST_ENTITY,
                roleName: AuthorizationHelpers.TEST_ROLE,
                operation: EntityActionOperation.Create,
                includedCols: new HashSet<string> { "col1", "col2", "col3" },
                databasePolicy: policy
                );
            MockFileSystem fileSystem = new();
            RuntimeConfigLoader loader = new(fileSystem);
            RuntimeConfigProvider provider = new(loader);
            RuntimeConfigValidator configValidator = new(provider, fileSystem, new Mock<ILogger<RuntimeConfigValidator>>().Object);

            // Assert that expected exception is thrown.
            DataApiBuilderException ex = Assert.ThrowsException<DataApiBuilderException>(() =>
                configValidator.ValidatePermissionsInConfig(runtimeConfig));
            Assert.IsTrue(ex.Message.StartsWith("Invalid format for claim type"));
            Assert.AreEqual(HttpStatusCode.ServiceUnavailable, ex.StatusCode);
            Assert.AreEqual(DataApiBuilderException.SubStatusCodes.ConfigValidationError, ex.SubStatusCode);
        }

        /// <summary>
        /// Test to validate that only and only for SWA, if claims other than "userId" and
        /// "userDetails" are referenced in the database policy, we fail the validation.
        /// </summary>
        /// <param name="authProvider">Authentication provider like AppService, StaticWebApps.</param>
        /// <param name="dbPolicy">Database policy defined for action.</param>
        /// <param name="action">The action for which database policy is defined.</param>
        /// <param name="errorExpected">Boolean value indicating whether an exception is expected or not.</param>
        [DataTestMethod]
        [DataRow("StaticWebApps", "@claims.userId eq @item.col2", EntityActionOperation.Read, false, DisplayName = "SWA- Database Policy defined for Read passes")]
        [DataRow("staticwebapps", "@claims.userDetails eq @item.col3", EntityActionOperation.Update, false, DisplayName = "SWA- Database Policy defined for Update passes")]
        [DataRow("StaticWebAPPs", "@claims.email eq @item.col3", EntityActionOperation.Delete, true, DisplayName = "SWA- Database Policy defined for Delete fails")]
        [DataRow("appService", "@claims.email eq @item.col3", EntityActionOperation.Delete, false, DisplayName = "AppService- Database Policy defined for Delete passes")]
        public void TestInvalidClaimsForStaticWebApps(string authProvider, string dbPolicy, EntityActionOperation action, bool errorExpected)
        {
            RuntimeConfig runtimeConfig = AuthorizationHelpers.InitRuntimeConfig(
                entityName: AuthorizationHelpers.TEST_ENTITY,
                roleName: AuthorizationHelpers.TEST_ROLE,
                operation: action,
                includedCols: new HashSet<string> { "col1", "col2", "col3" },
                databasePolicy: dbPolicy,
                authProvider: authProvider.ToString()
                );
            MockFileSystem fileSystem = new();
            RuntimeConfigLoader loader = new(fileSystem);
            RuntimeConfigProvider provider = new(loader);
            RuntimeConfigValidator configValidator = new(provider, fileSystem, new Mock<ILogger<RuntimeConfigValidator>>().Object);
            try
            {
                configValidator.ValidatePermissionsInConfig(runtimeConfig);
                Assert.IsFalse(errorExpected);
            }
            catch (DataApiBuilderException ex)
            {
                Assert.IsTrue(errorExpected);
                Assert.AreEqual(HttpStatusCode.ServiceUnavailable, ex.StatusCode);
                Assert.AreEqual(DataApiBuilderException.SubStatusCodes.ConfigValidationError, ex.SubStatusCode);
                Assert.AreEqual(RuntimeConfigValidator.INVALID_CLAIMS_IN_POLICY_ERR_MSG, ex.Message);
            }
        }

        /// <summary>
        /// Test to validate that wildcard action passes all stages of config validation.
        /// </summary>
        [TestMethod]
        public void WildcardActionSpecifiedForARole()
        {
            RuntimeConfig runtimeConfig = AuthorizationHelpers.InitRuntimeConfig(
                entityName: AuthorizationHelpers.TEST_ENTITY,
                roleName: AuthorizationHelpers.TEST_ROLE,
                operation: EntityActionOperation.All,
                includedCols: new HashSet<string> { "col1", "col2", "col3" }
                );
            MockFileSystem fileSystem = new();
            RuntimeConfigLoader loader = new(fileSystem);
            RuntimeConfigProvider provider = new(loader);
            RuntimeConfigValidator configValidator = new(provider, fileSystem, new Mock<ILogger<RuntimeConfigValidator>>().Object);

            // All the validations would pass, and no exception would be thrown.
            configValidator.ValidatePermissionsInConfig(runtimeConfig);
        }

        /// <summary>
        /// Test to validate that no other field can be present in included set if wildcard is present
        /// in it.
        /// </summary>
        [DataTestMethod]
        [DataRow(EntityActionOperation.Create, DisplayName = "Wildcard Field with another field in included set and create action")]
        [DataRow(EntityActionOperation.Update, DisplayName = "Wildcard Field with another field in included set and update action")]
        public void WildCardAndOtherFieldsPresentInIncludeSet(EntityActionOperation actionOp)
        {
            RuntimeConfig runtimeConfig = AuthorizationHelpers.InitRuntimeConfig(
                entityName: AuthorizationHelpers.TEST_ENTITY,
                roleName: AuthorizationHelpers.TEST_ROLE,
                operation: actionOp,
                includedCols: new HashSet<string> { "*", "col2" }
                );
            MockFileSystem fileSystem = new();
            RuntimeConfigLoader loader = new(fileSystem);
            RuntimeConfigProvider provider = new(loader);
            RuntimeConfigValidator configValidator = new(provider, fileSystem, new Mock<ILogger<RuntimeConfigValidator>>().Object);

            // Assert that expected exception is thrown.
            DataApiBuilderException ex = Assert.ThrowsException<DataApiBuilderException>(() =>
                configValidator.ValidatePermissionsInConfig(runtimeConfig));
            string actionName = actionOp.ToString();
            Assert.AreEqual($"No other field can be present with wildcard in the included set for: entity:{AuthorizationHelpers.TEST_ENTITY}," +
                $" role:{AuthorizationHelpers.TEST_ROLE}, action:{actionName}", ex.Message);
            Assert.AreEqual(HttpStatusCode.ServiceUnavailable, ex.StatusCode);
            Assert.AreEqual(DataApiBuilderException.SubStatusCodes.ConfigValidationError, ex.SubStatusCode);
        }

        [DataTestMethod]
        [DataRow(EntityActionOperation.Create, DisplayName = "Wildcard Field with another field in excluded set and create action")]
        [DataRow(EntityActionOperation.Update, DisplayName = "Wildcard Field with another field in excluded set and update action")]
        public void WildCardAndOtherFieldsPresentInExcludeSet(EntityActionOperation actionOp)
        {
            RuntimeConfig runtimeConfig = AuthorizationHelpers.InitRuntimeConfig(
                entityName: AuthorizationHelpers.TEST_ENTITY,
                roleName: AuthorizationHelpers.TEST_ROLE,
                operation: actionOp,
                excludedCols: new HashSet<string> { "*", "col1" }
                );
            MockFileSystem fileSystem = new();
            RuntimeConfigLoader loader = new(fileSystem);
            RuntimeConfigProvider provider = new(loader);
            RuntimeConfigValidator configValidator = new(provider, fileSystem, new Mock<ILogger<RuntimeConfigValidator>>().Object);

            // Assert that expected exception is thrown.
            DataApiBuilderException ex = Assert.ThrowsException<DataApiBuilderException>(() =>
                configValidator.ValidatePermissionsInConfig(runtimeConfig));
            string actionName = actionOp.ToString();
            Assert.AreEqual($"No other field can be present with wildcard in the excluded set for: entity:{AuthorizationHelpers.TEST_ENTITY}," +
                $" role:{AuthorizationHelpers.TEST_ROLE}, action:{actionName}", ex.Message);
            Assert.AreEqual(HttpStatusCode.ServiceUnavailable, ex.StatusCode);
            Assert.AreEqual(DataApiBuilderException.SubStatusCodes.ConfigValidationError, ex.SubStatusCode);
        }

        /// <summary>
        /// Test to validate that differently cased operation names specified in config are deserialised correctly,
        /// and hence they pass config validation stage if they are allowed CRUD operation and fail otherwise.
        /// </summary>
        /// <param name="operationName">Name of the operation configured.</param>
        /// <param name="exceptionExpected">Boolean variable which indicates whether the relevant method call
        /// is expected to return an exception.</param>
        [DataTestMethod]
        [DataRow("CREATE", false, DisplayName = "Valid operation name CREATE specified for action")]
        [DataRow("rEAd", false, DisplayName = "Valid operation name rEAd specified for action")]
        [DataRow("UPDate", false, DisplayName = "Valid operation name UPDate specified for action")]
        [DataRow("DelETe", false, DisplayName = "Valid operation name DelETe specified for action")]
        [DataRow("inseRt", true, DisplayName = "Invalid operation name inseRt specified for action")]
        public void TestOperationValidityAndCasing(string operationName, bool exceptionExpected)
        {
            string actionJson = @"{
                                        ""action"": " + $"\"{operationName}\"" + @",
                                        ""policy"": {
                                            ""database"": null
                                          },
                                        ""fields"": {
                                            ""include"": [""*""]
                                          }
                                  }";
            object actionForRole = JsonSerializer.Deserialize<object>(actionJson);

            EntityPermission permissionForEntity = new(
                Role: AuthorizationHelpers.TEST_ROLE,
                Actions: new[] {
                    new EntityAction(
                        EnumExtensions.Deserialize<EntityActionOperation>(operationName),
                        new(Exclude: new(), Include: new() { "*" }),
                        new())
                });

            Entity sampleEntity = new(
                Source: new(AuthorizationHelpers.TEST_ENTITY, EntitySourceType.Table, null, null),
                Rest: null,
                GraphQL: null,
                Permissions: new[] { permissionForEntity },
                Relationships: null,
                Mappings: null
                );

            Dictionary<string, Entity> entityMap = new()
            {
                { AuthorizationHelpers.TEST_ENTITY, sampleEntity }
            };

            RuntimeConfig runtimeConfig = new(
                Schema: "UnitTestSchema",
                DataSource: new DataSource(DatabaseType: DatabaseType.MSSQL, "", new()),
                Runtime: new(
                    Rest: new(),
                    GraphQL: new(),
                    Host: new(null, null)
                ),
                Entities: new(entityMap));

            MockFileSystem fileSystem = new();
            RuntimeConfigLoader loader = new(fileSystem);
            RuntimeConfigProvider provider = new(loader);
            RuntimeConfigValidator configValidator = new(provider, fileSystem, new Mock<ILogger<RuntimeConfigValidator>>().Object);
            if (!exceptionExpected)
            {
                configValidator.ValidatePermissionsInConfig(runtimeConfig);
            }
            else
            {
                DataApiBuilderException ex = Assert.ThrowsException<DataApiBuilderException>(() =>
                configValidator.ValidatePermissionsInConfig(runtimeConfig));

                // Assert that the exception returned is the one we expected.
                Assert.AreEqual(HttpStatusCode.ServiceUnavailable, ex.StatusCode);
                Assert.AreEqual(DataApiBuilderException.SubStatusCodes.ConfigValidationError, ex.SubStatusCode);
                Assert.AreEqual(
                    $"action:{operationName} specified for entity:{AuthorizationHelpers.TEST_ENTITY}, role:{AuthorizationHelpers.TEST_ROLE} is not valid.",
                    ex.Message,
                    ignoreCase: true);
            }
        }

        /// <summary>
        /// Test that entity names from config successfully pass or fail validation.
        /// When a failure is expected: Asserts that an exception is thrown, and with that exception object,
        /// validates the exception's status and substatus codes.
        /// </summary>
        /// <param name="entityNameFromConfig"></param>
        [DataTestMethod]
        [DataRow("entityname", false, DisplayName = "Valid lower case letter as first character")]
        [DataRow("Entityname", false, DisplayName = "Valid upper case letter as first character")]
        [DataRow("Entity_name", false, DisplayName = "Valid _ in body")]
        [DataRow("@entityname", true, DisplayName = "Invalid start character @")]
        [DataRow("_entityname", true, DisplayName = "Invalid start character _")]
        [DataRow("#entityname", true, DisplayName = "Invalid start character #")]
        [DataRow("5Entityname", true, DisplayName = "Invalid start character 5")]
        [DataRow("E.ntityName", true, DisplayName = "Invalid body character .")]
        [DataRow("Entity^Name", true, DisplayName = "Invalid body character ^")]
        [DataRow("Entity&Name", true, DisplayName = "Invalid body character &")]
        [DataRow("Entity name", true, DisplayName = "Invalid body character whitespace")]
        [DataRow("__introspectionField", true, DisplayName = "Invalid double underscore reserved for introspection fields.")]
        public void ValidateGraphQLTypeNamesFromConfig(string entityNameFromConfig, bool expectsException)
        {
            Dictionary<string, Entity> entityCollection = new();

            // Sets only the top level name and enables GraphQL for entity
            Entity entity = SchemaConverterTests.GenerateEmptyEntity("");
            entity = entity with { GraphQL = entity.GraphQL with { Enabled = true } };
            entityCollection.Add(entityNameFromConfig, entity);

            // Sets the top level name to an arbitrary value since it is not used in this check
            // and enables GraphQL for entity by setting the GraphQLSettings.Type to a string.
            entity = SchemaConverterTests.GenerateEmptyEntity("");
            entity = entity with { GraphQL = new(Singular: entityNameFromConfig, Plural: "") };
            entityCollection.Add("EntityA", entity);

            // Sets the top level name to an arbitrary value since it is not used in this check
            // and enables GraphQL for entity by setting the GraphQLSettings.Type to
            // a SingularPlural object where both Singular and Plural are defined.
            entity = SchemaConverterTests.GenerateEmptyEntity("");
            entity = entity with { GraphQL = new(entityNameFromConfig, entityNameFromConfig) };
            entityCollection.Add("EntityC", entity);

            if (expectsException)
            {
                DataApiBuilderException dabException = Assert.ThrowsException<DataApiBuilderException>(
                    action: () => RuntimeConfigValidator.ValidateEntityNamesInConfig(new(entityCollection)),
                    message: $"Entity name \"{entityNameFromConfig}\" incorrectly passed validation.");

                Assert.AreEqual(expected: HttpStatusCode.ServiceUnavailable, actual: dabException.StatusCode);
                Assert.AreEqual(expected: DataApiBuilderException.SubStatusCodes.ConfigValidationError, actual: dabException.SubStatusCode);
            }
            else
            {
                RuntimeConfigValidator.ValidateEntityNamesInConfig(new(entityCollection));
            }
        }

        /// <summary>
        /// Validates that an exception is thrown when
        /// there is a collision in the graphQL queries
        /// generated by the entity definitions.
        /// This test declares entities with the following graphQL
        /// definitions
        /// "book" {
        ///     "graphQL": true
        /// }
        /// "Book" {
        ///     "graphQL": true
        /// }
        /// </summary>
        [TestMethod]
        public void ValidateEntitiesWithGraphQLExposedGenerateDuplicateQueries()
        {
            // Entity Name: Book
            // pk_query: book_by_pk
            // List Query: books
            Entity bookWithUpperCase = GraphQLTestHelpers.GenerateEmptyEntity() with { GraphQL = new("book", "books") };

            // Entity Name: book
            // pk_query: book_by_pk
            // List Query: books
            Entity book = GraphQLTestHelpers.GenerateEmptyEntity() with { GraphQL = new("Book", "Books") };

            SortedDictionary<string, Entity> entityCollection = new()
            {
                { "book", book },
                { "Book", bookWithUpperCase }
            };
            ValidateExceptionForDuplicateQueriesDueToEntityDefinitions(entityCollection, "Book");
        }

        /// <summary>
        /// Validates that an exception is thrown when
        /// there is a collision in the graphQL queries
        /// generated by the entity definitions.
        /// This test declares entities with the following graphQL
        /// definitions
        /// "ExecuteBook" {
        ///     "source" :{
        ///         "type": "table"
        ///    }
        ///     "graphQL": true
        /// }
        /// "Book_by_pk" {
        ///     "source" :{
        ///         "type": "stored-procedure"
        ///    }
        ///     "graphQL": true
        /// }
        /// </summary>
        [TestMethod]
        public void ValidateStoredProcedureAndTableGeneratedDuplicateQueries()
        {
            // Entity Name: ExecuteBook
            // Entity Type: table
            // pk_query: executebook_by_pk
            // List Query: executebooks
            Entity bookTable = GraphQLTestHelpers.GenerateEmptyEntity(sourceType: EntitySourceType.Table);

            // Entity Name: book_by_pk
            // Entity Type: Stored Procedure
            // StoredProcedure Query: executebook_by_pk
            Entity bookByPkStoredProcedure = GraphQLTestHelpers.GenerateEmptyEntity(sourceType: EntitySourceType.StoredProcedure);

            SortedDictionary<string, Entity> entityCollection = new()
            {
                { "executeBook", bookTable },
                { "Book_by_pk", bookByPkStoredProcedure }
            };
            ValidateExceptionForDuplicateQueriesDueToEntityDefinitions(entityCollection, "executeBook");
        }

        /// <summary>
        /// Validates that an exception is thrown when
        /// there is a collision in the graphQL mutation
        /// generated by the entity definitions.
        /// This test declares entities with the following graphQL
        /// definitions
        /// "ExecuteBooks" {
        ///     "source" :{
        ///         "type": "table"
        ///    }
        ///     "graphQL": true
        /// }
        /// "AddBook" {
        ///     "source" :{
        ///         "type": "stored-procedure"
        ///    }
        ///     "graphQL": {
        ///         "type": "Books"
        ///     }
        /// }
        /// </summary>
        [TestMethod]
        public void ValidateStoredProcedureAndTableGeneratedDuplicateMutation()
        {
            // Entity Name: Book
            // Entity Type: table
            // mutation generated: createBook, updateBook, deleteBook
            Entity bookTable = GraphQLTestHelpers.GenerateEmptyEntity(sourceType: EntitySourceType.Table);

            // Entity Name: AddBook
            // Entity Type: Stored Procedure
            // StoredProcedure mutation: createBook
            Entity addBookStoredProcedure = GraphQLTestHelpers.GenerateEntityWithStringType("Books", EntitySourceType.StoredProcedure);

            SortedDictionary<string, Entity> entityCollection = new()
            {
                { "ExecuteBooks", bookTable },
                { "AddBook", addBookStoredProcedure }
            };
            ValidateExceptionForDuplicateQueriesDueToEntityDefinitions(entityCollection, "ExecuteBooks");
        }

        /// <summary>
        /// Validates that an exception is thrown when
        /// there is a collision in the graphQL queries
        /// generated by the entity definitions.
        /// This test declares entities with the following graphQL
        /// definitions
        /// "book" {
        ///     "graphQL": true
        /// }
        /// "book_alt" {
        ///     "graphQL": {
        ///         "type": "book"
        ///     }
        ///  }
        /// </summary>
        [TestMethod]
        public void ValidateEntitiesWithNameCollisionInGraphQLTypeGenerateDuplicateQueriesCase()
        {
            // Entity Name: book
            // pk_query: book_by_pk
            // List Query: books
            Entity book = GraphQLTestHelpers.GenerateEmptyEntity();

            // Entity Name: book_alt
            // pk_query: book_by_pk
            // List Query: books
            Entity book_alt = GraphQLTestHelpers.GenerateEntityWithStringType("book");

            SortedDictionary<string, Entity> entityCollection = new()
            {
                { "book", book },
                { "book_alt", book_alt }
            };
            ValidateExceptionForDuplicateQueriesDueToEntityDefinitions(entityCollection, "book_alt");
        }

        /// <summary>
        /// Validates that an exception is thrown when
        /// there is a collision in the graphQL queries
        /// generated by the entity definitions.
        /// This test declares entities with the following graphQL
        /// definitions
        /// "book" {
        ///     "graphQL": {
        ///         "type": {
        ///             "singular": "book",
        ///             "plural": "books",
        ///         }
        ///     }
        /// }
        /// "book_alt" {
        ///     "graphQL": {
        ///         "type": "book"
        ///     }
        ///  }
        /// </summary>
        [TestMethod]
        public void ValidateEntitiesWithCollisionsInSingularPluralNamesGenerateDuplicateQueries()
        {
            // Entity Name: book
            // pk_query: book_by_pk
            // List Query: books
            Entity book = GraphQLTestHelpers.GenerateEntityWithSingularPlural("book", "books");

            // Entity Name: book_alt
            // pk_query: book_by_pk
            // List Query: books
            Entity book_alt = GraphQLTestHelpers.GenerateEntityWithStringType("book");

            SortedDictionary<string, Entity> entityCollection = new()
            {
                { "book", book },
                { "book_alt", book_alt }
            };
            ValidateExceptionForDuplicateQueriesDueToEntityDefinitions(entityCollection, "book_alt");
        }

        /// <summary>
        /// Validates that an exception is thrown when there is a collision
        /// in the graphQL query names generated by the entity definitions.
        /// This test declares entities with the following graphQL definitions
        /// "book_alt"{
        ///     "graphQL": {
        ///         "type": {
        ///             "singular": "book",
        ///             "plural": "books"
        ///         }
        ///     }
        ///  }
        /// "book": {
        ///     "graphQL": true
        /// }
        /// </summary>
        [TestMethod]
        public void ValidateEntitiesWithNameCollisionInSingularPluralTypeGeneratesDuplicateQueries()
        {
            SortedDictionary<string, Entity> entityCollection = new();

            // Entity Name: book_alt.
            // pk_query: book_by_pk
            // List query: books
            Entity book_alt = GraphQLTestHelpers.GenerateEntityWithSingularPlural("book", "books");

            // Entity Name: book
            // pk_query: book_by_pk
            // List Query: books
            Entity book = GraphQLTestHelpers.GenerateEmptyEntity();

            entityCollection.Add("book_alt", book_alt);
            entityCollection.Add("book", book);
            ValidateExceptionForDuplicateQueriesDueToEntityDefinitions(entityCollection, "book_alt");
        }

        /// <summary>
        /// Validates that no exception is thrown when the entities
        /// exposed for graphQL generate unique queries.
        /// This test uses the following entity definitions
        /// "Book": {
        ///     "graphQL": false
        /// }
        /// "book": {
        ///     "graphQL": true
        /// }
        /// "book_alt"{
        ///     "graphQL": {
        ///         "type": {
        ///             "singular": "book_alt",
        ///             "plural": "books_alt"
        ///         }
        ///     }
        ///  }
        /// "Book_alt"{
        ///     "graphQL": {
        ///         "type": "book_alternative"
        ///     }
        /// }
        /// "BooK"{
        ///     graphQL: {
        ///         "type": {
        ///             "singular": "BooK",
        ///             "plural": "BooKs"
        ///         }
        ///     }
        ///  }
        /// "BOOK"{
        ///     graphQL: {
        ///         "type": {
        ///             "singular": "BOOK",
        ///             "plural": "BOOKS"
        ///         }
        ///     }
        ///  }
        /// </summary>
        [TestMethod]
        public void ValidateValidEntityDefinitionsDoesNotGenerateDuplicateQueries()
        {

            // Entity Name: Book
            // GraphQL is not exposed for this entity
            Entity bookWithUpperCase = GraphQLTestHelpers.GenerateEmptyEntity() with { GraphQL = new("", "", false) };

            // Entity Name: book
            // pk query: book_by_pk
            // List query: books
            Entity book = GraphQLTestHelpers.GenerateEmptyEntity();

            // Entity Name: book_alt
            // pk_query: book_alt_by_pk
            // List query: books_alt
            Entity book_alt = GraphQLTestHelpers.GenerateEntityWithSingularPlural("book_alt", "books_alt");

            // Entity Name: Book_alt
            // pk_query: book_alternative
            // List query: books_alternatives
            Entity book_alt_upperCase = GraphQLTestHelpers.GenerateEntityWithStringType("book_alternative");

            // Entity Name: BooK
            // pk_query: booK_by_pk
            // List query: booKs
            Entity bookWithDifferentCase = GraphQLTestHelpers.GenerateEntityWithSingularPlural("BooK", "BooKs");

            // Entity Name: BOOK
            // pk_query: bOOK_by_pk
            // List query: bOOKS
            Entity bookWithAllUpperCase = GraphQLTestHelpers.GenerateEntityWithSingularPlural("BOOK", "BOOKS");

            SortedDictionary<string, Entity> entityCollection = new()
            {
                { "book", book },
                { "Book", bookWithUpperCase },
                { "book_alt", book_alt },
                { "BooK", bookWithDifferentCase },
                { "BOOK", bookWithAllUpperCase },
                { "Book_alt", book_alt_upperCase }
            };
            RuntimeConfigValidator.ValidateEntitiesDoNotGenerateDuplicateQueriesOrMutation(new(entityCollection));
        }

        /// <summary>
        /// Tests whether conflicting global REST/GraphQL fail config validation.
        /// </summary>
        /// <param name="graphQLConfiguredPath">GraphQL global path</param>
        /// <param name="restConfiguredPath">REST global path</param>
        /// <param name="expectError">Exception expected</param>
        [DataTestMethod]
        [DataRow("/graphql", "/graphql", true)]
        [DataRow("/api", "/api", true)]
        [DataRow("/graphql", "/api", false)]
        public void TestGlobalRouteValidation(string graphQLConfiguredPath, string restConfiguredPath, bool expectError)
        {
            GraphQLRuntimeOptions graphQL = new(Path: graphQLConfiguredPath);
            RestRuntimeOptions rest = new(Path: restConfiguredPath);

            RuntimeConfig configuration = ConfigurationTests.InitMinimalRuntimeConfig(
                new(DatabaseType.MSSQL, "", new()),
                graphQL,
                rest);
            string expectedErrorMessage = "Conflicting GraphQL and REST path configuration.";

            try
            {
                RuntimeConfigValidator.ValidateGlobalEndpointRouteConfig(configuration);

                if (expectError)
                {
                    Assert.Fail(message: "Global endpoint route config validation expected to fail.");
                }
            }
            catch (DataApiBuilderException ex)
            {
                if (expectError)
                {
                    Assert.AreEqual(expected: HttpStatusCode.ServiceUnavailable, actual: ex.StatusCode);
                    Assert.AreEqual(expected: expectedErrorMessage, actual: ex.Message);
                }
                else
                {
                    Assert.Fail(message: "Global endpoint route config validation not expected to fail.");
                }
            }
        }

        /// <summary>
        /// A test helper method to validate the exception thrown when entities generate
        /// queries with the same name.
        /// </summary>
        /// <param name="entityCollection">Entity definitions</param>
        /// <param name="entityName">Entity name to construct the expected exception message</param>
        private static void ValidateExceptionForDuplicateQueriesDueToEntityDefinitions(SortedDictionary<string, Entity> entityCollection, string entityName)
        {
            DataApiBuilderException dabException = Assert.ThrowsException<DataApiBuilderException>(
               action: () => RuntimeConfigValidator.ValidateEntitiesDoNotGenerateDuplicateQueriesOrMutation(new(entityCollection)));

            Assert.AreEqual(expected: $"Entity {entityName} generates queries/mutation that already exist", actual: dabException.Message);
            Assert.AreEqual(expected: HttpStatusCode.ServiceUnavailable, actual: dabException.StatusCode);
            Assert.AreEqual(expected: DataApiBuilderException.SubStatusCodes.ConfigValidationError, actual: dabException.SubStatusCode);
        }

        /// <summary>
        /// Method to create a sample entity with GraphQL enabled,
        /// with given source and relationship Info.
        /// </summary>
        /// <param name="source">Database name of entity.</param>
        /// <param name="relationshipMap">Dictionary containing {relationshipName, Relationship}</param>
        private static Entity GetSampleEntityUsingSourceAndRelationshipMap(
            string source,
            Dictionary<string, EntityRelationship> relationshipMap,
            EntityGraphQLOptions graphQLDetails
            )
        {
            EntityAction actionForRole = new(
                Action: EntityActionOperation.Create,
                Fields: null,
                Policy: null);

            EntityPermission permissionForEntity = new(
                Role: "anonymous",
                Actions: new[] { actionForRole });

            Entity sampleEntity = new(
                Source: new(source, EntitySourceType.Table, null, null),
                Rest: new(EntityRestOptions.DEFAULT_SUPPORTED_VERBS, Enabled: false),
                GraphQL: graphQLDetails,
                Permissions: new[] { permissionForEntity },
                Relationships: relationshipMap,
                Mappings: null
                );

            return sampleEntity;
        }

        /// <summary>
        /// Returns Dictionary containing pair of string and entity.
        /// It creates two sample entities and forms relationship between them.
        /// </summary>
        /// <param name="source">Database name of entity.</param>
        /// <param name="relationshipMap">Dictionary containing {relationshipName, Relationship}</param>
        private static Dictionary<string, Entity> GetSampleEntityMap(
            string sourceEntity,
            string targetEntity,
            string[] sourceFields,
            string[] targetFields,
            string linkingObject,
            string[] linkingSourceFields,
            string[] linkingTargetFields
        )
        {
            Dictionary<string, EntityRelationship> relationshipMap = new();

            // Creating relationship between source and target entity.
            EntityRelationship sampleRelationship = new(
                Cardinality: Cardinality.One,
                TargetEntity: targetEntity,
                SourceFields: sourceFields,
                TargetFields: targetFields,
                LinkingObject: linkingObject,
                LinkingSourceFields: linkingSourceFields,
                LinkingTargetFields: linkingTargetFields
            );

            relationshipMap.Add("rname1", sampleRelationship);

            Entity sampleEntity1 = GetSampleEntityUsingSourceAndRelationshipMap(
                source: "TEST_SOURCE1",
                relationshipMap: relationshipMap,
                graphQLDetails: new("rname1", "rname1s", true)
            );

            sampleRelationship = new(
                Cardinality: Cardinality.One,
                TargetEntity: sourceEntity,
                SourceFields: targetFields,
                TargetFields: sourceFields,
                LinkingObject: linkingObject,
                LinkingSourceFields: linkingTargetFields,
                LinkingTargetFields: linkingSourceFields
            );

            relationshipMap = new()
            {
                { "rname2", sampleRelationship }
            };

            Entity sampleEntity2 = GetSampleEntityUsingSourceAndRelationshipMap(
                source: "TEST_SOURCE2",
                relationshipMap: relationshipMap,
                graphQLDetails: new("rname2", "rname2s", true)
            );

            Dictionary<string, Entity> entityMap = new()
            {
                { sourceEntity, sampleEntity1 },
                { targetEntity, sampleEntity2 }
            };

            return entityMap;
        }

        /// <summary>
        /// Tests whether the API path prefix is well formed or not.
        /// </summary>
        /// <param name="apiPathPrefix">API path prefix</param>
        /// <param name="expectedErrorMessage">Expected error message in case an exception is thrown.</param>
        /// <param name="IsPathContainingReservedCharacters">Boolean indicating if path prefix contains reserved characters.</param>
        /// <param name="expectError">Exception expected</param>
        // @"[\.:\?#/\[\]@!$&'()\*\+,;=]+";
        [DataTestMethod]
        [DataRow("/.", "", true, ApiType.REST, true,
            DisplayName = "API path prefix containing reserved character .")]
        [DataRow("/:", "", true, ApiType.REST, true,
            DisplayName = "API path prefix containing reserved character :")]
        [DataRow("/?", "", true, ApiType.REST, true,
            DisplayName = "API path prefix containing reserved character ?")]
        [DataRow("/#", "", true, ApiType.REST, true,
            DisplayName = "API path prefix containing reserved character #")]
        [DataRow("//", "", true, ApiType.REST, true,
            DisplayName = "API path prefix containing reserved character /")]
        [DataRow("/[", "", true, ApiType.REST, true,
            DisplayName = "API path prefix containing reserved character [")]
        [DataRow("/)", "", true, ApiType.REST, true,
            DisplayName = "API path prefix containing reserved character )")]
        [DataRow("/@", "", true, ApiType.REST, true,
            DisplayName = "API path prefix containing reserved character @")]
        [DataRow("/!", "", true, ApiType.GraphQL, true,
            DisplayName = "API path prefix containing reserved character !")]
        [DataRow("/$", "", true, ApiType.GraphQL, true,
            DisplayName = "API path prefix containing reserved character $")]
        [DataRow("/&", "", true, ApiType.GraphQL, true,
            DisplayName = "API path prefix containing reserved character &")]
        [DataRow("/'", "", true, ApiType.GraphQL, true,
            DisplayName = "API path prefix containing reserved character '")]
        [DataRow("/+", "", true, ApiType.GraphQL, true,
            DisplayName = "API path prefix containing reserved character +")]
        [DataRow("/;", "", true, ApiType.GraphQL, true,
            DisplayName = "API path prefix containing reserved character .")]
        [DataRow("/=", "", true, ApiType.GraphQL, true,
            DisplayName = "API path prefix containing reserved character .")]
        [DataRow("/?#*(=", "", true, ApiType.GraphQL, true,
            DisplayName = "API path prefix containing multiple reserved characters /?#*(=")]
        [DataRow("/+&,", "", true, ApiType.GraphQL, true,
            DisplayName = "API path prefix containing reserved characters /+&,")]
        [DataRow("/@)", "", true, ApiType.GraphQL, true,
            DisplayName = "API path prefix containing reserved characters /@)")]
        [DataRow("", "path prefix cannot be null or empty.", false, ApiType.GraphQL, true,
            DisplayName = "Empty API path prefix.")]
        [DataRow(null, "path prefix cannot be null or empty.", false, ApiType.GraphQL, true,
            DisplayName = "Null API path prefix.")]
        [DataRow("?", "path should start with a '/'.", false, ApiType.GraphQL, true,
            DisplayName = "API path prefix not starting with forward slash.")]
        [DataRow("/-api", null, false, ApiType.GraphQL, false,
            DisplayName = "API path prefix containing hyphen (-)")]
        [DataRow("/api path", null, false, ApiType.GraphQL, false,
            DisplayName = "API path prefix containing space in between")]
        [DataRow("/ apipath", null, false, ApiType.REST, false,
            DisplayName = "API path prefix containing space at the start")]
        [DataRow("/ api_path", null, false, ApiType.GraphQL, false,
            DisplayName = "API path prefix containing space at the start and underscore in between.")]
        [DataRow("/", null, false, ApiType.GraphQL, false,
            DisplayName = "API path containing only a forward slash.")]
        public void ValidateApiPathIsWellFormed(
            string apiPathPrefix,
            string expectedErrorMessage,
            bool pathContainsReservedCharacters,
            ApiType apiType,
            bool expectError)
        {
            ValidateRestAndGraphQLPathIsWellFormed(
                apiPathPrefix,
                expectedErrorMessage,
                pathContainsReservedCharacters,
                apiType,
                expectError
            );
        }

        /// <summary>
        /// Validate Rest and GraphQL prefix path and matches the thrown exception with appropriate error messages
        /// on failure.
        /// </summary>
        /// <param name="apiPathPrefix">API path prefix</param>
        /// <param name="expectedErrorMessage">Expected error message in case an exception is thrown.</param>
        /// <param name="pathContainsReservedCharacters">Boolean indicating if path prefix contains reserved characters.</param>
        /// <param name="expectError">Exception expected</param>
        /// <param name="apiType">Either REST or GraphQL</param>
        private static void ValidateRestAndGraphQLPathIsWellFormed(
            string apiPathPrefix,
            string expectedErrorMessage,
            bool pathContainsReservedCharacters,
            ApiType apiType,
            bool expectError)
        {
            string graphQLPathPrefix = GraphQLRuntimeOptions.DEFAULT_PATH;
            string restPathPrefix = RestRuntimeOptions.DEFAULT_PATH;

            if (apiType is ApiType.REST)
            {
                restPathPrefix = apiPathPrefix;
            }
            else
            {
                graphQLPathPrefix = apiPathPrefix;
            }

            GraphQLRuntimeOptions graphQL = new(Path: graphQLPathPrefix);
            RestRuntimeOptions rest = new(Path: restPathPrefix);

            RuntimeConfig configuration = ConfigurationTests.InitMinimalRuntimeConfig(
                new(DatabaseType.MSSQL, "", new()),
                graphQL,
                rest);

            if (expectError)
            {
                DataApiBuilderException ex;
                if (apiType is ApiType.REST)
                {
                    ex = Assert.ThrowsException<DataApiBuilderException>(() =>
                    RuntimeConfigValidator.ValidateRestPathForRelationalDbs(configuration));

                    if (pathContainsReservedCharacters)
                    {
                        expectedErrorMessage = RuntimeConfigValidator.INVALID_REST_PATH_WITH_RESERVED_CHAR_ERR_MSG;
                    }
                    else
                    {
                        expectedErrorMessage = "REST " + expectedErrorMessage;
                    }
                }
                else
                {
                    ex = Assert.ThrowsException<DataApiBuilderException>(() =>
                    RuntimeConfigValidator.ValidateGraphQLPath(configuration));

                    if (pathContainsReservedCharacters)
                    {
                        expectedErrorMessage = RuntimeConfigValidator.INVALID_GRAPHQL_PATH_WITH_RESERVED_CHAR_ERR_MSG;
                    }
                    else
                    {
                        expectedErrorMessage = "GraphQL " + expectedErrorMessage;
                    }
                }

                Assert.AreEqual(expectedErrorMessage, ex.Message);
                Assert.AreEqual(HttpStatusCode.ServiceUnavailable, ex.StatusCode);
                Assert.AreEqual(DataApiBuilderException.SubStatusCodes.ConfigValidationError, ex.SubStatusCode);
            }
            else
            {
                if (apiType is ApiType.REST)
                {
                    RuntimeConfigValidator.ValidateRestPathForRelationalDbs(configuration);
                }
                else
                {
                    RuntimeConfigValidator.ValidateGraphQLPath(configuration);
                }
            }
        }

        /// <summary>
        /// Tests whether conflicting global REST/GraphQL fail config validation.
        /// </summary>
        /// <param name="restEnabled">Boolean flag to indicate if REST endpoints are enabled globally.</param>
        /// <param name="graphqlEnabled">Boolean flag to indicate if GraphQL endpoints are enabled globally.</param>
        /// <param name="expectError">Boolean flag to indicate if exception is expected.</param>
        [DataRow(true, true, false, DisplayName = "Both REST and GraphQL enabled.")]
        [DataRow(true, false, false, DisplayName = "REST enabled, and GraphQL disabled.")]
        [DataRow(false, true, false, DisplayName = "REST disabled, and GraphQL enabled.")]
        [DataRow(false, false, true, DisplayName = "Both REST and GraphQL are disabled.")]
        [DataTestMethod]
        public void EnsureFailureWhenBothRestAndGraphQLAreDisabled(
            bool restEnabled,
            bool graphqlEnabled,
            bool expectError)
        {
            GraphQLRuntimeOptions graphQL = new(Enabled: graphqlEnabled);
            RestRuntimeOptions rest = new(Enabled: restEnabled);

            RuntimeConfig configuration = ConfigurationTests.InitMinimalRuntimeConfig(
                new(DatabaseType.MSSQL, "", new()),
                graphQL,
                rest);
            string expectedErrorMessage = "Both GraphQL and REST endpoints are disabled.";

            try
            {
                RuntimeConfigValidator.ValidateGlobalEndpointRouteConfig(configuration);

                if (expectError)
                {
                    Assert.Fail(message: "Global endpoint route config validation expected to fail.");
                }
            }
            catch (DataApiBuilderException ex)
            {
                if (expectError)
                {
                    Assert.AreEqual(expected: HttpStatusCode.ServiceUnavailable, actual: ex.StatusCode);
                    Assert.AreEqual(expected: expectedErrorMessage, actual: ex.Message);
                }
                else
                {
                    Assert.Fail(message: "Global endpoint route config validation not expected to fail.");
                }
            }
        }

        /// <summary>
        /// Method to validate that the validations for include/exclude fields for an entity
        /// work as expected.
        /// </summary>
        /// <param name="databasePolicy">Database policy for a particular role/action combination for an entity.</param>
        /// <param name="isFieldsPresent">Boolean variable representing whether fields section is present in config.</param>
        /// <param name="includedFields">Fields that are accessible to user for the role/action combination.</param>
        /// <param name="excludedFields">Fields that are inaccessible to user for the role/action combination.</param>
        /// <param name="exceptionExpected">Whether an exception is expected (true when validation fails).</param>
        [DataTestMethod]
        [DataRow(@"""@item.id ne 140""", true, "[]", @"[ ""name"" ]", true,
            DisplayName = "Empty array for included fields and db policy referencing some field.")]
        [DataRow(@"""""", true, "[]", @"[ ""name"" ]", false,
            DisplayName = "Empty array for included fields and empty db policy.")]
        [DataRow(@"""@item.id ne @claims.userId and @item.name eq @claims.userDetails""", true, @"[ ""id"", ""name"" ]", @"[ ""title"" ]", false,
            DisplayName = "All fields referenced by db policy present in included.")]
        [DataRow(@"""@item.id ne @claims.userId and @item.name eq @claims.userDetails""", true, @"[ ""id"" ]", @"[""name""]", true,
            DisplayName = "One field referenced by db policy present in excluded.")]
        [DataRow(@"""@item.id ne @claims.userId and @item.name eq @claims.userDetails""", true, @"[]", @"[]", true,
            DisplayName = "Empty arrays for included/excluded fields and non-empty database policy.")]
        [DataRow(@"""@item.id ne @claims.userId and @item.name eq @claims.userDetails""", true, null, null, false,
            DisplayName = "NULL included/excluded fields and non-empty database policy.")]
        [DataRow(@"""@item.id ne @claims.userId and @item.name eq @claims.userDetails""", true, null,
            @"[ ""id"", ""name"" ]", true,
            DisplayName = "NULL included fields and fields referenced in database policy are excluded.")]
        [DataRow(@"""@item.id ne @claims.userId and @item.name eq @claims.userDetails""", true, null,
            @"[""title""]", false,
            DisplayName = "NULL included fields and fields referenced in database policy are not excluded.")]
        [DataRow(@"""@item.id ne @claims.userId and @item.name eq @claims.userDetails""", true, @"[ ""*"" ]",
            null, false, DisplayName = "NULL excluded fields and fields referenced in database policy are included via wildcard")]
        [DataRow(@"""@item.id ne @claims.userId and @item.name eq @claims.userDetails""", false, null,
            null, false,
            DisplayName = "fields section absent.")]
        public void TestFieldInclusionExclusion(
            string databasePolicy,
            bool isFieldsPresent,
            string includedFields,
            string excludedFields,
            bool exceptionExpected)
        {

            string fields = string.Empty;

            if (isFieldsPresent)
            {
                string prefix = @",""fields"": {";
                string includeFields = includedFields is null ? string.Empty : @"""include"" : " + includedFields;
                string joinIncludeExclude = includedFields is not null && excludedFields is not null ? "," : string.Empty;
                string excludeFields = excludedFields is null ? string.Empty : @"""exclude"" : " + excludedFields;
                string postfix = "}";
                fields = prefix + includeFields + joinIncludeExclude + excludeFields + postfix;
            }

            string runtimeConfigString = @"{
                    " +
                @"""$schema"": ""test_schema""," +
                @"""data-source"": {
                    ""database-type"": ""mssql"",
                    ""connection-string"": ""testconnectionstring"",
                    ""options"":{
                        ""set-session-context"": false
                    }
                },
                ""runtime"": {
                    ""host"": {
                    ""mode"": ""development"",
                    ""authentication"": {
                        ""provider"": ""StaticWebApps""
                    }
                  }
                },
                ""entities"": {
                    ""Publisher"":{
                        ""source"": ""publishers"",
                        ""permissions"": [
                           {
                            ""role"": ""anonymous"",
                            ""actions"": [
                               {
                                ""action"": ""Read"",
                                ""policy"": {
                                    ""database"":" + databasePolicy +
                                  @"}" + fields +
                               @"}
                            ]
                           }
                         ]
                        }
                    }
                }";

            RuntimeConfigLoader.TryParseConfig(runtimeConfigString, out RuntimeConfig runtimeConfig);
            MockFileSystem fileSystem = new();
            RuntimeConfigLoader loader = new(fileSystem);
            RuntimeConfigProvider provider = new(loader);
            RuntimeConfigValidator configValidator = new(provider, fileSystem, new Mock<ILogger<RuntimeConfigValidator>>().Object);

            // Perform validation on the permissions in the config and assert the expected results.
            if (exceptionExpected)
            {
                DataApiBuilderException ex =
                    Assert.ThrowsException<DataApiBuilderException>(() => configValidator.ValidatePermissionsInConfig(runtimeConfig));
                Assert.AreEqual("Not all the columns required by policy are accessible.", ex.Message);
                Assert.AreEqual(HttpStatusCode.ServiceUnavailable, ex.StatusCode);
                Assert.AreEqual(DataApiBuilderException.SubStatusCodes.ConfigValidationError, ex.SubStatusCode);
            }
            else
            {
                configValidator.ValidatePermissionsInConfig(runtimeConfig);
            }
        }

        /// <summary>
        /// Method to validate that any field set (included/excluded) if misconfigured, thorws an exception during
        /// config validation stage. If any field set contains a wildcard and any other field, we consider it as misconfigured.
        /// </summary>
        /// <param name="databasePolicy">Database policy for a particular role/action combination for an entity.</param>
        /// <param name="includedFields">Fields that are accessible to user for the role/action combination.</param>
        /// <param name="excludedFields">Fields that are inaccessible to user for the role/action combination.</param>
        /// <param name="exceptionExpected">Whether an exception is expected (true when validation fails).</param>
        /// <param name="misconfiguredColumnSet">Name of the misconfigured column set (included/excluded).</param>
        [DataTestMethod]
        [DataRow(@"""@item.id ne 140""", @"[ ""*"", ""id"" ]", @"[ ""name"" ]", true, "included",
            DisplayName = "Included fields containing wildcard and another field.")]
        [DataRow(@"""@item.id ne 140""", @"[ ""*"", ""id"" ]", @"[ ""*"", ""name"" ]", true, "excluded",
            DisplayName = "Excluded fields containing wildcard and another field.")]
        [DataRow(@"""@item.id ne 140""", null, @"[ ""*"", ""name"" ]", true, "excluded",
            DisplayName = "Excluded fields containing wildcard and another field and included fields is null.")]
        [DataRow(@"""@item.id ne 140""", @"[ ""*"", ""name"" ]", null, true, "included",
            DisplayName = "Included fields containing wildcard and another field and excluded fields is null.")]
        [DataRow(@"""@item.id ne 140""", @"[ ""*"" ]", @"[ ""name"" ]", false, null,
            DisplayName = "Well configured include/exclude fields.")]
        public void ValidateMisconfiguredColumnSets(
            string databasePolicy,
            string includedFields,
            string excludedFields,
            bool exceptionExpected,
            string misconfiguredColumnSet)
        {

            string fields = string.Empty;

            string prefix = @",""fields"": {";
            string includeFields = includedFields is null ? string.Empty : @"""include"" : " + includedFields;
            string joinIncludeExclude = includedFields is not null && excludedFields is not null ? "," : string.Empty;
            string excludeFields = excludedFields is null ? string.Empty : @"""exclude"" : " + excludedFields;
            string postfix = "}";
            fields = prefix + includeFields + joinIncludeExclude + excludeFields + postfix;

            string runtimeConfigString = @"{
                    " +
                @"""$schema"": ""test_schema""," +
                @"""data-source"": {
                    ""database-type"": ""mssql"",
                    ""connection-string"": ""testconnectionstring"",
                    ""options"":{
                        ""set-session-context"": false
                    }
                },
                ""runtime"": {
                    ""host"": {
                    ""mode"": ""development"",
                    ""authentication"": {
                        ""provider"": ""StaticWebApps""
                    }
                  }
                },
                ""entities"": {
                    ""Publisher"":{
                        ""source"": ""publishers"",
                        ""permissions"": [
                           {
                            ""role"": ""anonymous"",
                            ""actions"": [
                               {
                                ""action"": ""Read"",
                                ""policy"": {
                                    ""database"":" + databasePolicy +
                                  @"}" + fields +
                               @"}
                            ]
                           }
                         ]
                        }
                    }
                }";

            RuntimeConfigLoader.TryParseConfig(runtimeConfigString, out RuntimeConfig runtimeConfig);
            MockFileSystem fileSystem = new();
            RuntimeConfigLoader loader = new(fileSystem);
            RuntimeConfigProvider provider = new(loader);
            RuntimeConfigValidator configValidator = new(provider, fileSystem, new Mock<ILogger<RuntimeConfigValidator>>().Object);

            // Perform validation on the permissions in the config and assert the expected results.
            if (exceptionExpected)
            {
                DataApiBuilderException ex =
                    Assert.ThrowsException<DataApiBuilderException>(() => configValidator.ValidatePermissionsInConfig(runtimeConfig));
                Assert.AreEqual($"No other field can be present with wildcard in the {misconfiguredColumnSet} " +
                    $"set for: entity:Publisher, role:anonymous, action:Read", ex.Message);
                Assert.AreEqual(HttpStatusCode.ServiceUnavailable, ex.StatusCode);
                Assert.AreEqual(DataApiBuilderException.SubStatusCodes.ConfigValidationError, ex.SubStatusCode);
            }
            else
            {
                configValidator.ValidatePermissionsInConfig(runtimeConfig);
            }
        }
    }
}<|MERGE_RESOLUTION|>--- conflicted
+++ resolved
@@ -8,15 +8,11 @@
 using System.Net;
 using System.Text.Json;
 using Azure.DataApiBuilder.Config;
-<<<<<<< HEAD
-using Azure.DataApiBuilder.Core.Configurations;
-using Azure.DataApiBuilder.Core.Services;
-=======
 using Azure.DataApiBuilder.Config.Converters;
 using Azure.DataApiBuilder.Config.DatabasePrimitives;
 using Azure.DataApiBuilder.Config.ObjectModel;
-using Azure.DataApiBuilder.Service.Configurations;
->>>>>>> 2e8d1bb8
+using Azure.DataApiBuilder.Core.Configurations;
+using Azure.DataApiBuilder.Core.Services;
 using Azure.DataApiBuilder.Service.Exceptions;
 using Azure.DataApiBuilder.Service.Tests.Authorization;
 using Azure.DataApiBuilder.Service.Tests.Configuration;
@@ -25,10 +21,6 @@
 using Microsoft.Extensions.Logging;
 using Microsoft.VisualStudio.TestTools.UnitTesting;
 using Moq;
-<<<<<<< HEAD
-using static Azure.DataApiBuilder.Core.Configurations.RuntimeConfigValidator;
-=======
->>>>>>> 2e8d1bb8
 
 namespace Azure.DataApiBuilder.Service.Tests.UnitTests
 {
@@ -63,7 +55,7 @@
             RuntimeConfigValidator configValidator = new(provider, fileSystem, new Mock<ILogger<RuntimeConfigValidator>>().Object);
 
             // Assert that expected exception is thrown.
-            DataApiBuilderException ex = Assert.ThrowsException<DataApiBuilderException>(() => configValidator.ValidatePermissionsInConfig(runtimeConfig));
+            DataApiBuilderException ex = Assert.ThrowsException<DataApiBuilderException>(() => RuntimeConfigValidator.ValidatePermissionsInConfig(runtimeConfig));
             Assert.AreEqual("Not all the columns required by policy are accessible.", ex.Message);
             Assert.AreEqual(HttpStatusCode.ServiceUnavailable, ex.StatusCode);
             Assert.AreEqual(DataApiBuilderException.SubStatusCodes.ConfigValidationError, ex.SubStatusCode);
@@ -141,7 +133,7 @@
 
             try
             {
-                configValidator.ValidatePermissionsInConfig(runtimeConfig);
+                RuntimeConfigValidator.ValidatePermissionsInConfig(runtimeConfig);
                 Assert.AreEqual(true, isValid);
             }
             catch (DataApiBuilderException ex)
@@ -179,7 +171,7 @@
             RuntimeConfigValidator configValidator = new(provider, fileSystem, new Mock<ILogger<RuntimeConfigValidator>>().Object);
 
             // Assert that expected exception is thrown.
-            DataApiBuilderException ex = Assert.ThrowsException<DataApiBuilderException>(() => configValidator.ValidatePermissionsInConfig(runtimeConfig));
+            DataApiBuilderException ex = Assert.ThrowsException<DataApiBuilderException>(() => RuntimeConfigValidator.ValidatePermissionsInConfig(runtimeConfig));
             Assert.AreEqual($"action:{action} specified for entity:{AuthorizationHelpers.TEST_ENTITY}," +
                     $" role:{AuthorizationHelpers.TEST_ROLE} is not valid.", ex.Message);
             Assert.AreEqual(HttpStatusCode.ServiceUnavailable, ex.StatusCode);
@@ -213,14 +205,10 @@
                 databasePolicy: dbPolicy,
                 dbType: dbType
             );
-            MockFileSystem fileSystem = new();
-            RuntimeConfigLoader loader = new(fileSystem);
-            RuntimeConfigProvider provider = new(loader);
-            RuntimeConfigValidator configValidator = new(provider, fileSystem, new Mock<ILogger<RuntimeConfigValidator>>().Object);
 
             try
             {
-                configValidator.ValidatePermissionsInConfig(runtimeConfig);
+                RuntimeConfigValidator.ValidatePermissionsInConfig(runtimeConfig);
                 Assert.IsFalse(errorExpected, message: "Validation expected to have failed.");
             }
             catch (DataApiBuilderException ex)
@@ -659,7 +647,7 @@
 
             // Assert that expected exception is thrown.
             DataApiBuilderException ex = Assert.ThrowsException<DataApiBuilderException>(() =>
-                configValidator.ValidatePermissionsInConfig(runtimeConfig));
+                RuntimeConfigValidator.ValidatePermissionsInConfig(runtimeConfig));
             Assert.AreEqual("ClaimType cannot be empty.", ex.Message);
             Assert.AreEqual(HttpStatusCode.ServiceUnavailable, ex.StatusCode);
             Assert.AreEqual(DataApiBuilderException.SubStatusCodes.ConfigValidationError, ex.SubStatusCode);
@@ -694,7 +682,7 @@
 
             // Assert that expected exception is thrown.
             DataApiBuilderException ex = Assert.ThrowsException<DataApiBuilderException>(() =>
-                configValidator.ValidatePermissionsInConfig(runtimeConfig));
+                RuntimeConfigValidator.ValidatePermissionsInConfig(runtimeConfig));
             Assert.IsTrue(ex.Message.StartsWith("Invalid format for claim type"));
             Assert.AreEqual(HttpStatusCode.ServiceUnavailable, ex.StatusCode);
             Assert.AreEqual(DataApiBuilderException.SubStatusCodes.ConfigValidationError, ex.SubStatusCode);
@@ -723,13 +711,9 @@
                 databasePolicy: dbPolicy,
                 authProvider: authProvider.ToString()
                 );
-            MockFileSystem fileSystem = new();
-            RuntimeConfigLoader loader = new(fileSystem);
-            RuntimeConfigProvider provider = new(loader);
-            RuntimeConfigValidator configValidator = new(provider, fileSystem, new Mock<ILogger<RuntimeConfigValidator>>().Object);
             try
             {
-                configValidator.ValidatePermissionsInConfig(runtimeConfig);
+                RuntimeConfigValidator.ValidatePermissionsInConfig(runtimeConfig);
                 Assert.IsFalse(errorExpected);
             }
             catch (DataApiBuilderException ex)
@@ -753,13 +737,9 @@
                 operation: EntityActionOperation.All,
                 includedCols: new HashSet<string> { "col1", "col2", "col3" }
                 );
-            MockFileSystem fileSystem = new();
-            RuntimeConfigLoader loader = new(fileSystem);
-            RuntimeConfigProvider provider = new(loader);
-            RuntimeConfigValidator configValidator = new(provider, fileSystem, new Mock<ILogger<RuntimeConfigValidator>>().Object);
 
             // All the validations would pass, and no exception would be thrown.
-            configValidator.ValidatePermissionsInConfig(runtimeConfig);
+            RuntimeConfigValidator.ValidatePermissionsInConfig(runtimeConfig);
         }
 
         /// <summary>
@@ -784,7 +764,7 @@
 
             // Assert that expected exception is thrown.
             DataApiBuilderException ex = Assert.ThrowsException<DataApiBuilderException>(() =>
-                configValidator.ValidatePermissionsInConfig(runtimeConfig));
+                RuntimeConfigValidator.ValidatePermissionsInConfig(runtimeConfig));
             string actionName = actionOp.ToString();
             Assert.AreEqual($"No other field can be present with wildcard in the included set for: entity:{AuthorizationHelpers.TEST_ENTITY}," +
                 $" role:{AuthorizationHelpers.TEST_ROLE}, action:{actionName}", ex.Message);
@@ -810,7 +790,7 @@
 
             // Assert that expected exception is thrown.
             DataApiBuilderException ex = Assert.ThrowsException<DataApiBuilderException>(() =>
-                configValidator.ValidatePermissionsInConfig(runtimeConfig));
+                RuntimeConfigValidator.ValidatePermissionsInConfig(runtimeConfig));
             string actionName = actionOp.ToString();
             Assert.AreEqual($"No other field can be present with wildcard in the excluded set for: entity:{AuthorizationHelpers.TEST_ENTITY}," +
                 $" role:{AuthorizationHelpers.TEST_ROLE}, action:{actionName}", ex.Message);
@@ -883,12 +863,12 @@
             RuntimeConfigValidator configValidator = new(provider, fileSystem, new Mock<ILogger<RuntimeConfigValidator>>().Object);
             if (!exceptionExpected)
             {
-                configValidator.ValidatePermissionsInConfig(runtimeConfig);
+                RuntimeConfigValidator.ValidatePermissionsInConfig(runtimeConfig);
             }
             else
             {
                 DataApiBuilderException ex = Assert.ThrowsException<DataApiBuilderException>(() =>
-                configValidator.ValidatePermissionsInConfig(runtimeConfig));
+                RuntimeConfigValidator.ValidatePermissionsInConfig(runtimeConfig));
 
                 // Assert that the exception returned is the one we expected.
                 Assert.AreEqual(HttpStatusCode.ServiceUnavailable, ex.StatusCode);
@@ -1742,14 +1722,14 @@
             if (exceptionExpected)
             {
                 DataApiBuilderException ex =
-                    Assert.ThrowsException<DataApiBuilderException>(() => configValidator.ValidatePermissionsInConfig(runtimeConfig));
+                    Assert.ThrowsException<DataApiBuilderException>(() => RuntimeConfigValidator.ValidatePermissionsInConfig(runtimeConfig));
                 Assert.AreEqual("Not all the columns required by policy are accessible.", ex.Message);
                 Assert.AreEqual(HttpStatusCode.ServiceUnavailable, ex.StatusCode);
                 Assert.AreEqual(DataApiBuilderException.SubStatusCodes.ConfigValidationError, ex.SubStatusCode);
             }
             else
             {
-                configValidator.ValidatePermissionsInConfig(runtimeConfig);
+                RuntimeConfigValidator.ValidatePermissionsInConfig(runtimeConfig);
             }
         }
 
@@ -1838,7 +1818,7 @@
             if (exceptionExpected)
             {
                 DataApiBuilderException ex =
-                    Assert.ThrowsException<DataApiBuilderException>(() => configValidator.ValidatePermissionsInConfig(runtimeConfig));
+                    Assert.ThrowsException<DataApiBuilderException>(() => RuntimeConfigValidator.ValidatePermissionsInConfig(runtimeConfig));
                 Assert.AreEqual($"No other field can be present with wildcard in the {misconfiguredColumnSet} " +
                     $"set for: entity:Publisher, role:anonymous, action:Read", ex.Message);
                 Assert.AreEqual(HttpStatusCode.ServiceUnavailable, ex.StatusCode);
@@ -1846,7 +1826,7 @@
             }
             else
             {
-                configValidator.ValidatePermissionsInConfig(runtimeConfig);
+                RuntimeConfigValidator.ValidatePermissionsInConfig(runtimeConfig);
             }
         }
     }
