// Copyright (c) Microsoft Corporation.
// Licensed under the MIT License.

using System.Threading.Tasks;
using Microsoft.VisualStudio.TestTools.UnitTesting;

namespace Azure.DataApiBuilder.Service.Tests.SqlTests.GraphQLPaginationTests
{

    /// <summary>
    /// Only sets up the underlying GraphQLPaginationTestBase to run tests for MsSql
    /// </summary>
    [TestClass, TestCategory(TestCategory.MSSQL)]
    public class MsSqlGraphQLPaginationTests : GraphQLPaginationTestBase
    {
        /// <summary>
        /// Set the database engine for the tests
        /// </summary>
        [ClassInitialize]
        public static async Task SetupAsync(TestContext context)
        {
            DatabaseEngine = TestCategory.MSSQL;
            await InitializeTestFixture(context);
        }

        /// <inheritdoc />
        [DataTestMethod]
        [DataRow("typeid", 1, 4, "", "",
            DisplayName = "Test after token for primary key with mapped name.")]
        [DataRow("byte_types", 0, 255, 2, 4, DisplayName = "Test after token for byte values.")]
        [DataRow("short_types", -32768, 32767, 3, 4, DisplayName = "Test after token for short values.")]
        [DataRow("int_types", -2147483648, 2147483647, 3, 4,
            DisplayName = "Test after token for int values.")]
        [DataRow("long_types", -9223372036854775808, 9.223372036854776E+18, 3, 4,
            DisplayName = "Test after token for long values.")]
        [DataRow("string_types", "\"\"", "\"null\"", 1, 4,
            DisplayName = "Test after token for string values.")]
        [DataRow("single_types", -3.39E38, 3.4E38, 3, 4,
            DisplayName = "Test after token for single values.")]
        [DataRow("float_types", -1.7E308, 1.7E308, 3, 4,
            DisplayName = "Test after token for float values.")]
        [DataRow("decimal_types", -9.292929, 0.333333, 2, 1,
            DisplayName = "Test after token for decimal values.")]
        [DataRow("boolean_types", "false", "true", 2, 4,
            DisplayName = "Test after token for boolean values.")]
<<<<<<< HEAD
        [DataRow("date_types", "\"1753-01-01\"",
            "\"9999-12-31\"", 3, 4,
=======
        [DataRow("date_types", "\"0001-01-01\"",
            "\"9998-12-31\"", 3, 4,
>>>>>>> ebe4ef41
            DisplayName = "Test after token for date values.")]
        [DataRow("datetime_types", "\"1753-01-01T00:00:00.000\"",
            "\"9998-12-31T23:59:59\"", 3, 4,
            DisplayName = "Test after token for datetime values.")]
<<<<<<< HEAD
        [DataRow("datetime2_types", "\"1753-01-01 00:00:00.0000000\"",
            "\"9999-12-31T23:59:59.9999999\"", 3, 4,
=======
        [DataRow("datetime2_types", "\"0001-01-01 00:00:00.0000000\"",
            "\"9998-12-31T23:59:59.9999999\"", 3, 4,
>>>>>>> ebe4ef41
            DisplayName = "Test after token for datetime2 values.")]
        [DataRow("datetimeoffset_types", "\"0001-01-01 00:00:00.0000000+0:00\"",
            "\"9998-12-31T23:59:59.9999999+00:00\"", 3, 4,
            DisplayName = "Test after token for datetimeoffset values.")]
        [DataRow("smalldatetime_types", "\"1900-01-01 00:00:00\"",
            "\"2079-06-06T00:00:00\"", 3, 4,
            DisplayName = "Test after token for smalldate values.")]
        [DataRow("bytearray_types", "\"AAAAAA==\"", "\"/////w==\"", 3, 4,
            DisplayName = "Test after token for bytearray values.")]
        [TestMethod]
        public override async Task RequestAfterTokenOnly(
            string exposedFieldName,
            object afterValue,
            object endCursorValue,
            object afterIdValue,
            object endCursorIdValue)
        {
            await base.RequestAfterTokenOnly(
                exposedFieldName,
                afterValue,
                endCursorValue,
                afterIdValue,
                endCursorIdValue);
        }
    }
}<|MERGE_RESOLUTION|>--- conflicted
+++ resolved
@@ -43,24 +43,14 @@
             DisplayName = "Test after token for decimal values.")]
         [DataRow("boolean_types", "false", "true", 2, 4,
             DisplayName = "Test after token for boolean values.")]
-<<<<<<< HEAD
         [DataRow("date_types", "\"1753-01-01\"",
             "\"9999-12-31\"", 3, 4,
-=======
-        [DataRow("date_types", "\"0001-01-01\"",
-            "\"9998-12-31\"", 3, 4,
->>>>>>> ebe4ef41
             DisplayName = "Test after token for date values.")]
         [DataRow("datetime_types", "\"1753-01-01T00:00:00.000\"",
             "\"9998-12-31T23:59:59\"", 3, 4,
             DisplayName = "Test after token for datetime values.")]
-<<<<<<< HEAD
         [DataRow("datetime2_types", "\"1753-01-01 00:00:00.0000000\"",
             "\"9999-12-31T23:59:59.9999999\"", 3, 4,
-=======
-        [DataRow("datetime2_types", "\"0001-01-01 00:00:00.0000000\"",
-            "\"9998-12-31T23:59:59.9999999\"", 3, 4,
->>>>>>> ebe4ef41
             DisplayName = "Test after token for datetime2 values.")]
         [DataRow("datetimeoffset_types", "\"0001-01-01 00:00:00.0000000+0:00\"",
             "\"9998-12-31T23:59:59.9999999+00:00\"", 3, 4,
