// Copyright (c) Microsoft Corporation.
// Licensed under the MIT License.

using System.Collections.Generic;
using System.Net;
using System.Threading.Tasks;
using Azure.DataApiBuilder.Config;
using Azure.DataApiBuilder.Service.Exceptions;
using Azure.DataApiBuilder.Service.Services;
using Microsoft.AspNetCore.Http;
using Microsoft.Extensions.Primitives;
using Microsoft.VisualStudio.TestTools.UnitTesting;

namespace Azure.DataApiBuilder.Service.Tests.SqlTests.RestApiTests.Patch
{
    /// <summary>
    /// Test PATCH REST Api validating expected results are obtained.
    /// </summary>
    [TestClass]
    public abstract class PatchApiTestBase : RestApiTestBase
    {
        #region Positive Tests

        /// <summary>
        /// Tests the PatchOne functionality with a REST PATCH request
        /// with a nullable column specified as NULL.
        /// The test should pass successfully for update as well as insert.
        /// </summary>
        [TestMethod]
        public virtual async Task PatchOne_Nulled_Test()
        {
            // Performs a successful PATCH insert when a nullable column
            // is specified as null in the request body.
            string requestBody = @"
            {
                ""categoryName"": ""SciFi"",
                ""piecesAvailable"": null,
                ""piecesRequired"": 4
            }";
            string expectedLocationHeader = $"categoryid/3/pieceid/1";

            await SetupAndRunRestApiTest(
                    primaryKeyRoute: expectedLocationHeader,
                    queryString: null,
                    entityNameOrPath: _Composite_NonAutoGenPK_EntityPath,
                    sqlQuery: GetQuery("PatchOne_Insert_Nulled_Test"),
                    operationType: EntityActionOperation.UpsertIncremental,
                    requestBody: requestBody,
                    expectedStatusCode: HttpStatusCode.Created,
                    expectedLocationHeader: expectedLocationHeader
                );

            // Performs a successful PATCH update when a nullable column
            // is specified as null in the request body.
            requestBody = @"
            {
                ""piecesAvailable"": null
            }";

            await SetupAndRunRestApiTest(
                    primaryKeyRoute: "categoryid/1/pieceid/1",
                    queryString: null,
                    entityNameOrPath: _Composite_NonAutoGenPK_EntityPath,
                    sqlQuery: GetQuery("PatchOne_Update_Nulled_Test"),
                    operationType: EntityActionOperation.UpsertIncremental,
                    requestBody: requestBody,
                    expectedStatusCode: HttpStatusCode.OK
                );

        }

        /// <summary>
        /// Tests REST PatchOne which results in an insert.
        /// URI Path: PK of record that does not exist.
        /// Req Body: Valid Parameters.
        /// Expects: 201 Created where sqlQuery validates insert.
        /// </summary>
        [TestMethod]
        public virtual async Task PatchOne_Insert_UniqueCharacters_Test()
        {
            string requestBody = @"
            {
                ""始計"": ""Revised Chapter 1 notes: "",
                ""作戰"": ""Revised Chapter 2 notes: "",
                ""謀攻"": ""Revised Chapter 3 notes: ""
            }";

            string expectedLocationHeader = $"┬─┬ノ( º _ ºノ)/2";

            await SetupAndRunRestApiTest(
                    primaryKeyRoute: $"┬─┬ノ( º _ ºノ)/2",
                    queryString: null,
                    entityNameOrPath: _integrationUniqueCharactersEntity,
                    sqlQuery: GetQuery(nameof(PatchOne_Insert_UniqueCharacters_Test)),
                    operationType: EntityActionOperation.Upsert,
                    requestBody: requestBody,
                    expectedStatusCode: HttpStatusCode.Created,
                    expectedLocationHeader: expectedLocationHeader
                );
        }

        /// <summary>
        /// Tests REST PatchOne which results in an insert.
        /// URI Path: PK of record that does not exist.
        /// Req Body: Valid Parameters.
        /// Expects: 201 Created where sqlQuery validates insert.
        /// </summary>
        [TestMethod]
        public virtual async Task PatchOne_Insert_NonAutoGenPK_Test()
        {
            string requestBody = @"
            {
                ""title"": ""Batman Begins"",
                ""issue_number"": 1234
            }";

            string expectedLocationHeader = $"id/2";

            await SetupAndRunRestApiTest(
                    primaryKeyRoute: $"id/2",
                    queryString: null,
                    entityNameOrPath: _integration_NonAutoGenPK_EntityName,
                    sqlQuery: GetQuery(nameof(PatchOne_Insert_NonAutoGenPK_Test)),
                    operationType: EntityActionOperation.UpsertIncremental,
                    requestBody: requestBody,
                    expectedStatusCode: HttpStatusCode.Created,
                    expectedLocationHeader: expectedLocationHeader
                );

            requestBody = @"
            {
                ""categoryName"": ""Tales"",
                ""piecesAvailable"":""5"",
                ""piecesRequired"":""4""
            }";
            expectedLocationHeader = $"categoryid/4/pieceid/1";

            await SetupAndRunRestApiTest(
                    primaryKeyRoute: expectedLocationHeader,
                    queryString: null,
                    entityNameOrPath: _Composite_NonAutoGenPK_EntityPath,
                    sqlQuery: GetQuery("PatchOne_Insert_CompositeNonAutoGenPK_Test"),
                    operationType: EntityActionOperation.UpsertIncremental,
                    requestBody: requestBody,
                    expectedStatusCode: HttpStatusCode.Created,
                    expectedLocationHeader: expectedLocationHeader
                );

            requestBody = @"
            {
                ""categoryName"": """",
                ""piecesAvailable"":""5"",
                ""piecesRequired"":""4""
            }";
            expectedLocationHeader = $"categoryid/5/pieceid/1";

            await SetupAndRunRestApiTest(
                    primaryKeyRoute: expectedLocationHeader,
                    queryString: null,
                    entityNameOrPath: _Composite_NonAutoGenPK_EntityPath,
                    sqlQuery: GetQuery("PatchOne_Insert_Empty_Test"),
                    operationType: EntityActionOperation.UpsertIncremental,
                    requestBody: requestBody,
                    expectedStatusCode: HttpStatusCode.Created,
                    expectedLocationHeader: expectedLocationHeader
                );

            requestBody = @"
            {
                ""categoryName"": ""SciFi""
            }";
            expectedLocationHeader = $"categoryid/7/pieceid/1";

            await SetupAndRunRestApiTest(
                    primaryKeyRoute: expectedLocationHeader,
                    queryString: null,
                    entityNameOrPath: _Composite_NonAutoGenPK_EntityPath,
                    sqlQuery: GetQuery("PatchOne_Insert_Default_Test"),
                    operationType: EntityActionOperation.UpsertIncremental,
                    requestBody: requestBody,
                    expectedStatusCode: HttpStatusCode.Created,
                    expectedLocationHeader: expectedLocationHeader
                );

            // Entity with mapping defined for columns
            requestBody = @"
            {
                ""Scientific Name"": ""Quercus"",
                ""United State's Region"": ""South West""
            }";
            expectedLocationHeader = $"treeId/4";

            await SetupAndRunRestApiTest(
                    primaryKeyRoute: expectedLocationHeader,
                    queryString: null,
                    entityNameOrPath: _integrationMappingEntity,
                    sqlQuery: GetQuery("PatchOne_Insert_Mapping_Test"),
                    operationType: EntityActionOperation.UpsertIncremental,
                    requestBody: requestBody,
                    expectedStatusCode: HttpStatusCode.Created,
                    expectedLocationHeader: expectedLocationHeader
                );
        }

        /// <summary>
        /// Tests to validate that request PATCH requests modifying fields
        /// from one base table in view and resolving to insert operation
        /// execute successfully.
        /// </summary>
        /// <returns></returns>
        [TestMethod]
        public virtual async Task PatchOneInsertInViewTest()
        {
            // PATCH insert on simple view based on stocks table.
            string requestBody = @"
            {
               ""categoryName"": ""SciFi""
            }";

            await SetupAndRunRestApiTest(
                primaryKeyRoute: "categoryid/4/pieceid/1",
                queryString: null,
                entityNameOrPath: _simple_subset_stocks,
                sqlQuery: GetQuery("PatchOneInsertInStocksViewSelected"),
                operationType: EntityActionOperation.UpsertIncremental,
                requestBody: requestBody,
                expectedStatusCode: HttpStatusCode.Created,
                expectedLocationHeader: string.Empty
                );
        }
        /// <summary>
        /// Tests REST PatchOne which results in incremental update
        /// URI Path: PK of existing record.
        /// Req Body: Valid Parameter with intended update.
        /// Expects: 200 OK where sqlQuery validates update.
        /// </summary>
        [TestMethod]
        public virtual async Task PatchOne_Update_Test()
        {
            string requestBody = @"
            {
                ""title"": ""Heart of Darkness""
            }";

            await SetupAndRunRestApiTest(
                    primaryKeyRoute: "id/8",
                    queryString: null,
                    entityNameOrPath: _integrationEntityName,
                    sqlQuery: GetQuery(nameof(PatchOne_Update_Test)),
                    operationType: EntityActionOperation.UpsertIncremental,
                    requestBody: requestBody,
                    expectedStatusCode: HttpStatusCode.OK
                );

            requestBody = @"
            {
                ""content"": ""That's a great book""
            }";

            await SetupAndRunRestApiTest(
                    primaryKeyRoute: "id/567/book_id/1",
                    queryString: null,
                    entityNameOrPath: _entityWithCompositePrimaryKey,
                    sqlQuery: GetQuery("PatchOne_Update_Default_Test"),
                    operationType: EntityActionOperation.UpsertIncremental,
                    requestBody: requestBody,
                    expectedStatusCode: HttpStatusCode.OK
                );

            requestBody = @"
            {
                ""piecesAvailable"": ""10""
            }";

            await SetupAndRunRestApiTest(
                    primaryKeyRoute: "categoryid/1/pieceid/1",
                    queryString: null,
                    entityNameOrPath: _Composite_NonAutoGenPK_EntityPath,
                    sqlQuery: GetQuery("PatchOne_Update_CompositeNonAutoGenPK_Test"),
                    operationType: EntityActionOperation.UpsertIncremental,
                    requestBody: requestBody,
                    expectedStatusCode: HttpStatusCode.OK
                );

            requestBody = @"
            {
                ""categoryName"": """"

            }";

            await SetupAndRunRestApiTest(
                    primaryKeyRoute: "categoryid/1/pieceid/1",
                    queryString: null,
                    entityNameOrPath: _Composite_NonAutoGenPK_EntityPath,
                    sqlQuery: GetQuery("PatchOne_Update_Empty_Test"),
                    operationType: EntityActionOperation.UpsertIncremental,
                    requestBody: requestBody,
                    expectedStatusCode: HttpStatusCode.OK
                );
        }

        /// <summary>
        /// Tests that the PATCH updates can only update the rows which are accessible after applying the
        /// security policy which uses data from session context.
        /// </summary>
        [TestMethod]
        public virtual Task PatchOneUpdateTestOnTableWithSecurityPolicy()
        {
            return Task.CompletedTask;
        }

        /// <summary>
        /// Tests successful execution of PATCH update requests on views
        /// when requests try to modify fields belonging to one base table
        /// in the view.
        /// </summary>
        /// <returns></returns>
        [TestMethod]
        public virtual async Task PatchOneUpdateViewTest()
        {
            // PATCH update on simple view based on stocks table.
            string requestBody = @"
            {
                ""categoryName"": ""Historical""
            }";

            await SetupAndRunRestApiTest(
                    primaryKeyRoute: "categoryid/2/pieceid/1",
                    queryString: null,
                    entityNameOrPath: _simple_subset_stocks,
                    sqlQuery: GetQuery("PatchOneUpdateStocksViewSelected"),
                    operationType: EntityActionOperation.UpsertIncremental,
                    requestBody: requestBody,
                    expectedStatusCode: HttpStatusCode.OK
                );
        }
        /// <summary>
        /// Tests the PatchOne functionality with a REST PATCH request using
        /// headers that include as a key "If-Match" with an item that does exist,
        /// resulting in an update occuring. Verify update with Find.
        /// </summary>
        [TestMethod]
        public virtual async Task PatchOne_Update_IfMatchHeaders_Test()
        {
            Dictionary<string, StringValues> headerDictionary = new();
            headerDictionary.Add("If-Match", "*");
            string requestBody = @"
            {
                ""title"": ""The Hobbit Returns to The Shire"",
                ""publisher_id"": 1234
            }";

            await SetupAndRunRestApiTest(
                    primaryKeyRoute: "id/1",
                    queryString: null,
                    entityNameOrPath: _integrationEntityName,
                    sqlQuery: GetQuery(nameof(PatchOne_Update_IfMatchHeaders_Test)),
                    operationType: EntityActionOperation.UpsertIncremental,
                    headers: new HeaderDictionary(headerDictionary),
                    requestBody: requestBody,
                    expectedStatusCode: HttpStatusCode.OK
                );
        }

        /// <summary>
        /// Test to validate successful execution of PATCH operation which satisfies the database policy for the update operation it resolves into.
        /// </summary>
        [TestMethod]
        public virtual async Task PatchOneUpdateWithDatabasePolicy()
        {
            // PATCH operation resolves to update because we have a record present for given PK.
            // Since the database policy for update operation ("@item.pieceid ne 1") is satisfied by the operation, it executes successfully.
            string requestBody = @"
            {
                ""piecesAvailable"": 4
            }";

            await SetupAndRunRestApiTest(
                    primaryKeyRoute: "categoryid/100/pieceid/99",
                    queryString: null,
                    entityNameOrPath: _Composite_NonAutoGenPK_EntityPath,
                    sqlQuery: GetQuery("PatchOneUpdateWithDatabasePolicy"),
                    operationType: Config.Operation.UpsertIncremental,
                    requestBody: requestBody,
                    expectedStatusCode: HttpStatusCode.OK,
                    clientRoleHeader: "database_policy_tester"
                );
        }

        /// <summary>
        /// Test to validate successful execution of PATCH operation which satisfies the database policy for the insert operation it resolves into.
        /// </summary>
        [TestMethod]
        public virtual async Task PatchOneInsertWithDatabasePolicy()
        {
            // PATCH operation resolves to insert because we don't have a record present for given PK.
            // Since the database policy for insert operation ("@item.pieceid ne 6 and @item.piecesAvailable gt 0") is satisfied by the operation, it executes successfully.
            string requestBody = @"
            {
                ""piecesAvailable"": 4,
                ""categoryName"": ""SciFi""
            }";

            await SetupAndRunRestApiTest(
                    primaryKeyRoute: "categoryid/0/pieceid/7",
                    queryString: null,
                    entityNameOrPath: _Composite_NonAutoGenPK_EntityPath,
                    sqlQuery: GetQuery("PatchOneInsertWithDatabasePolicy"),
                    operationType: Config.Operation.UpsertIncremental,
                    requestBody: requestBody,
                    expectedStatusCode: HttpStatusCode.Created,
                    clientRoleHeader: "database_policy_tester",
                    expectedLocationHeader: "categoryid/0/pieceid/7"
                );
        }

        #endregion

        #region Negative Tests

        /// <summary>
        /// Tests REST PatchOne which results in insert.
        /// URI Path: PK of record that does not exist, Schema PK is autogenerated.
        /// Req Body: Valid Parameters.
        /// Expects: 500 Server error (Not 400 since we don't catch DB specific Identity() insert errors).
        /// </summary>
        /// <returns></returns>
        [TestMethod]
        public virtual async Task PatchOne_Insert_PKAutoGen_Test()
        {
            string requestBody = @"
            {
                ""title"": ""The Hobbit Returns to The Shire""
            }";

            await SetupAndRunRestApiTest(
                    primaryKeyRoute: "id/1000",
                    queryString: null,
                    entityNameOrPath: _integrationEntityName,
                    sqlQuery: null,
                    operationType: EntityActionOperation.UpsertIncremental,
                    requestBody: requestBody,
                    exceptionExpected: true,
                    expectedErrorMessage: $"Cannot perform INSERT and could not find {_integrationEntityName} with primary key <id: 1000> to perform UPDATE on.",
                    expectedStatusCode: HttpStatusCode.NotFound,
                    expectedSubStatusCode: DataApiBuilderException.SubStatusCodes.EntityNotFound.ToString()
                );
        }

        /// <summary>
        /// Tests REST PatchOne which results in insert
        /// URI Path: PK of record that does not exist.
        /// Req Body: Missing non-nullable parameters.
        /// Expects: BadRequest, so no sqlQuery used since req does not touch DB.
        /// </summary>
        /// <returns></returns>
        [TestMethod]
        public virtual async Task PatchOne_Insert_WithoutNonNullableField_Test()
        {
            string requestBody = @"
            {
                ""issue_number"": ""1234""
            }";

            await SetupAndRunRestApiTest(
                    primaryKeyRoute: "id/1000",
                    queryString: null,
                    entityNameOrPath: _integration_NonAutoGenPK_EntityName,
                    sqlQuery: null,
                    operationType: EntityActionOperation.UpsertIncremental,
                    requestBody: requestBody,
                    exceptionExpected: true,
                    expectedErrorMessage: $"Cannot perform INSERT and could not find {_integration_NonAutoGenPK_EntityName} with primary key <id: 1000> to perform UPDATE on.",
                    expectedStatusCode: HttpStatusCode.NotFound,
                    expectedSubStatusCode: DataApiBuilderException.SubStatusCodes.EntityNotFound.ToString()
                );
        }

        /// <summary>
        /// Tests the PatchOne functionality with a REST PATCH request using
        /// headers that include as a key "If-Match" with an item that does not exist,
        /// resulting in a DataApiBuilderException with status code of Precondition Failed.
        /// </summary>
        [TestMethod]
        public virtual async Task PatchOne_Update_IfMatchHeaders_NoUpdatePerformed_Test()
        {
            Dictionary<string, StringValues> headerDictionary = new();
            headerDictionary.Add("If-Match", "*");
            headerDictionary.Add("StatusCode", "200");
            string requestBody = @"
            {
                ""title"": ""The Return of the King"",
                ""publisher_id"": 1234
            }";

            await SetupAndRunRestApiTest(
                    primaryKeyRoute: "id/18",
                    queryString: string.Empty,
                    entityNameOrPath: _integrationEntityName,
                    sqlQuery: string.Empty,
                    operationType: EntityActionOperation.UpsertIncremental,
                    headers: new HeaderDictionary(headerDictionary),
                    requestBody: requestBody,
                    exceptionExpected: true,
                    expectedErrorMessage: "No Update could be performed, record not found",
                    expectedStatusCode: HttpStatusCode.PreconditionFailed,
                    expectedSubStatusCode: DataApiBuilderException.SubStatusCodes.DatabaseOperationFailed.ToString()
                );
        }

        /// <summary>
        /// Verifies that we throw exception when field
        /// provided to upsert is an exposed name that
        /// maps to a backing column name that does not
        /// exist in the table.
        /// </summary>
        /// <returns></returns>
        [TestMethod]
        public async Task PatchTestWithInvalidMapping()
        {
            string requestBody = @"
            {
                ""hazards"": ""black mold"",
                ""region"": ""Pacific North West""
            }";

            string expectedLocationHeader = $"speciedid/3";
            await SetupAndRunRestApiTest(
                primaryKeyRoute: expectedLocationHeader,
                queryString: string.Empty,
                entityNameOrPath: _integrationBrokenMappingEntity,
                sqlQuery: string.Empty,
                operationType: EntityActionOperation.UpsertIncremental,
                exceptionExpected: true,
                requestBody: requestBody,
                expectedErrorMessage: "Invalid request body. Either insufficient or extra fields supplied.",
                expectedStatusCode: HttpStatusCode.BadRequest,
                expectedSubStatusCode: "BadRequest",
                expectedLocationHeader: expectedLocationHeader
                );
        }

        /// <summary>
        /// Tests the Patch functionality with a REST PATCH request
        /// with the request body having null value for non-nullable column
        /// We expect a failure and so no sql query is provided.
        /// </summary>
        [TestMethod]
        public virtual async Task PatchOneWithNonNullableFieldAsNull()
        {
            //Negative test case for Patch resulting in a failed update
            string requestBody = @"
            {
                ""piecesAvailable"": ""3"",
                ""piecesRequired"": ""1"",
                ""categoryName"":null
            }";

            await SetupAndRunRestApiTest(
                primaryKeyRoute: "categoryid/2/pieceid/1",
                queryString: string.Empty,
                entityNameOrPath: _Composite_NonAutoGenPK_EntityPath,
                sqlQuery: string.Empty,
                operationType: EntityActionOperation.UpsertIncremental,
                requestBody: requestBody,
                exceptionExpected: true,
                expectedErrorMessage: "Invalid value for field categoryName in request body.",
                expectedStatusCode: HttpStatusCode.BadRequest
            );

            //Negative test case for Patch resulting in a failed insert
            requestBody = @"
            {
                ""piecesAvailable"": ""3"",
                ""piecesRequired"": ""1"",
                ""categoryName"":null
            }";

            await SetupAndRunRestApiTest(
                primaryKeyRoute: "categoryid/3/pieceid/1",
                queryString: string.Empty,
                entityNameOrPath: _Composite_NonAutoGenPK_EntityPath,
                sqlQuery: string.Empty,
                operationType: EntityActionOperation.UpsertIncremental,
                requestBody: requestBody,
                exceptionExpected: true,
                expectedErrorMessage: "Invalid value for field categoryName in request body.",
                expectedStatusCode: HttpStatusCode.BadRequest
            );
        }

        /// <summary>
        /// Tests that a cast failure of primary key value type results in HTTP 400 Bad Request.
        /// e.g. Attempt to cast a string '{}' to the 'publisher_id' column type of int will fail.
        /// </summary>
        [TestMethod]
        public async Task PatchWithUncastablePKValue()
        {
            string requestBody = @"
            {
                ""publisher_id"": ""StringFailsToCastToInt""
            }";

            await SetupAndRunRestApiTest(
                primaryKeyRoute: "id/1",
                queryString: string.Empty,
                entityNameOrPath: _integrationEntityName,
                sqlQuery: null,
                operationType: EntityActionOperation.UpsertIncremental,
                requestBody: requestBody,
                exceptionExpected: true,
                expectedErrorMessage: "Parameter \"StringFailsToCastToInt\" cannot be resolved as column \"publisher_id\" with type \"Int32\".",
                expectedStatusCode: HttpStatusCode.BadRequest
            );
        }

        /// <summary>
        /// Tests the Patch functionality with a REST PATCH request
        /// without a primary key route. We expect a failure and so
        /// no sql query is provided.
        /// </summary>
        [TestMethod]
        public virtual async Task PatchWithNoPrimaryKeyRouteTest()
        {
            string requestBody = @"
            {
                ""title"": ""Batman Returns"",
                ""issue_number"": 1234
            }";

            await SetupAndRunRestApiTest(
                    primaryKeyRoute: string.Empty,
                    queryString: null,
                    entityNameOrPath: _integration_NonAutoGenPK_EntityName,
                    sqlQuery: string.Empty,
                    operationType: EntityActionOperation.UpsertIncremental,
                    requestBody: requestBody,
                    exceptionExpected: true,
                    expectedErrorMessage: RequestValidator.PRIMARY_KEY_NOT_PROVIDED_ERR_MESSAGE,
                    expectedStatusCode: HttpStatusCode.BadRequest
            );
        }

        /// <summary>
        /// Test to validate failure of PATCH operation failing to satisfy the database policy for the update operation.
        /// (because a record exists for given PK).
        /// </summary>
        [TestMethod]
        public virtual async Task PatchOneUpdateWithUnsatisfiedDatabasePolicy()
        {
            // PATCH operation resolves to update because we have a record present for given PK.
            // However, the update fails to execute successfully because the database policy ("@item.pieceid ne 1") for update operation is not satisfied.
            string requestBody = @"
            {
                ""categoryName"": ""SciFi"",
                ""piecesRequired"": 5,
                ""piecesAvailable"": 2
            }";

            await SetupAndRunRestApiTest(
                    primaryKeyRoute: "categoryid/0/pieceid/1",
                    queryString: null,
<<<<<<< HEAD
                    operationType: EntityActionOperation.UpsertIncremental,
                    entityNameOrPath: _Composite_NonAutoGenPK_EntityPath,
=======
                    entityNameOrPath: _Composite_NonAutoGenPK_EntityPath,
                    operationType: Config.Operation.Upsert,
>>>>>>> f6c11d8b
                    requestBody: requestBody,
                    sqlQuery: string.Empty,
                    exceptionExpected: true,
                    expectedErrorMessage: DataApiBuilderException.AUTHORIZATION_FAILURE,
                    expectedStatusCode: HttpStatusCode.Forbidden,
                    expectedSubStatusCode: DataApiBuilderException.SubStatusCodes.DatabasePolicyFailure.ToString(),
                    clientRoleHeader: "database_policy_tester"
                    );
        }

        /// <summary>
        /// Test to validate failure of PATCH operation failing to satisfy the database policy for the update operation.
        /// (because no record exists for given PK).
        /// </summary>
        [TestMethod]
        public virtual async Task PatchOneInsertWithUnsatisfiedDatabasePolicy()
        {
            // PATCH operation resolves to insert because we don't have a record present for given PK.
            // However, the insert fails to execute successfully because the database policy ("@item.pieceid ne 6 and @item.piecesAvailable gt 6")
            // for insert operation is not satisfied.
            string requestBody = @"
            {
                ""categoryName"": ""SciFi"",
                ""piecesRequired"": 5,
                ""piecesAvailable"": 2
            }";

            await SetupAndRunRestApiTest(
                    primaryKeyRoute: "categoryid/0/pieceid/6",
                    queryString: null,
                    entityNameOrPath: _Composite_NonAutoGenPK_EntityPath,
<<<<<<< HEAD
                    sqlQuery: string.Empty,
                    operationType: EntityActionOperation.Upsert,
=======
                    operationType: Config.Operation.Upsert,
>>>>>>> f6c11d8b
                    requestBody: requestBody,
                    sqlQuery: string.Empty,
                    exceptionExpected: true,
                    expectedErrorMessage: DataApiBuilderException.AUTHORIZATION_FAILURE,
                    expectedStatusCode: HttpStatusCode.Forbidden,
                    expectedSubStatusCode: DataApiBuilderException.SubStatusCodes.DatabasePolicyFailure.ToString(),
                    clientRoleHeader: "database_policy_tester"
                    );
        }

        /// <summary>
        /// Test to verify that we throw exception for invalid/bad
        /// PATCH requests on views.
        /// </summary>
        /// <returns></returns>
        [TestMethod]
        public virtual async Task PatchOneViewBadRequestTest(
            string expectedErrorMessage,
            bool isExpectedErrorMsgSubstr = false)
        {
            // PATCH update trying to modify fields from multiple base table
            // will result in error.
            string requestBody = @"
            {
                ""name"": ""new publisher"",
                ""title"": ""new Book""
            }";

            await SetupAndRunRestApiTest(
                primaryKeyRoute: "id/1/pub_id/1234",
                queryString: string.Empty,
                entityNameOrPath: _composite_subset_bookPub,
                sqlQuery: string.Empty,
                operationType: EntityActionOperation.UpsertIncremental,
                requestBody: requestBody,
                exceptionExpected: true,
                expectedErrorMessage: expectedErrorMessage,
                expectedStatusCode: HttpStatusCode.BadRequest,
                expectedSubStatusCode: DataApiBuilderException.SubStatusCodes.DatabaseOperationFailed.ToString(),
                isExpectedErrorMsgSubstr: true
            );
        }

        #endregion
    }
}<|MERGE_RESOLUTION|>--- conflicted
+++ resolved
@@ -660,13 +660,8 @@
             await SetupAndRunRestApiTest(
                     primaryKeyRoute: "categoryid/0/pieceid/1",
                     queryString: null,
-<<<<<<< HEAD
-                    operationType: EntityActionOperation.UpsertIncremental,
-                    entityNameOrPath: _Composite_NonAutoGenPK_EntityPath,
-=======
-                    entityNameOrPath: _Composite_NonAutoGenPK_EntityPath,
-                    operationType: Config.Operation.Upsert,
->>>>>>> f6c11d8b
+                    operationType: EntityActionOperation.UpsertIncremental,
+                    entityNameOrPath: _Composite_NonAutoGenPK_EntityPath,
                     requestBody: requestBody,
                     sqlQuery: string.Empty,
                     exceptionExpected: true,
@@ -698,14 +693,9 @@
                     primaryKeyRoute: "categoryid/0/pieceid/6",
                     queryString: null,
                     entityNameOrPath: _Composite_NonAutoGenPK_EntityPath,
-<<<<<<< HEAD
                     sqlQuery: string.Empty,
                     operationType: EntityActionOperation.Upsert,
-=======
-                    operationType: Config.Operation.Upsert,
->>>>>>> f6c11d8b
-                    requestBody: requestBody,
-                    sqlQuery: string.Empty,
+                    requestBody: requestBody,
                     exceptionExpected: true,
                     expectedErrorMessage: DataApiBuilderException.AUTHORIZATION_FAILURE,
                     expectedStatusCode: HttpStatusCode.Forbidden,
