--- conflicted
+++ resolved
@@ -176,8 +176,7 @@
                     sqlQuery: GetQuery("PutOneUpdateAccessibleRowWithDatabasePolicy"),
                     operationType: Config.Operation.Upsert,
                     requestBody: requestBody,
-<<<<<<< HEAD
-                    clientRoleHeader: "policy_tester_REST",
+                    clientRoleHeader: "database_policy_tester",
                     expectedStatusCode: HttpStatusCode.OK
                     );
         }
@@ -247,9 +246,6 @@
                     clientRoleHeader: "database_policy_tester",
                     expectedStatusCode: HttpStatusCode.Created,
                     expectedLocationHeader: expectedLocationHeader
-=======
-                    clientRoleHeader: "database_policy_tester"
->>>>>>> 0d7b45f6
                     );
         }
 
