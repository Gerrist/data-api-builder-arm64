--- conflicted
+++ resolved
@@ -637,16 +637,9 @@
                     sqlQuery: string.Empty,
                     operationType: Operation.Upsert,
                     requestBody: requestBody,
-<<<<<<< HEAD
-                    exception: true,
-                    expectedErrorMessage: RequestValidator.PRIMARY_KEY_NOT_PROVIDED_ERR_MESSAGE,
-                    expectedStatusCode: HttpStatusCode.BadRequest,
-                    expectedLocationHeader: expectedLocationHeader
-=======
                     exceptionExpected: true,
                     expectedErrorMessage: RequestValidator.PRIMARY_KEY_NOT_PROVIDED_ERR_MESSAGE,
                     expectedStatusCode: HttpStatusCode.BadRequest
->>>>>>> 9022df7a
                 );
         }
 
