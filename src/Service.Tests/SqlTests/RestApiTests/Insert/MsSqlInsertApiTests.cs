using System.Collections.Generic;
using System.Net;
using System.Threading.Tasks;
using Azure.DataApiBuilder.Service.Exceptions;
using Microsoft.VisualStudio.TestTools.UnitTesting;

namespace Azure.DataApiBuilder.Service.Tests.SqlTests.RestApiTests.Insert
{
    /// <summary>
    /// Test REST Apis validating expected results are obtained.
    /// </summary>
    [TestClass, TestCategory(TestCategory.MSSQL)]
    public class MsSqlInsertApiTests : InsertApiTestBase
    {
        private static Dictionary<string, string> _queryMap = new()
        {
            {
                "InsertOneTest",
                // This query is the query for the result we get back from the database
                // after the insert operation. Not the query that we generate to perform
                // the insertion.
                $"SELECT [id], [title], [publisher_id] FROM { _integrationTableName } " +
                $"WHERE [id] = { STARTING_ID_FOR_TEST_INSERTS } AND [title] = 'My New Book' " +
                $"AND [publisher_id] = 1234 " +
                $"FOR JSON PATH, INCLUDE_NULL_VALUES, WITHOUT_ARRAY_WRAPPER"
            },
            {
                "InsertOneInBooksViewAll",
                $"SELECT [id], [title], [publisher_id] FROM { _simple_all_books } " +
                $"WHERE [id] = { STARTING_ID_FOR_TEST_INSERTS } AND [title] = 'My New Book' " +
                $"AND [publisher_id] = 1234 " +
                $"FOR JSON PATH, INCLUDE_NULL_VALUES, WITHOUT_ARRAY_WRAPPER"
            },
            {
                "InsertOneInStocksViewSelected",
                $"SELECT [categoryid], [pieceid], [categoryName],[piecesAvailable] " +
                $"FROM { _simple_subset_stocks } WHERE [categoryid] = 4 " +
                $"AND [pieceid] = 1 AND [categoryName] = 'SciFi' AND [piecesAvailable] = 0 " +
                $"FOR JSON PATH, INCLUDE_NULL_VALUES, WITHOUT_ARRAY_WRAPPER"
            },
            {
                "InsertOneUniqueCharactersTest",
                // This query is the query for the result we get back from the database
                // after the insert operation. Not the query that we generate to perform
                // the insertion.
                $"SELECT [NoteNum] AS [┬─┬ノ( º _ ºノ)], [DetailAssessmentAndPlanning] AS [始計], " +
                $"[WagingWar] AS [作戰], [StrategicAttack] AS [謀攻] FROM { _integrationUniqueCharactersTable } " +
                $"WHERE [NoteNum] = 2 " +
                $"FOR JSON PATH, INCLUDE_NULL_VALUES"
            },
            {
                "InsertOneWithMappingTest",
                // This query is the query for the result we get back from the database
                // after the insert operation. Not the query that we generate to perform
                // the insertion.
                $"SELECT [treeId], [species] AS [Scientific Name], [region] AS " +
                $"[United State's Region], [height] FROM { _integrationMappingTable } " +
                $"WHERE [treeId] = 3 " +
                $"FOR JSON PATH, INCLUDE_NULL_VALUES, WITHOUT_ARRAY_WRAPPER"
            },
            {
                "InsertOneInCompositeNonAutoGenPKTest",
                // This query is the query for the result we get back from the database
                // after the insert operation. Not the query that we generate to perform
                // the insertion.
                $"SELECT [categoryid],[pieceid],[categoryName],[piecesAvailable]," +
                $"[piecesRequired] FROM { _Composite_NonAutoGenPK_TableName } " +
                $"WHERE [categoryid] = 5 AND [pieceid] = 2 AND [categoryName] = 'FairyTales' " +
                $"AND [piecesAvailable] = 0 AND [piecesRequired] = 0 " +
                $"FOR JSON PATH, INCLUDE_NULL_VALUES, WITHOUT_ARRAY_WRAPPER"
            },
            {
                "InsertOneInCompositeKeyTableTest",
                // This query is the query for the result we get back from the database
                // after the insert operation. Not the query that we generate to perform
                // the insertion.
                $"SELECT [id], [content], [book_id] FROM { _tableWithCompositePrimaryKey } " +
                $"WHERE [id] = { STARTING_ID_FOR_TEST_INSERTS } AND [book_id] = 1 " +
                $"FOR JSON PATH, INCLUDE_NULL_VALUES, WITHOUT_ARRAY_WRAPPER"
            },
            {
                "InsertOneInDefaultTestTable",
                $"SELECT [id], [book_id], [content] FROM { _tableWithCompositePrimaryKey } " +
                $"WHERE [id] = { STARTING_ID_FOR_TEST_INSERTS + 1} AND [book_id] = 2 AND [content] = 'Its a classic' " +
                $"FOR JSON PATH, INCLUDE_NULL_VALUES, WITHOUT_ARRAY_WRAPPER"
            },
            {
                "InsertOneWithNullFieldValue",
                $"SELECT [categoryid], [pieceid], [categoryName],[piecesAvailable]," +
                $"[piecesRequired] FROM { _Composite_NonAutoGenPK_TableName } " +
                $"WHERE [categoryid] = 3 AND [pieceid] = 1 AND [categoryName] = 'SciFi' " +
                $"AND [piecesAvailable] is NULL AND [piecesRequired] = 1 " +
                $"FOR JSON PATH, INCLUDE_NULL_VALUES, WITHOUT_ARRAY_WRAPPER"
            },
            {
                "InsertSqlInjectionQuery1",
                // This query is the query for the result we get back from the database
                // after the insert operation. Not the query that we generate to perform
                // the insertion.
                $"SELECT [id], [title], [publisher_id] FROM { _integrationTableName } " +
                $"WHERE [id] = { STARTING_ID_FOR_TEST_INSERTS } " +
                $"AND [title] = ' UNION SELECT * FROM books/*' " +
                $"AND [publisher_id] = 1234 " +
                $"FOR JSON PATH, INCLUDE_NULL_VALUES, WITHOUT_ARRAY_WRAPPER"
            },
            {
                "InsertSqlInjectionQuery2",
                // This query is the query for the result we get back from the database
                // after the insert operation. Not the query that we generate to perform
                // the insertion.
                $"SELECT [id], [title], [publisher_id] FROM { _integrationTableName } " +
                $"WHERE [id] = { STARTING_ID_FOR_TEST_INSERTS } " +
                $"AND [title] = '; SELECT * FROM information_schema.tables/*' " +
                $"AND [publisher_id] = 1234 " +
                $"FOR JSON PATH, INCLUDE_NULL_VALUES, WITHOUT_ARRAY_WRAPPER"
            },
            {
                "InsertSqlInjectionQuery3",
                // This query is the query for the result we get back from the database
                // after the insert operation. Not the query that we generate to perform
                // the insertion.
                $"SELECT [id], [title], [publisher_id] FROM { _integrationTableName } " +
                $"WHERE [id] = { STARTING_ID_FOR_TEST_INSERTS } " +
                $"AND [title] = 'value; SELECT * FROM v$version--' " +
                $"AND [publisher_id] = 1234 " +
                $"FOR JSON PATH, INCLUDE_NULL_VALUES, WITHOUT_ARRAY_WRAPPER"
            },
            {
                "InsertSqlInjectionQuery4",
                // This query is the query for the result we get back from the database
                // after the insert operation. Not the query that we generate to perform
                // the insertion.
                $"SELECT [id], [title], [publisher_id] FROM { _integrationTableName } " +
                $"WHERE [id] = { STARTING_ID_FOR_TEST_INSERTS } " +
                $"AND [title] = 'id; DROP TABLE books;' " +
                $"AND [publisher_id] = 1234 " +
                $"FOR JSON PATH, INCLUDE_NULL_VALUES, WITHOUT_ARRAY_WRAPPER"
            },
            {
                "InsertSqlInjectionQuery5",
                // This query is the query for the result we get back from the database
                // after the insert operation. Not the query that we generate to perform
                // the insertion.
                $"SELECT [id], [title], [publisher_id] FROM { _integrationTableName } " +
                $"WHERE [id] = { STARTING_ID_FOR_TEST_INSERTS } " +
                $"AND [title] = ' '' UNION SELECT * FROM books/*' " +
                $"AND [publisher_id] = 1234 " +
                $"FOR JSON PATH, INCLUDE_NULL_VALUES, WITHOUT_ARRAY_WRAPPER"
            },
            {
                "InsertOneAndReturnSingleRowWithDatabaseExecutableTest",
                // This query attempts retrieval of the stored procedure insert operation result,
                // and is explicitly not representative of the engine generated insert statement.
                $"SELECT table0.[id], table0.[title], table0.[publisher_id] FROM books AS table0 " +
                $"JOIN (SELECT id FROM publishers WHERE name = 'The First Publisher') AS table1 " +
                $"ON table0.[publisher_id] = table1.[id] " +
                $"FOR JSON PATH, INCLUDE_NULL_VALUES, WITHOUT_ARRAY_WRAPPER"
            },
            {
                "InsertOneAndReturnMultipleRowsWithDatabaseExecutableTest",
                // This query attempts retrieval of the stored procedure insert operation result,
                // and is explicitly not representative of the engine generated insert statement.
                $"SELECT table0.[id], table0.[title], table0.[publisher_id] FROM books AS table0 " +
                $"JOIN (SELECT id FROM publishers WHERE name = 'Big Company') AS table1 " +
                $"ON table0.[publisher_id] = table1.[id] "
            }
        };

        #region overridden tests
        /// <inheritdoc/>
        [TestMethod]
        public override async Task InsertOneTestViolatingForeignKeyConstraint()
        {
            string requestBody = @"
            {
                ""title"": ""My New Book"",
                ""publisher_id"": 12345
            }";

            string expectedErrorMessage = "The INSERT statement conflicted with the FOREIGN KEY constraint" +
                    $" \"book_publisher_fk\". The conflict occurred in database \"{DatabaseName}\", table \"{_defaultSchemaName}.publishers\"" +
                    ", column 'id'.";

            await SetupAndRunRestApiTest(
                primaryKeyRoute: string.Empty,
                queryString: string.Empty,
                entityNameOrPath: _integrationEntityName,
                sqlQuery: string.Empty,
                operationType: Config.Operation.Insert,
                requestBody: requestBody,
                exceptionExpected: true,
                expectedErrorMessage: expectedErrorMessage,
                expectedStatusCode: HttpStatusCode.BadRequest,
                expectedSubStatusCode: DataApiBuilderException.SubStatusCodes.DatabaseOperationFailed.ToString()
            );
        }

        /// <inheritdoc/>
        [TestMethod]
        public override async Task InsertOneTestViolatingUniqueKeyConstraint()
        {
            string requestBody = @"
            {
                ""categoryid"": 1,
                ""pieceid"": 1,
                ""categoryName"": ""SciFi""
            }";

            string expectedErrorMessage = $"Cannot insert duplicate key in object '{_defaultSchemaName}.{_Composite_NonAutoGenPK_TableName}'.";

            await SetupAndRunRestApiTest(
                primaryKeyRoute: string.Empty,
                queryString: string.Empty,
                entityNameOrPath: _Composite_NonAutoGenPK_EntityPath,
                sqlQuery: string.Empty,
                operationType: Config.Operation.Insert,
                requestBody: requestBody,
                exceptionExpected: true,
                expectedErrorMessage: expectedErrorMessage,
                expectedStatusCode: HttpStatusCode.Conflict,
                expectedSubStatusCode: DataApiBuilderException.SubStatusCodes.DatabaseOperationFailed.ToString(),
                isExpectedErrorMsgSubstr: true
            );
        }
        #endregion

        #region Test Fixture Setup

        /// <summary>
        /// Sets up test fixture for class, only to be run once per test run, as defined by
        /// MSTest decorator.
        /// </summary>
        /// <param name="context"></param>
        [ClassInitialize]
        public static async Task SetupAsync(TestContext context)
        {
            DatabaseEngine = TestCategory.MSSQL;
            await InitializeTestFixture(context);
        }

        /// <summary>
        /// Runs after every test to reset the database state
        /// </summary>
        [TestCleanup]
        public async Task TestCleanup()
        {
            await ResetDbStateAsync();
        }

        #endregion

        [TestMethod]
        public async Task InsertOneInViewBadRequestTest()
        {
            string expectedErrorMessage = $"View or function '{_defaultSchemaName}.{_composite_subset_bookPub}' is not updatable " +
                                          $"because the modification affects multiple base tables.";
            await base.InsertOneInViewBadRequestTest(expectedErrorMessage, isExpectedErrorMsgSubstr: false);
        }

<<<<<<< HEAD
=======
        /// <summary>
        /// Tests the Insert one and returns either single or multiple rows functionality with a REST POST request
        /// using stored procedure.
        /// The request executes a stored procedure which attempts to insert a book for a given publisher
        /// and then returns all books under that publisher.
        /// </summary>
        [DataRow("The First Publisher", "InsertOneAndReturnSingleRowWithStoredProcedureTest", true, DisplayName = "Test Single row result")]
        [DataRow("Big Company", "InsertOneAndReturnMultipleRowsWithStoredProcedureTest", false, DisplayName = "Test multiple row result")]
        [DataTestMethod]
        public async Task InsertOneAndVerifyReturnedRowsWithStoredProcedureTest(
            string publisherName,
            string queryName,
            bool expectJson)
        {
            string requestBody = @"
            {
                ""title"": ""Happy New Year"",
                ""publisher_name"": """ + $"{publisherName}" + @"""" +
            "}";

            await SetupAndRunRestApiTest(
                primaryKeyRoute: null,
                queryString: null,
                entityNameOrPath: _integrationProcedureInsertOneAndDisplay_EntityName,
                sqlQuery: GetQuery(queryName),
                operationType: Config.Operation.Execute,
                requestBody: requestBody,
                expectedStatusCode: HttpStatusCode.Created,
                expectedLocationHeader: _integrationProcedureInsertOneAndDisplay_EntityName,
                expectJson: expectJson
            );
        }

>>>>>>> 3b2a4600
        #region RestApiTestBase Overrides

        public override string GetQuery(string key)
        {
            return _queryMap[key];
        }

        #endregion
    }
}<|MERGE_RESOLUTION|>--- conflicted
+++ resolved
@@ -257,44 +257,7 @@
             await base.InsertOneInViewBadRequestTest(expectedErrorMessage, isExpectedErrorMsgSubstr: false);
         }
 
-<<<<<<< HEAD
-=======
-        /// <summary>
-        /// Tests the Insert one and returns either single or multiple rows functionality with a REST POST request
-        /// using stored procedure.
-        /// The request executes a stored procedure which attempts to insert a book for a given publisher
-        /// and then returns all books under that publisher.
-        /// </summary>
-        [DataRow("The First Publisher", "InsertOneAndReturnSingleRowWithStoredProcedureTest", true, DisplayName = "Test Single row result")]
-        [DataRow("Big Company", "InsertOneAndReturnMultipleRowsWithStoredProcedureTest", false, DisplayName = "Test multiple row result")]
-        [DataTestMethod]
-        public async Task InsertOneAndVerifyReturnedRowsWithStoredProcedureTest(
-            string publisherName,
-            string queryName,
-            bool expectJson)
-        {
-            string requestBody = @"
-            {
-                ""title"": ""Happy New Year"",
-                ""publisher_name"": """ + $"{publisherName}" + @"""" +
-            "}";
-
-            await SetupAndRunRestApiTest(
-                primaryKeyRoute: null,
-                queryString: null,
-                entityNameOrPath: _integrationProcedureInsertOneAndDisplay_EntityName,
-                sqlQuery: GetQuery(queryName),
-                operationType: Config.Operation.Execute,
-                requestBody: requestBody,
-                expectedStatusCode: HttpStatusCode.Created,
-                expectedLocationHeader: _integrationProcedureInsertOneAndDisplay_EntityName,
-                expectJson: expectJson
-            );
-        }
-
->>>>>>> 3b2a4600
         #region RestApiTestBase Overrides
-
         public override string GetQuery(string key)
         {
             return _queryMap[key];
