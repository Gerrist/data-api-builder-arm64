// Copyright (c) Microsoft Corporation.
// Licensed under the MIT License.

using System;
using System.Collections.Generic;
using System.IO.Abstractions;
using System.IO.Abstractions.TestingHelpers;
using System.Linq;
using System.Net.Http;
using System.Text.Json;
using System.Threading.Tasks;
using Azure.DataApiBuilder.Auth;
using Azure.DataApiBuilder.Config;
using Azure.DataApiBuilder.Service.Configurations;
using Azure.DataApiBuilder.Service.Resolvers;
using Azure.DataApiBuilder.Service.Tests.GraphQLBuilder.Helpers;
using Microsoft.AspNetCore.Mvc.Testing;
using Microsoft.AspNetCore.TestHost;
using Microsoft.Azure.Cosmos;
using Microsoft.Extensions.DependencyInjection;
using Microsoft.VisualStudio.TestTools.UnitTesting;
using Moq;
using Newtonsoft.Json.Linq;

namespace Azure.DataApiBuilder.Service.Tests.CosmosTests
{
    public class TestBase
    {
        internal const string DATABASE_NAME = "graphqldb";
        private const string GRAPHQL_SCHEMA = @"
type Character @model(name:""Character"") {
    id : ID,
    name : String,
    type: String,
    homePlanet: Int,
    primaryFunction: String,
    star: Star
}

type Planet @model(name:""Planet"") {
    id : ID!,
    name : String,
    character: Character,
    age : Int,
    dimension : String,
    stars: [Star],
    moons: [Moon],
    tags: [String!]
}

type Star @model(name:""StarAlias"") {
    id : ID,
    name : String
}

type Moon @model(name:""Moon"") @authorize(policy: ""Crater"") {
    id : ID,
    name : String,
    details : String
}";

        private static string[] _planets = { "Earth", "Mars", "Jupiter", "Tatooine", "Endor", "Dagobah", "Hoth", "Bespin", "Spec%ial" };

        private HttpClient _client;
        internal WebApplicationFactory<Startup> _application;
        internal string _containerName = Guid.NewGuid().ToString();

        [TestInitialize]
        public void Init()
        {
            // Read the base config from the file system
            TestHelper.SetupDatabaseEnvironment(TestCategory.COSMOSDBNOSQL);
            RuntimeConfigLoader baseLoader = TestHelper.GetRuntimeConfigLoader();
            if (!baseLoader.TryLoadDefaultConfig(out RuntimeConfig baseConfig))
            {
                throw new ApplicationException("Failed to load the default CosmosDB_NoSQL config and cannot continue with tests.");
            }

            Dictionary<string, JsonElement> updatedOptions = baseConfig.DataSource.Options;
            updatedOptions["container"] = JsonDocument.Parse($"\"{_containerName}\"").RootElement;

            RuntimeConfig updatedConfig = baseConfig
                with
            {
                DataSource = baseConfig.DataSource with { Options = updatedOptions },
                Entities = new(baseConfig.Entities.ToDictionary(e => e.Key, e => e.Value with { Source = e.Value.Source with { Object = _containerName } }))
            };

            // Setup a mock file system, and use that one with the loader/provider for the config
            MockFileSystem fileSystem = new(new Dictionary<string, MockFileData>()
            {
                { @"../schema.gql", new MockFileData(GRAPHQL_SCHEMA) },
                { RuntimeConfigLoader.DEFAULT_CONFIG_FILE_NAME, new MockFileData(updatedConfig.ToJson()) }
            });

            //create mock authorization resolver where mock entityPermissionsMap is created for Planet and Character.
            Mock<IAuthorizationResolver> authorizationResolverCosmos = new();
<<<<<<< HEAD
            authorizationResolverCosmos.Setup(x => x.EntityPermissionsMap)
                .Returns(GetEntityPermissionsMap(new string[] { "Character", "Planet", "StarAlias", "Moon" }));

            RuntimeConfigLoader loader = new(fileSystem);
            RuntimeConfigProvider provider = new(loader);
=======
            authorizationResolverCosmos.Setup(x => x.EntityPermissionsMap).Returns(GetEntityPermissionsMap(new string[] { "Character", "Planet", "StarAlias", "Moon" }));
            authorizationResolverCosmos.Setup(x => x.AreColumnsAllowedForOperation(
                It.IsAny<string>(),
                It.IsAny<string>(),
                It.IsAny<Config.Operation>(),
                It.IsAny<IEnumerable<string>>()
                )).Returns(false);
>>>>>>> 02a14866

            _application = new WebApplicationFactory<Startup>()
                .WithWebHostBuilder(builder =>
                {
                    _ = builder.ConfigureTestServices(services =>
                    {
                        services.AddSingleton<IFileSystem>(fileSystem);
                        services.AddSingleton(loader);
                        services.AddSingleton(provider);
                        services.AddSingleton(authorizationResolverCosmos.Object);
                    });
                });

            _client = _application.CreateClient();
        }

        /// <summary>
        /// Creates items on the specified container
        /// </summary>
        /// <param name="dbName">the database name</param>
        /// <param name="containerName">the container name</param>
        /// <param name="numItems">number of items to be created</param>
        internal List<string> CreateItems(string dbName, string containerName, int numItems)
        {
            List<string> idList = new();
            CosmosClient cosmosClient = _application.Services.GetService<CosmosClientProvider>().Client;
            for (int i = 0; i < numItems; i++)
            {
                string uid = Guid.NewGuid().ToString();
                idList.Add(uid);
                dynamic sourceItem = CosmosTestHelper.GetItem(uid, _planets[i % _planets.Length], i);
                cosmosClient.GetContainer(dbName, containerName)
                    .CreateItemAsync(sourceItem, new PartitionKey(uid)).Wait();
            }

            return idList;
        }

        /// <summary>
        /// Executes the GraphQL request and returns the results
        /// </summary>
        /// <param name="queryName"> Name of the GraphQL query/mutation</param>
        /// <param name="query"> The GraphQL query/mutation</param>
        /// <param name="variables">Variables to be included in the GraphQL request. If null, no variables property is included in the request, to pass an empty object provide an empty dictionary</param>
        /// <returns></returns>
        internal Task<JsonElement> ExecuteGraphQLRequestAsync(string queryName, string query, Dictionary<string, object> variables = null, string authToken = null, string clientRoleHeader = null)
        {
            RuntimeConfigProvider configProvider = _application.Services.GetService<RuntimeConfigProvider>();
            return GraphQLRequestExecutor.PostGraphQLRequestAsync(_client, configProvider, queryName, query, variables, authToken, clientRoleHeader);
        }

        internal async Task<JsonDocument> ExecuteCosmosRequestAsync(string query, int pageSize, string continuationToken, string containerName)
        {
            QueryRequestOptions options = new()
            {
                MaxItemCount = pageSize,
            };
            CosmosClient cosmosClient = _application.Services.GetService<CosmosClientProvider>().Client;
            Container c = cosmosClient.GetContainer(DATABASE_NAME, containerName);
            QueryDefinition queryDef = new(query);
            FeedIterator<JObject> resultSetIterator = c.GetItemQueryIterator<JObject>(queryDef, continuationToken, options);
            FeedResponse<JObject> firstPage = await resultSetIterator.ReadNextAsync();
            JArray jsonArray = new();
            IEnumerator<JObject> enumerator = firstPage.GetEnumerator();
            while (enumerator.MoveNext())
            {
                JObject item = enumerator.Current;
                jsonArray.Add(item);
            }

            return JsonDocument.Parse(jsonArray.ToString().Trim());
        }

        private static Dictionary<string, EntityMetadata> GetEntityPermissionsMap(string[] entities)
        {
            return GraphQLTestHelpers.CreateStubEntityPermissionsMap(
                    entityNames: entities,
                    operations: new EntityActionOperation[] { EntityActionOperation.Create, EntityActionOperation.Read, EntityActionOperation.Update, EntityActionOperation.Delete },
                    roles: new string[] { "anonymous", "authenticated" }
                );
        }

    }
}<|MERGE_RESOLUTION|>--- conflicted
+++ resolved
@@ -92,24 +92,20 @@
                 { @"../schema.gql", new MockFileData(GRAPHQL_SCHEMA) },
                 { RuntimeConfigLoader.DEFAULT_CONFIG_FILE_NAME, new MockFileData(updatedConfig.ToJson()) }
             });
+            RuntimeConfigLoader loader = new(fileSystem);
+            RuntimeConfigProvider provider = new(loader);
 
             //create mock authorization resolver where mock entityPermissionsMap is created for Planet and Character.
             Mock<IAuthorizationResolver> authorizationResolverCosmos = new();
-<<<<<<< HEAD
             authorizationResolverCosmos.Setup(x => x.EntityPermissionsMap)
                 .Returns(GetEntityPermissionsMap(new string[] { "Character", "Planet", "StarAlias", "Moon" }));
 
-            RuntimeConfigLoader loader = new(fileSystem);
-            RuntimeConfigProvider provider = new(loader);
-=======
-            authorizationResolverCosmos.Setup(x => x.EntityPermissionsMap).Returns(GetEntityPermissionsMap(new string[] { "Character", "Planet", "StarAlias", "Moon" }));
             authorizationResolverCosmos.Setup(x => x.AreColumnsAllowedForOperation(
                 It.IsAny<string>(),
                 It.IsAny<string>(),
                 It.IsAny<Config.Operation>(),
                 It.IsAny<IEnumerable<string>>()
                 )).Returns(false);
->>>>>>> 02a14866
 
             _application = new WebApplicationFactory<Startup>()
                 .WithWebHostBuilder(builder =>
