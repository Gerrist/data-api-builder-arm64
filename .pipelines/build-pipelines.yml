# ASP.NET Core (.NET Framework)
# Build and test ASP.NET Core projects targeting the full .NET Framework.
# Add steps that publish symbols, save build artifacts, and more:
# https://docs.microsoft.com/azure/devops/pipelines/languages/dotnet-core

trigger:
- main

pool:
  vmImage: 'ubuntu-latest' # examples of other options: 'macOS-10.15', 'windows-2019'

variables:
  solution: '**/*.sln'
  buildPlatform: 'Any CPU'
  buildConfiguration: 'Release'
  major: 0
  minor: 2
  # Maintain a separate patch value between CI and PR runs.
  # The counter is reset when the minor version is updated.
  patch: $[counter(format('{0}_{1}', variables['build.reason'], variables['minor']), 0)]
  publishNugetToFeed: $(isNugetRelease)

steps:
- task: NuGetAuthenticate@0
  displayName: 'NuGet Authenticate'

# If this is a release, do not append the build number at the end as it will 
# generate the prerelease nuget version.
# We cannot set this in variables section above because $(isNugetRelease) 
# is not available at pipeline compilation time.
- bash: |
    echo ISNUGETRELEASE = $ISNUGETRELEASE
    if [ "$ISNUGETRELEASE" = "true" ]
    then
      dabVersion=$(major).$(minor).$(patch)
    else
      dabVersion=$(major).$(minor).$(patch)-$(Build.BuildId)
    fi
    echo dabVersion = $dabVersion
    echo "##vso[task.setvariable variable=dabVersion]$dabVersion"
  displayName: Set dab version

- task: UseDotNet@2
  displayName: Setup .NET SDK v6.0.x
  inputs:
    packageType: sdk
    version: 6.0.x
    installationPath: $(Agent.ToolsDirectory)/dotnet

- task: NuGetToolInstaller@1

- task: NuGetCommand@2
  inputs:
    restoreSolution: '$(solution)'
    feedsToUse: config
    nugetConfigPath: Nuget.config

- task: DotNetCoreCLI@2
  displayName: Check formatting
  inputs:
    command: custom
    custom: format
    projects: '$(solution)'
    arguments: '--verify-no-changes'

- task: DotNetCoreCLI@2
  displayName: Build
  inputs:
    command: build
    projects: '**/*.csproj'
    arguments: '--configuration $(buildConfiguration) -p:Version=$(dabVersion)' # Update this to match your need

- task: DotNetCoreCLI@2
  displayName: "Run Unit Tests"
  inputs:
    command: test
    projects: '**/*Tests*.csproj'
    arguments: '--filter "TestCategory!=Cosmos&TestCategory!=MsSql&TestCategory!=PostgreSql&TestCategory!=MySql" --configuration $(buildConfiguration) --collect "XPlat Code coverage"'

- task: DotNetCoreCLI@2
  displayName: 'Creating Nuget Package'
  inputs:
    command: custom
    custom: pack
    projects: '**/Cli.csproj'
    arguments: '-p:Version=$(dabVersion) -o $(Build.ArtifactStagingDirectory)/nupkg'

- task: NuGetCommand@2
  displayName: 'Publish Nuget to Internal Feed'
  condition: eq(variables.publishNugetToFeed, 'true')
  inputs:
    command: 'push'
    feedsToUse: 'select'
    packagesToPush: '$(Build.ArtifactStagingDirectory)/**/*.nupkg;!$(Build.ArtifactStagingDirectory)/**/*.symbols.nupkg'
    nuGetFeedType: 'internal'
    publishVstsFeed: CosmosDB/DataApiBuilder
    versioningScheme: 'off'
    allowPackageConflicts: false

- task: PublishCodeCoverageResults@1
  displayName: 'Publish code coverage'
  inputs:
    codeCoverageTool: Cobertura
    summaryFileLocation: '$(Agent.TempDirectory)/**/*cobertura.xml'

- task: ShellScript@2
  displayName: "Package DAB to multiple platforms"
  inputs:
    scriptPath: publish.sh
    args: $(buildConfiguration) $(Build.ArtifactStagingDirectory) $(dabVersion)

<<<<<<< HEAD
- template: templates/code-signing.yml 
=======
- task: AzureArtifacts.manifest-generator-task.manifest-generator-task.ManifestGeneratorTask@0
  displayName: 'Generation Task'
  inputs:
      BuildDropPath: '$(Build.ArtifactStagingDirectory)'
>>>>>>> 9133c813

# this code takes all the files in $(Build.ArtifactStagingDirectory) and uploads them as an artifact of your build.
- task: PublishPipelineArtifact@1
  displayName: "Upload build artifacts"
  inputs:
    targetPath: '$(Build.ArtifactStagingDirectory)' 

# This task gets the current date and saves it to a variable so the docker task can use the build's
# date and time as a tag.
- task: PowerShell@2
  displayName: "Get date for Docker image Tag"
  inputs:
    targetType: 'inline'
    script: |
      Write-Host "Setting up the date and time as a build variable for the Docker tag"
      $date=$(Get-Date -format yyyyMMdd-HHmmss)
      Write-Host "##vso[task.setvariable variable=BuildDate]$date"

# Build a docker image and push it to the container registry.
- task: Docker@2
  displayName: "Build and push docker image to Azure Container Registry"
  condition: eq(variables.publishNugetToFeed, 'false')
  inputs:
    containerRegistry: 'CosmosDB GraphQL/Hawaii'
    repository: 'dab/$(Build.SourceBranch)'
    command: 'buildAndPush'
    Dockerfile: '**/Dockerfile'
    tags: |
      $(BuildDate)-$(Build.SourceVersion)
      latest

# Build a docker image and push it to the container registry.
# Tag the image with the value of the releaseName variable and nuget release version.
- task: Docker@2
  displayName: "Build and push docker image to Azure Container Registry tagged with releaseName and nuget release version"
  condition: eq(variables.publishNugetToFeed, 'true')
  inputs:
    containerRegistry: 'CosmosDB GraphQL/Hawaii'
    repository: 'dab'
    command: 'buildAndPush'
    Dockerfile: '**/Dockerfile'
    tags: |
      $(BuildDate)-$(Build.SourceVersion)
      $(releaseName)
      $(dabVersion)<|MERGE_RESOLUTION|>--- conflicted
+++ resolved
@@ -109,14 +109,12 @@
     scriptPath: publish.sh
     args: $(buildConfiguration) $(Build.ArtifactStagingDirectory) $(dabVersion)
 
-<<<<<<< HEAD
 - template: templates/code-signing.yml 
-=======
+
 - task: AzureArtifacts.manifest-generator-task.manifest-generator-task.ManifestGeneratorTask@0
   displayName: 'Generation Task'
   inputs:
       BuildDropPath: '$(Build.ArtifactStagingDirectory)'
->>>>>>> 9133c813
 
 # this code takes all the files in $(Build.ArtifactStagingDirectory) and uploads them as an artifact of your build.
 - task: PublishPipelineArtifact@1
