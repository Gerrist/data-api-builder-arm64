﻿using Cosmos.GraphQL.Service.configurations;
using Cosmos.GraphQL.Service.Controllers;
using Cosmos.GraphQL.Service.Models;
using Cosmos.GraphQL.Service.Resolvers;
using Cosmos.GraphQL.Services;
using Microsoft.AspNetCore.Http;
using Microsoft.Azure.Cosmos;
using Microsoft.VisualStudio.TestTools.UnitTesting;
using Moq;
using Newtonsoft.Json;
using Newtonsoft.Json.Linq;
using System;
using System.IO;
using System.Net.Http;
using System.Text;
using System.Threading.Tasks;

namespace Cosmos.GraphQL.Service.Tests
{
    public class TestBase
    {
        internal GraphQLService graphQLService;
        internal CosmosClientProvider clientProvider;
        internal IMetadataStoreProvider metadataStoreProvider;
<<<<<<< HEAD
        internal CosmosQueryEngine queryEngine;
=======
        internal QueryEngine queryEngine;
>>>>>>> e210fb2b
        internal MutationEngine mutationEngine;
        internal GraphQLController controller;

        public TestBase()
        {
            Init();

        }

        private void Init()
        {
            clientProvider = new CosmosClientProvider();
            string uid = Guid.NewGuid().ToString();
            dynamic sourceItem = TestHelper.GetItem(uid);
<<<<<<< HEAD
            //clientProvider.getCosmosContainer().CreateItemAsync(sourceItem, new PartitionKey(uid)); // TODO: Make it sync
=======
            CosmosCredentials creds = (CosmosCredentials)ConfigurationProvider.getInstance().Creds;
            string databaseName = creds.Database;
            string containerId = creds.Container;
            clientProvider.getClient().GetContainer(databaseName,containerId).CreateItemAsync(sourceItem, new PartitionKey(uid));
>>>>>>> e210fb2b
            metadataStoreProvider = new CachedMetadataStoreProvider(new DocumentMetadataStoreProvider(clientProvider));

            queryEngine = new CosmosQueryEngine(clientProvider, metadataStoreProvider);
            mutationEngine = new MutationEngine(clientProvider, metadataStoreProvider);
            graphQLService = new GraphQLService(queryEngine, mutationEngine, metadataStoreProvider);
            graphQLService.parseAsync(TestHelper.GraphQLTestSchema);
            controller = new GraphQLController(null, queryEngine, mutationEngine, graphQLService);
        }

        internal static DefaultHttpContext GetHttpContextWithBody(string data)
        {
            var request = new HttpRequestMessage();
            var stream = new MemoryStream(Encoding.UTF8.GetBytes(data));
            request.Method = HttpMethod.Post;
            request.Content = new StringContent(TestHelper.SampleQuery);
            var httpContext = new DefaultHttpContext()
            {
                Request = { Body = stream, ContentLength = stream.Length }
            };
            return httpContext;
        }


    }
}<|MERGE_RESOLUTION|>--- conflicted
+++ resolved
@@ -22,11 +22,7 @@
         internal GraphQLService graphQLService;
         internal CosmosClientProvider clientProvider;
         internal IMetadataStoreProvider metadataStoreProvider;
-<<<<<<< HEAD
         internal CosmosQueryEngine queryEngine;
-=======
-        internal QueryEngine queryEngine;
->>>>>>> e210fb2b
         internal MutationEngine mutationEngine;
         internal GraphQLController controller;
 
@@ -41,14 +37,10 @@
             clientProvider = new CosmosClientProvider();
             string uid = Guid.NewGuid().ToString();
             dynamic sourceItem = TestHelper.GetItem(uid);
-<<<<<<< HEAD
-            //clientProvider.getCosmosContainer().CreateItemAsync(sourceItem, new PartitionKey(uid)); // TODO: Make it sync
-=======
             CosmosCredentials creds = (CosmosCredentials)ConfigurationProvider.getInstance().Creds;
             string databaseName = creds.Database;
             string containerId = creds.Container;
             clientProvider.getClient().GetContainer(databaseName,containerId).CreateItemAsync(sourceItem, new PartitionKey(uid));
->>>>>>> e210fb2b
             metadataStoreProvider = new CachedMetadataStoreProvider(new DocumentMetadataStoreProvider(clientProvider));
 
             queryEngine = new CosmosQueryEngine(clientProvider, metadataStoreProvider);
