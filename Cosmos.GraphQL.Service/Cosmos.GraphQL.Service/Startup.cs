using Cosmos.GraphQL.Service.configurations;
using Cosmos.GraphQL.Service.Resolvers;
using Cosmos.GraphQL.Services;
using Microsoft.AspNetCore.Builder;
using Microsoft.AspNetCore.Hosting;
using Microsoft.Azure.Cosmos;
<<<<<<< HEAD
using Microsoft.Extensions.Configuration;
using Microsoft.Extensions.DependencyInjection;
using Microsoft.Extensions.Hosting;
using Microsoft.Extensions.Logging;
using Microsoft.Sql.Rest.QueryHandler;
using Microsoft.Sql.Rest.Utils;
=======
using Microsoft.Data.SqlClient;
using Microsoft.Extensions.Configuration;
using Microsoft.Extensions.DependencyInjection;
using Microsoft.Extensions.Hosting;
>>>>>>> d1c0b811
using System;

namespace Cosmos.GraphQL.Service
{
    enum DatabaseType
    {
<<<<<<< HEAD
        SQL, 
=======
        MSSQL, 
>>>>>>> d1c0b811
        COSMOS, 
        POSTGRES,
    }

    public class Startup
    {
        public Startup(IConfiguration configuration)
        {
            Configuration = configuration;
        }

        public IConfiguration Configuration { get; }

        // This method gets called by the runtime. Use this method to add services to the container.
        public void ConfigureServices(IServiceCollection services)
        {
<<<<<<< HEAD
            if(Configuration.GetValue<string>("DatabaseConnection2:DatabaseType") is null)
            {
                throw new NotSupportedException(String.Format("The configuration file is invalid and does not *contain* the DatabaseType key."));
            }

            if (!Enum.TryParse<DatabaseType>(Configuration.GetValue<string>("DatabaseConnection2:DatabaseType"), out DatabaseType dbType))
            {
                throw new NotSupportedException(String.Format("The configuration file is invalid and does not contain a *valid* DatabaseType key."));
            }

            switch (dbType)
            {
                case DatabaseType.COSMOS:
                    services.AddSingleton<IClientProvider<CosmosClient>, CosmosClientProvider>();
                    services.AddSingleton<CosmosClientProvider, CosmosClientProvider>();
                    services.AddSingleton<DocumentMetadataStoreProvider, DocumentMetadataStoreProvider>();
                    services.AddSingleton<IMetadataStoreProvider, CachedMetadataStoreProvider>();
                    services.AddSingleton<IQueryEngine, CosmosQueryEngine>();
                    break;
                case DatabaseType.SQL:
                    SQLCredentials creds = (SQLCredentials)configurations.ConfigurationProvider.getInstance().Creds;
                    services.AddSingleton<IDbConnectionService, DbConnectionService>(provider =>
                        new DbConnectionService(provider.GetService<ILogger>(),
                            creds.Server));
                    services.AddSingleton<IClientProvider<DbConnectionService>, SQLClientProvider>();
                    services.AddSingleton<IMetadataStoreProvider, FileMetadataStoreProvider>();
                    services.AddSingleton<IQueryExecutor, QueryExecutor>();
                    services.AddSingleton<IQueryEngine, SQLQueryEngine>();
                    break;
                default:
                    throw new NotSupportedException(String.Format("The provide enum value: {0} is currently not supported. This is likely a bug in this function", dbType));
            }

=======
            if(Configuration.GetValue<string>("DatabaseConnection:DatabaseType") is null)
            {
                throw new NotSupportedException(String.Format("The configuration file is invalid and does not *contain* the DatabaseType key."));
            }

            if (!Enum.TryParse<DatabaseType>(Configuration.GetValue<string>("DatabaseConnection:DatabaseType"), out DatabaseType dbType))
            {
                throw new NotSupportedException(String.Format("The configuration file is invalid and does not contain a *valid* DatabaseType key."));
            }
            
            switch (dbType)
            {
                case DatabaseType.COSMOS:
                    services.AddSingleton<IClientProvider<CosmosClient>, CosmosClientProvider>();
                    services.AddSingleton<CosmosClientProvider, CosmosClientProvider>();
                    services.AddSingleton<DocumentMetadataStoreProvider, DocumentMetadataStoreProvider>();
                    break;
                case DatabaseType.MSSQL:
                    services.AddSingleton<IClientProvider<SqlConnection>, MSSQLClientProvider>();
                    break;
                default:
                    throw new NotSupportedException(String.Format("The provide enum value: {0} is currently not supported. Please check the configuration file.", dbType));
            }

            services.AddSingleton<IMetadataStoreProvider, CachedMetadataStoreProvider>();
            services.AddSingleton<QueryEngine, QueryEngine>();
>>>>>>> d1c0b811
            services.AddSingleton<MutationEngine, MutationEngine>();
            services.AddSingleton<GraphQLService, GraphQLService>();
            services.AddControllers();
        }

        // This method gets called by the runtime. Use this method to configure the HTTP request pipeline.
        public void Configure(IApplicationBuilder app, IWebHostEnvironment env)
        {
            if (env.IsDevelopment())
            {
                app.UseDeveloperExceptionPage();
            }

            app.UseHttpsRedirection();

            app.UseRouting();

            app.UseAuthorization();

            // use graphiql at default url /ui/graphiql
            app.UseGraphQLGraphiQL();

            app.UseEndpoints(endpoints =>
            {
                endpoints.MapControllers();
            });
        }
    }
}<|MERGE_RESOLUTION|>--- conflicted
+++ resolved
@@ -4,30 +4,19 @@
 using Microsoft.AspNetCore.Builder;
 using Microsoft.AspNetCore.Hosting;
 using Microsoft.Azure.Cosmos;
-<<<<<<< HEAD
 using Microsoft.Extensions.Configuration;
 using Microsoft.Extensions.DependencyInjection;
 using Microsoft.Extensions.Hosting;
 using Microsoft.Extensions.Logging;
 using Microsoft.Sql.Rest.QueryHandler;
 using Microsoft.Sql.Rest.Utils;
-=======
-using Microsoft.Data.SqlClient;
-using Microsoft.Extensions.Configuration;
-using Microsoft.Extensions.DependencyInjection;
-using Microsoft.Extensions.Hosting;
->>>>>>> d1c0b811
 using System;
 
 namespace Cosmos.GraphQL.Service
 {
     enum DatabaseType
     {
-<<<<<<< HEAD
-        SQL, 
-=======
         MSSQL, 
->>>>>>> d1c0b811
         COSMOS, 
         POSTGRES,
     }
@@ -44,41 +33,6 @@
         // This method gets called by the runtime. Use this method to add services to the container.
         public void ConfigureServices(IServiceCollection services)
         {
-<<<<<<< HEAD
-            if(Configuration.GetValue<string>("DatabaseConnection2:DatabaseType") is null)
-            {
-                throw new NotSupportedException(String.Format("The configuration file is invalid and does not *contain* the DatabaseType key."));
-            }
-
-            if (!Enum.TryParse<DatabaseType>(Configuration.GetValue<string>("DatabaseConnection2:DatabaseType"), out DatabaseType dbType))
-            {
-                throw new NotSupportedException(String.Format("The configuration file is invalid and does not contain a *valid* DatabaseType key."));
-            }
-
-            switch (dbType)
-            {
-                case DatabaseType.COSMOS:
-                    services.AddSingleton<IClientProvider<CosmosClient>, CosmosClientProvider>();
-                    services.AddSingleton<CosmosClientProvider, CosmosClientProvider>();
-                    services.AddSingleton<DocumentMetadataStoreProvider, DocumentMetadataStoreProvider>();
-                    services.AddSingleton<IMetadataStoreProvider, CachedMetadataStoreProvider>();
-                    services.AddSingleton<IQueryEngine, CosmosQueryEngine>();
-                    break;
-                case DatabaseType.SQL:
-                    SQLCredentials creds = (SQLCredentials)configurations.ConfigurationProvider.getInstance().Creds;
-                    services.AddSingleton<IDbConnectionService, DbConnectionService>(provider =>
-                        new DbConnectionService(provider.GetService<ILogger>(),
-                            creds.Server));
-                    services.AddSingleton<IClientProvider<DbConnectionService>, SQLClientProvider>();
-                    services.AddSingleton<IMetadataStoreProvider, FileMetadataStoreProvider>();
-                    services.AddSingleton<IQueryExecutor, QueryExecutor>();
-                    services.AddSingleton<IQueryEngine, SQLQueryEngine>();
-                    break;
-                default:
-                    throw new NotSupportedException(String.Format("The provide enum value: {0} is currently not supported. This is likely a bug in this function", dbType));
-            }
-
-=======
             if(Configuration.GetValue<string>("DatabaseConnection:DatabaseType") is null)
             {
                 throw new NotSupportedException(String.Format("The configuration file is invalid and does not *contain* the DatabaseType key."));
@@ -95,17 +49,23 @@
                     services.AddSingleton<IClientProvider<CosmosClient>, CosmosClientProvider>();
                     services.AddSingleton<CosmosClientProvider, CosmosClientProvider>();
                     services.AddSingleton<DocumentMetadataStoreProvider, DocumentMetadataStoreProvider>();
+                    services.AddSingleton<IMetadataStoreProvider, CachedMetadataStoreProvider>();
+                    services.AddSingleton<IQueryEngine, CosmosQueryEngine>();
                     break;
                 case DatabaseType.MSSQL:
-                    services.AddSingleton<IClientProvider<SqlConnection>, MSSQLClientProvider>();
+                    SQLCredentials creds = (SQLCredentials)configurations.ConfigurationProvider.getInstance().Creds;
+                    services.AddSingleton<IDbConnectionService, DbConnectionService>(provider =>
+                        new DbConnectionService(provider.GetService<ILogger>(),
+                            creds.Server));
+                    services.AddSingleton<IClientProvider<DbConnectionService>, SQLClientProvider>();
+                    services.AddSingleton<IMetadataStoreProvider, FileMetadataStoreProvider>();
+                    services.AddSingleton<IQueryExecutor, QueryExecutor>();
+                    services.AddSingleton<IQueryEngine, SQLQueryEngine>();
                     break;
                 default:
                     throw new NotSupportedException(String.Format("The provide enum value: {0} is currently not supported. Please check the configuration file.", dbType));
             }
 
-            services.AddSingleton<IMetadataStoreProvider, CachedMetadataStoreProvider>();
-            services.AddSingleton<QueryEngine, QueryEngine>();
->>>>>>> d1c0b811
             services.AddSingleton<MutationEngine, MutationEngine>();
             services.AddSingleton<GraphQLService, GraphQLService>();
             services.AddControllers();
