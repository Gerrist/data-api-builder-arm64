--- conflicted
+++ resolved
@@ -38,11 +38,7 @@
                 .SetBasePath(AppDomain.CurrentDomain.BaseDirectory)
                 .AddJsonFile("AppSettings.json").Build();
 
-<<<<<<< HEAD
-            var section = config.GetSection("DatabaseConnection2");
-=======
             var section = config.GetSection("DatabaseConnection");
->>>>>>> d1c0b811
             if (!Enum.TryParse<DatabaseType>(section["DatabaseType"], out DatabaseType dbType))
             {
                 throw new NotSupportedException(String.Format("The configuration file is invalid and does not contain a *valid* DatabaseType key."));
@@ -53,13 +49,8 @@
                 case DatabaseType.COSMOS:
                     Creds = section.Get<CosmosCredentials>();
                     break;
-<<<<<<< HEAD
-                case DatabaseType.SQL:
-                    Creds = section.Get<SQLCredentials>();
-=======
                 case DatabaseType.MSSQL:
                     Creds = section.Get<MSSQLCredentials>();
->>>>>>> d1c0b811
                     break;
                 default:
                     break;
