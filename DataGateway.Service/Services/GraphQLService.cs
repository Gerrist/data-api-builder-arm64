using System;
using System.Collections.Generic;
using System.Collections.Immutable;
using System.Linq;
using System.Text;
using System.Threading.Tasks;
using Azure.DataGateway.Auth;
using Azure.DataGateway.Config;
using Azure.DataGateway.Service.Configurations;
using Azure.DataGateway.Service.Exceptions;
using Azure.DataGateway.Service.GraphQLBuilder.Directives;
using Azure.DataGateway.Service.GraphQLBuilder.GraphQLTypes;
using Azure.DataGateway.Service.GraphQLBuilder.Mutations;
using Azure.DataGateway.Service.GraphQLBuilder.Queries;
using Azure.DataGateway.Service.GraphQLBuilder.Sql;
using Azure.DataGateway.Service.Resolvers;
using Azure.DataGateway.Service.Services.MetadataProviders;
using HotChocolate;
using HotChocolate.Execution;
using HotChocolate.Execution.Configuration;
using HotChocolate.Language;
using HotChocolate.Types;
using Microsoft.Extensions.DependencyInjection;

namespace Azure.DataGateway.Service.Services
{
    public class GraphQLService
    {
        private readonly IQueryEngine _queryEngine;
        private readonly IMutationEngine _mutationEngine;
        private readonly ISqlMetadataProvider _sqlMetadataProvider;
        private readonly IDocumentCache _documentCache;
        private readonly IDocumentHashProvider _documentHashProvider;
        private readonly DatabaseType _databaseType;
        private readonly Dictionary<string, Entity> _entities;
        private IAuthorizationResolver _authorizationResolver;

        public ISchema? Schema { private set; get; }
        public IRequestExecutor? Executor { private set; get; }

        public GraphQLService(
            RuntimeConfigProvider runtimeConfigProvider,
            IQueryEngine queryEngine,
            IMutationEngine mutationEngine,
            IDocumentCache documentCache,
            IDocumentHashProvider documentHashProvider,
            ISqlMetadataProvider sqlMetadataProvider,
            IAuthorizationResolver authorizationResolver)
        {
            RuntimeConfig runtimeConfig = runtimeConfigProvider.GetRuntimeConfiguration();

            _databaseType = runtimeConfig.DatabaseType;
            _entities = runtimeConfig.Entities;
            _queryEngine = queryEngine;
            _mutationEngine = mutationEngine;
            _sqlMetadataProvider = sqlMetadataProvider;
            _documentCache = documentCache;
            _documentHashProvider = documentHashProvider;
            _authorizationResolver = authorizationResolver;

            InitializeSchemaAndResolvers();
        }

        /// <summary>
        /// Take the raw GraphQL objects and generate the full schema from them
        /// </summary>
        /// <param name="root">Root document containing the GraphQL object and input types</param>
        /// <param name="inputTypes">Reference table of the input types for query lookup</param>
        /// <exception cref="DataGatewayException">Error will be raised if no database type is set</exception>
        private void Parse(DocumentNode root, Dictionary<string, InputObjectTypeDefinitionNode> inputTypes)
        {
            ISchemaBuilder sb = SchemaBuilder.New()
                .AddDocument(root)
                .AddDirectiveType<ModelDirectiveType>()
                .AddDirectiveType<RelationshipDirectiveType>()
                .AddDirectiveType<PrimaryKeyDirectiveType>()
                .AddDirectiveType<DefaultValueDirectiveType>()
                .AddDirectiveType<AutoGeneratedDirectiveType>()
                .AddAuthorizeDirectiveType()
                .AddType<OrderByType>()
                .AddType<DefaultValueType>()
<<<<<<< HEAD
                .AddDocument(QueryBuilder.Build(root, _entities, inputTypes, _authorizationResolver.EntityPermissionsMap))
                .AddDocument(MutationBuilder.Build(root, _databaseType, _entities, _authorizationResolver.EntityPermissionsMap));
=======
                .AddDocument(QueryBuilder.Build(root, _databaseType, _entities, inputTypes))
                .AddDocument(MutationBuilder.Build(root, _databaseType, _entities));
>>>>>>> 6398078e

            Schema = sb
                .ModifyOptions(o => o.EnableOneOf = true)
                .Use((services, next) => new ResolverMiddleware(next, _queryEngine, _mutationEngine))
                .Create();

            MakeSchemaExecutable();
        }

        private void MakeSchemaExecutable()
        {
            // Below is pretty much an inlined version of
            // ISchema.MakeExecutable. The reason that we inline it is that
            // same changes need to be made in the middle of it, such as
            // AddErrorFilter.
            IRequestExecutorBuilder builder = new ServiceCollection()
                .AddGraphQL()
                .AddAuthorization()
                .AddErrorFilter(error =>
                {
                    if (error.Exception != null)
                    {
                        Console.Error.WriteLine(error.Exception.Message);
                        Console.Error.WriteLine(error.Exception.StackTrace);
                        return error.WithMessage(error.Exception.Message);
                    }

                    return error;
                })
                .AddErrorFilter(error =>
                {
                    if (error.Exception is DataGatewayException)
                    {
                        DataGatewayException thrownException = (DataGatewayException)error.Exception;
                        return error.RemoveException()
                                .RemoveLocations()
                                .RemovePath()
                                .WithMessage(thrownException.Message)
                                .WithCode($"{thrownException.SubStatusCode}");
                    }

                    return error;
                });

            // Sadly IRequestExecutorBuilder.Configure is internal, so we also
            // inline that one here too
            Executor = builder.Services
                .Configure(builder.Name, (RequestExecutorSetup o) => o.Schema = Schema)
                .BuildServiceProvider()
                .GetRequiredService<IRequestExecutorResolver>()
                .GetRequestExecutorAsync()
                .Result;
        }

        /// <summary>
        /// Executes GraphQL request within GraphQL Library components.
        /// </summary>
        /// <param name="requestBody">GraphQL request body</param>
        /// <param name="requestProperties">key/value pairs of properties to be used in GraphQL library pipeline</param>
        /// <returns></returns>
        public async Task<string> ExecuteAsync(string requestBody, Dictionary<string, object> requestProperties)
        {
            if (Executor == null)
            {
                /*lang=json,strict*/
                return "{\"error\": \"Schema must be defined first\" }";
            }

            IQueryRequest queryRequest = CompileRequest(requestBody, requestProperties);

            using IExecutionResult result = await Executor.ExecuteAsync(queryRequest);
            return result.ToJson(withIndentations: false);
        }

        /// <summary>
        /// If the metastore provider is able to get the graphql schema,
        /// this function parses it and attaches resolvers to the various query fields.
        /// </summary>
        private void InitializeSchemaAndResolvers()
        {
            (DocumentNode root, Dictionary<string, InputObjectTypeDefinitionNode> inputTypes) = _databaseType switch
            {
                DatabaseType.cosmos => GenerateCosmosGraphQLObjects(),
                DatabaseType.mssql or
                DatabaseType.postgresql or
                DatabaseType.mysql => GenerateSqlGraphQLObjects(_entities),
                _ => throw new NotImplementedException($"This database type {_databaseType} is not yet implemented.")
            };

            Parse(root, inputTypes);
        }

        private (DocumentNode, Dictionary<string, InputObjectTypeDefinitionNode>) GenerateSqlGraphQLObjects(Dictionary<string, Entity> entities)
        {
            Dictionary<string, ObjectTypeDefinitionNode> objectTypes = new();
            Dictionary<string, InputObjectTypeDefinitionNode> inputObjects = new();

            // First pass - build up the object and input types for all the entities
            foreach ((string entityName, Entity entity) in entities)
            {
                if (entity.GraphQL is not null && entity.GraphQL is bool graphql && graphql == false)
                {
                    continue;
                }

                TableDefinition tableDefinition = _sqlMetadataProvider.GetTableDefinition(entityName);

                // Collection of role names allowed to access entity, to be added to the authorize directive
                // of the objectTypeDefinitionNode. The authorize Directive is one of many directives created.
                IEnumerable<string> rolesAllowedForEntity = _authorizationResolver.GetRolesForEntity(entityName);

                ObjectTypeDefinitionNode node = SchemaConverter.FromTableDefinition(entityName, tableDefinition, entity, entities, rolesAllowedForEntity);
                InputTypeBuilder.GenerateInputTypesForObjectType(node, inputObjects);
                objectTypes.Add(entityName, node);
            }

            // Pass two - Add the arguments to the many-to-* relationship fields
            foreach ((string entityName, ObjectTypeDefinitionNode node) in objectTypes)
            {
                objectTypes[entityName] = QueryBuilder.AddQueryArgumentsForRelationships(node, inputObjects);
            }

            List<IDefinitionNode> nodes = new(objectTypes.Values);
            return (new DocumentNode(nodes.Concat(inputObjects.Values).ToImmutableList()), inputObjects);
        }

        private (DocumentNode, Dictionary<string, InputObjectTypeDefinitionNode>) GenerateCosmosGraphQLObjects()
        {
            string graphqlSchema = ((CosmosSqlMetadataProvider)_sqlMetadataProvider).GraphQLSchema();

            if (string.IsNullOrEmpty(graphqlSchema))
            {
                throw new DataGatewayException(
                    message: "No GraphQL object model was provided for CosmosDB. Please define a GraphQL object model and link it in the runtime config.",
                    statusCode: System.Net.HttpStatusCode.InternalServerError,
                    subStatusCode: DataGatewayException.SubStatusCodes.UnexpectedError);
            }

            Dictionary<string, InputObjectTypeDefinitionNode> inputObjects = new();
            DocumentNode root = Utf8GraphQLParser.Parse(graphqlSchema);

            IEnumerable<ObjectTypeDefinitionNode> objectNodes = root.Definitions.Where(d => d is ObjectTypeDefinitionNode).Cast<ObjectTypeDefinitionNode>();
            foreach (ObjectTypeDefinitionNode node in objectNodes)
            {
                InputTypeBuilder.GenerateInputTypesForObjectType(node, inputObjects);
            }

            return (root.WithDefinitions(root.Definitions.Concat(inputObjects.Values).ToImmutableList()), inputObjects);
        }

        /// <summary>
        /// Adds request properties(i.e. AuthN details) as GraphQL QueryRequest properties so key/values
        /// can be used in HotChocolate Middleware.
        /// </summary>
        /// <param name="requestBody">Http Request Body</param>
        /// <param name="requestProperties">Key/Value Pair of Https Headers intended to be used in GraphQL service</param>
        /// <returns></returns>
        private IQueryRequest CompileRequest(string requestBody, Dictionary<string, object> requestProperties)
        {
            byte[] graphQLData = Encoding.UTF8.GetBytes(requestBody);
            ParserOptions parserOptions = new();

            Utf8GraphQLRequestParser requestParser = new(
                graphQLData,
                parserOptions,
                _documentCache,
                _documentHashProvider);

            IReadOnlyList<GraphQLRequest> parsed = requestParser.Parse();

            // TODO: Overhaul this to support batch queries
            // right now we have only assumed a single query/mutation in the request
            // but HotChocolate supports batching and we're just ignoring it for now
            QueryRequestBuilder requestBuilder = QueryRequestBuilder.From(parsed[0]);

            // Individually adds each property to requestBuilder if they are provided.
            // Avoids using SetProperties() as it detrimentally overwrites
            // any properties other Middleware sets.
            if (requestProperties != null)
            {
                foreach (KeyValuePair<string, object> property in requestProperties)
                {
                    requestBuilder.AddProperty(property.Key, property.Value);
                }
            }

            return requestBuilder.Create();
        }
    }
}<|MERGE_RESOLUTION|>--- conflicted
+++ resolved
@@ -79,13 +79,8 @@
                 .AddAuthorizeDirectiveType()
                 .AddType<OrderByType>()
                 .AddType<DefaultValueType>()
-<<<<<<< HEAD
-                .AddDocument(QueryBuilder.Build(root, _entities, inputTypes, _authorizationResolver.EntityPermissionsMap))
+                .AddDocument(QueryBuilder.Build(root, _databaseType, _entities, inputTypes, _authorizationResolver.EntityPermissionsMap))
                 .AddDocument(MutationBuilder.Build(root, _databaseType, _entities, _authorizationResolver.EntityPermissionsMap));
-=======
-                .AddDocument(QueryBuilder.Build(root, _databaseType, _entities, inputTypes))
-                .AddDocument(MutationBuilder.Build(root, _databaseType, _entities));
->>>>>>> 6398078e
 
             Schema = sb
                 .ModifyOptions(o => o.EnableOneOf = true)
