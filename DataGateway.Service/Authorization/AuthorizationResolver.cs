--- conflicted
+++ resolved
@@ -171,14 +171,8 @@
         /// <param name="entityName">Entity from request.</param>
         /// <param name="roleName">Role defined in client role header.</param>
         /// <param name="action">Action type: create, read, update, delete.</param>
-<<<<<<< HEAD
-        /// <returns></returns>
+        /// <returns>Policy string if a policy exists in config.</returns>
         private string GetDBPolicyForRequest(string entityName, string roleName, Operation action)
-=======
-        /// <returns>Policy string if a policy exists in config.
-        /// Empty string if a policy does not exist in config.</returns>
-        private string GetDBPolicyForRequest(string entityName, string roleName, string action)
->>>>>>> 4add79f3
         {
             if (!EntityPermissionsMap[entityName].RoleToActionMap.TryGetValue(roleName, out RoleMetadata? roleMetadata))
             {
@@ -523,7 +517,6 @@
         }
 
         /// <summary>
-<<<<<<< HEAD
         /// Returns a list of roles which define permissions for the provided action.
         /// i.e. list of roles which allow the action "read" on entityName.
         /// </summary>
@@ -542,9 +535,6 @@
 
         /// <summary>
         /// Returns the collection of roles which can perform {action} the provided field.
-=======
-        /// Returns the collection of roles which can perform {actionName} the provided field.
->>>>>>> 4add79f3
         /// Applicable to GraphQL field directive @authorize on ObjectType fields.
         /// </summary>
         /// <param name="entityName">EntityName whose actionMetadata will be searched.</param>
