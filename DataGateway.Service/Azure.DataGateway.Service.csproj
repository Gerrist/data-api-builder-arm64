--- conflicted
+++ resolved
@@ -67,13 +67,8 @@
     <PackageReference Include="MSTest.TestFramework" Version="2.2.6" />
     <PackageReference Include="Newtonsoft.Json" Version="13.0.1" />
     <PackageReference Include="Npgsql" Version="5.0.10" />
-<<<<<<< HEAD
-    <PackageReference Include="Microsoft.OData.Edm" Version="7.10.0" />
-    <PackageReference Include="Microsoft.OData.Core" Version="7.10.0" />
-=======
     <PackageReference Include="Microsoft.OData.Edm" Version="7.9.0" />
     <PackageReference Include="Microsoft.OData.Core" Version="7.9.0" />
->>>>>>> a3968118
   </ItemGroup>
   <ItemGroup>
     <ProjectCapability Include="CSharp;Managed;ClassDesigner" />
