--- conflicted
+++ resolved
@@ -92,12 +92,8 @@
         /// <summary>
         ///  Add parameter to Parameters and return the name associated with it
         /// </summary>
-<<<<<<< HEAD
         /// <param name="value">Value to be assigned to parameter, which can be null for nullable columns.</param>
-        protected string MakeParamWithValue(object value)
-=======
         public string MakeParamWithValue(object value)
->>>>>>> a3968118
         {
             string paramName = $"param{Counter.Next()}";
             Parameters.Add(paramName, value);
