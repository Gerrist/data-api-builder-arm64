using System.Collections.Generic;
using System.Linq;
using Azure.DataGateway.Service.Exceptions;
using Azure.DataGateway.Service.Models;

namespace Azure.DataGateway.Service.Resolvers
{
    ///<summary>
    /// Wraps all the required data and logic to write a SQL UPDATE query
    ///</summary>
    public class SqlUpdateStructure : BaseSqlQueryStructure
    {
        /// <summary>
        /// Updates to be applied to selected row
        /// </summary>
        public List<Predicate> UpdateOperations { get; }
        /// <summary>
        /// The updated columns that the update will return
        /// </summary>
        public List<string> ReturnColumns { get; }

        private readonly TableDefinition _tableDefinition;

        public SqlUpdateStructure(string tableName, TableDefinition tableDefinition, IDictionary<string, object> mutationParams)
        : base()
        {
            TableName = tableName;
            UpdateOperations = new();

            _tableDefinition = tableDefinition;
            ReturnColumns = _tableDefinition.PrimaryKey;

            List<string> primaryKeys = _tableDefinition.PrimaryKey;
            List<string> columns = _tableDefinition.Columns.Keys.ToList();
            foreach (KeyValuePair<string, object> param in mutationParams)
            {
                if (param.Value == null)
                {
                    continue;
                }

                Predicate predicate = new(
                    new PredicateOperand(new Column(null, param.Key)),
                    PredicateOperation.Equal,
                    new PredicateOperand($"@{MakeParamWithValue(param.Value)}")
                );

                // primary keys used as predicates
                if (primaryKeys.Contains(param.Key))
                {
                    Predicates.Add(predicate);
                }
                // use columns to determine values to edit
                else if (columns.Contains(param.Key))
                {
                    UpdateOperations.Add(predicate);
                }
            }

            if (UpdateOperations.Count == 0)
            {
                throw new DatagatewayException("Update mutation does not update any values", 400, DatagatewayException.SubStatusCodes.BadRequest);
            }
<<<<<<< HEAD

            // return primary key so the updated row can be identified
            ReturnColumns = primaryKeys.Select(primaryKey => QuoteIdentifier(primaryKey)).ToList();
        }

        /// <summary>
        ///  Add parameter to Parameters and return the name associated with it
        /// </summary>
        private string MakeParamWithValue(object value)
        {
            string paramName = $"param{Counter.Next()}";
            Parameters.Add(paramName, value);
            return paramName;
        }

        /// <summary>
        /// QuoteIdentifier simply forwards to the QuoteIdentifier
        /// implementation of the querybuilder that this query structure uses.
        /// So it wraps the string in double quotes for Postgres and square
        /// brackets for MSSQL.
        /// </summary>
        private string QuoteIdentifier(string ident)
        {
            return _queryBuilder.QuoteIdentifier(ident);
        }

        /// <summary>
        /// Create the SQL code which will identify which rows will be updated
        /// UPDATE ... SET ... WHERE {PredicatesSql}
        /// </summary>
        public string PredicatesSql()
        {
            if (Predicates.Count == 0)
            {
                return "1 = 1";
            }

            return string.Join(" AND ", Predicates);
        }

        /// <summary>
        /// Create the SQL code which will define the updates applied to the rows
        /// UPDATE ... SET {SetOperationsSql} WHERE ...
        /// </summary>
        public string SetOperationsSql()
        {
            return string.Join(", ", UpdateOperations);
        }

        /// <summary>
        /// Returns quote identified column names separated by commas
        /// Used by Postgres like
        /// UPDATE ... SET ... WHERE ... RETURNING {ReturnColumnsSql}
        /// </summary>
        public string ReturnColumnsSql()
        {
            return string.Join(", ", ReturnColumns);
        }

        /// <summary>
        /// Converts the query structure to the actual query string.
        /// </summary>
        public override string ToString()
        {
            return _queryBuilder.Build(this);
=======
>>>>>>> 9fb915bb
        }
    }
}<|MERGE_RESOLUTION|>--- conflicted
+++ resolved
@@ -61,74 +61,6 @@
             {
                 throw new DatagatewayException("Update mutation does not update any values", 400, DatagatewayException.SubStatusCodes.BadRequest);
             }
-<<<<<<< HEAD
-
-            // return primary key so the updated row can be identified
-            ReturnColumns = primaryKeys.Select(primaryKey => QuoteIdentifier(primaryKey)).ToList();
-        }
-
-        /// <summary>
-        ///  Add parameter to Parameters and return the name associated with it
-        /// </summary>
-        private string MakeParamWithValue(object value)
-        {
-            string paramName = $"param{Counter.Next()}";
-            Parameters.Add(paramName, value);
-            return paramName;
-        }
-
-        /// <summary>
-        /// QuoteIdentifier simply forwards to the QuoteIdentifier
-        /// implementation of the querybuilder that this query structure uses.
-        /// So it wraps the string in double quotes for Postgres and square
-        /// brackets for MSSQL.
-        /// </summary>
-        private string QuoteIdentifier(string ident)
-        {
-            return _queryBuilder.QuoteIdentifier(ident);
-        }
-
-        /// <summary>
-        /// Create the SQL code which will identify which rows will be updated
-        /// UPDATE ... SET ... WHERE {PredicatesSql}
-        /// </summary>
-        public string PredicatesSql()
-        {
-            if (Predicates.Count == 0)
-            {
-                return "1 = 1";
-            }
-
-            return string.Join(" AND ", Predicates);
-        }
-
-        /// <summary>
-        /// Create the SQL code which will define the updates applied to the rows
-        /// UPDATE ... SET {SetOperationsSql} WHERE ...
-        /// </summary>
-        public string SetOperationsSql()
-        {
-            return string.Join(", ", UpdateOperations);
-        }
-
-        /// <summary>
-        /// Returns quote identified column names separated by commas
-        /// Used by Postgres like
-        /// UPDATE ... SET ... WHERE ... RETURNING {ReturnColumnsSql}
-        /// </summary>
-        public string ReturnColumnsSql()
-        {
-            return string.Join(", ", ReturnColumns);
-        }
-
-        /// <summary>
-        /// Converts the query structure to the actual query string.
-        /// </summary>
-        public override string ToString()
-        {
-            return _queryBuilder.Build(this);
-=======
->>>>>>> 9fb915bb
         }
     }
 }