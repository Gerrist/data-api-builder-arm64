using System;
using System.Collections.Generic;
using System.Linq;
using System.Net;
using Azure.DataGateway.Service.Exceptions;
using Azure.DataGateway.Service.Models;
using Azure.DataGateway.Services;

namespace Azure.DataGateway.Service.Resolvers
{
    /// <summary>
    /// Wraps all the required data and logic to write a SQL INSERT query
    /// </summary>
    public class SqlInsertStructure : BaseSqlQueryStructure
    {
        /// <summary>
        /// Column names to insert into the given columns
        /// </summary>
        public List<string> InsertColumns { get; }

        /// <summary>
        /// Values to insert into the given columns
        /// </summary>
        public List<string> Values { get; }

        public SqlInsertStructure(string tableName, IMetadataStoreProvider metadataStore, IDictionary<string, object> mutationParams)
        : base(metadataStore)
        {
            TableName = tableName;
            InsertColumns = new();
            Values = new();

<<<<<<< HEAD
            TableDefinition tableDefinition = GetTableDefinition();

            // return primary key so the inserted row can be identified
            //ReturnColumns = tableDefinition.PrimaryKey;
            ReturnColumns = tableDefinition.Columns.Keys.ToList<string>();

=======
>>>>>>> 0c5d07b0
            foreach (KeyValuePair<string, object> param in mutationParams)
            {
                PopulateColumnsAndParams(param.Key, param.Value);
            }
        }

        /// <summary>
        /// Populates the column name in Columns, creates parameter
        /// and adds its value to Values.
        /// </summary>
        /// <param name="columnName">The name of the column.</param>
        /// <param name="value">The value of the column.</param>
        private void PopulateColumnsAndParams(string columnName, object value)
        {
            InsertColumns.Add(columnName);
            string paramName;

            try
            {
                if (value != null)
                {
                    paramName = MakeParamWithValue(
                        GetParamAsColumnSystemType(value.ToString(), columnName));
                }
                else
                {
                    // This case should not arise. We have issue for this to handle nullable type columns. Issue #146.
                    throw new DatagatewayException(
                        message: $"Unexpected value for column \"{columnName}\" provided.",
                        statusCode: (int)HttpStatusCode.BadRequest,
                        subStatusCode: DatagatewayException.SubStatusCodes.BadRequest);
                }

                Values.Add($"@{paramName}");
            }
            catch (ArgumentException ex)
            {
                throw new DatagatewayException(
                    message: ex.Message,
                    statusCode: (int)HttpStatusCode.BadRequest,
                    subStatusCode: DatagatewayException.SubStatusCodes.BadRequest);
            }
        }

        /// <summary>
        /// Get the definition of a column by name
        /// </summary>
        public ColumnDefinition GetColumnDefinition(string columnName)
        {
            return GetTableDefinition().Columns[columnName];
        }
    }
}<|MERGE_RESOLUTION|>--- conflicted
+++ resolved
@@ -30,15 +30,12 @@
             InsertColumns = new();
             Values = new();
 
-<<<<<<< HEAD
             TableDefinition tableDefinition = GetTableDefinition();
 
             // return primary key so the inserted row can be identified
             //ReturnColumns = tableDefinition.PrimaryKey;
             ReturnColumns = tableDefinition.Columns.Keys.ToList<string>();
 
-=======
->>>>>>> 0c5d07b0
             foreach (KeyValuePair<string, object> param in mutationParams)
             {
                 PopulateColumnsAndParams(param.Key, param.Value);
