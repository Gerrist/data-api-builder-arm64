using System.Collections.Generic;
using System.Text.Json;
using System.Threading.Tasks;
using Azure.DataGateway.Service.Models;
using Azure.DataGateway.Service.Resolvers;
using Microsoft.Azure.Cosmos;
using Newtonsoft.Json.Linq;
<<<<<<< HEAD
using System;
using System.Collections.Generic;
using System.Text.Json;
using System.Threading.Tasks;
=======
>>>>>>> b4c99289

namespace Azure.DataGateway.Services
{
    //<summary>
    // CosmosQueryEngine to execute queries against CosmosDb.
    //</summary>
    public class CosmosQueryEngine : IQueryEngine
    {
        private readonly CosmosClientProvider _clientProvider;
        private readonly IMetadataStoreProvider _metadataStoreProvider;

        // <summary>
        // Constructor.
        // </summary>
        public CosmosQueryEngine(CosmosClientProvider clientProvider, IMetadataStoreProvider metadataStoreProvider)
        {
            this._clientProvider = clientProvider;
            this._metadataStoreProvider = metadataStoreProvider;
        }

        // <summary>
        // Register the given resolver with this query engine.
        // </summary>
        public void RegisterResolver(GraphQLQueryResolver resolver)
        {
            this._metadataStoreProvider.StoreQueryResolver(resolver);
        }

        // <summary>
        // ExecuteFindAsync the given named graphql query on the backend.
        // </summary>
        public async Task<JsonDocument> ExecuteAsync(string graphQLQueryName, IDictionary<string, object> parameters, bool isContinuationQuery)
        {
            // TODO: fixme we have multiple rounds of serialization/deserialization JsomDocument/JObject
            // TODO: add support for nesting
            // TODO: add support for join query against another container
            // TODO: add support for TOP and Order-by push-down

            GraphQLQueryResolver resolver = this._metadataStoreProvider.GetQueryResolver(graphQLQueryName);
            Container container = this._clientProvider.Client.GetDatabase(resolver.DatabaseName).GetContainer(resolver.ContainerName);
<<<<<<< HEAD
            var querySpec = new QueryDefinition(resolver.ParametrizedQuery);
            var queryRequestOptions = new QueryRequestOptions();
            string requestContinuation = null;
=======
            QueryDefinition querySpec = new(resolver.ParametrizedQuery);
>>>>>>> b4c99289

            if (parameters != null)
            {
                foreach (KeyValuePair<string, object> parameterEntry in parameters)
                {
                    querySpec.WithParameter("@" + parameterEntry.Key, parameterEntry.Value);
                }
            }

            if (parameters.TryGetValue("first", out object maxSize))
            {
                queryRequestOptions.MaxItemCount = Convert.ToInt32(maxSize);
            }

            if (parameters.TryGetValue("after", out object after))
            {
                requestContinuation = after as string;
            }

            FeedResponse<JObject> firstPage = await container.GetItemQueryIterator<JObject>(querySpec, requestContinuation, queryRequestOptions).ReadNextAsync();

            if (isContinuationQuery)
            {
                JArray jarray = new();
                IEnumerator<JObject> enumerator = firstPage.GetEnumerator();
                while (enumerator.MoveNext())
                {
                    JObject item = enumerator.Current;
                    jarray.Add(item);
                }

                string responseContinuation = firstPage.ContinuationToken;
                JObject res = new(
                   new JProperty("endCursor", responseContinuation),
                   new JProperty("hasNextPage", responseContinuation != null),
                   new JProperty("nodes", jarray));

                // This extra deserialize/serialization will be removed after moving to Newtonsoft from System.Text.Json
                var resultJsonDoc = JsonDocument.Parse(res.ToString());
                return resultJsonDoc;
            }

            JObject firstItem = null;

            IEnumerator<JObject> iterator = firstPage.GetEnumerator();

            while (iterator.MoveNext() && firstItem == null)
            {
                firstItem = iterator.Current;
            }

            JsonDocument jsonDocument = JsonDocument.Parse(firstItem.ToString());

            return jsonDocument;
        }

        public async Task<IEnumerable<JsonDocument>> ExecuteListAsync(string graphQLQueryName, IDictionary<string, object> parameters)
        {
            // TODO: fixme we have multiple rounds of serialization/deserialization JsomDocument/JObject
            // TODO: add support for nesting
            // TODO: add support for join query against another container
            // TODO: add support for TOP and Order-by push-down

            GraphQLQueryResolver resolver = this._metadataStoreProvider.GetQueryResolver(graphQLQueryName);
            Container container = this._clientProvider.Client.GetDatabase(resolver.DatabaseName).GetContainer(resolver.ContainerName);
            QueryDefinition querySpec = new(resolver.ParametrizedQuery);

            if (parameters != null)
            {
                foreach (KeyValuePair<string, object> parameterEntry in parameters)
                {
                    querySpec.WithParameter("@" + parameterEntry.Key, parameterEntry.Value);
                }
            }

            FeedIterator<JObject> resultSetIterator = container.GetItemQueryIterator<JObject>(querySpec);

            List<JsonDocument> resultsAsList = new();
            while (resultSetIterator.HasMoreResults)
            {
                FeedResponse<JObject> nextPage = await resultSetIterator.ReadNextAsync();
                IEnumerator<JObject> enumerator = nextPage.GetEnumerator();
                while (enumerator.MoveNext())
                {
                    JObject item = enumerator.Current;
                    resultsAsList.Add(JsonDocument.Parse(item.ToString()));
                }
            }

            return resultsAsList;
        }

        // <summary>
        // Given the FindQuery structure, obtains the query text and executes it against the backend.
        // </summary>
        public Task<JsonDocument> ExecuteAsync(FindQueryStructure queryStructure)
        {
            return null;
        }
    }
}<|MERGE_RESOLUTION|>--- conflicted
+++ resolved
@@ -5,13 +5,8 @@
 using Azure.DataGateway.Service.Resolvers;
 using Microsoft.Azure.Cosmos;
 using Newtonsoft.Json.Linq;
-<<<<<<< HEAD
+
 using System;
-using System.Collections.Generic;
-using System.Text.Json;
-using System.Threading.Tasks;
-=======
->>>>>>> b4c99289
 
 namespace Azure.DataGateway.Services
 {
@@ -52,13 +47,12 @@
 
             GraphQLQueryResolver resolver = this._metadataStoreProvider.GetQueryResolver(graphQLQueryName);
             Container container = this._clientProvider.Client.GetDatabase(resolver.DatabaseName).GetContainer(resolver.ContainerName);
-<<<<<<< HEAD
+
             var querySpec = new QueryDefinition(resolver.ParametrizedQuery);
             var queryRequestOptions = new QueryRequestOptions();
             string requestContinuation = null;
-=======
+
             QueryDefinition querySpec = new(resolver.ParametrizedQuery);
->>>>>>> b4c99289
 
             if (parameters != null)
             {
