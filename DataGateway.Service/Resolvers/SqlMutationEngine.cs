using System;
using System.Collections.Generic;
using System.Data;
using System.Data.Common;
using System.Linq;
using System.Net;
using System.Text;
using System.Text.Json;
using System.Threading.Tasks;
using Azure.DataGateway.Auth;
using Azure.DataGateway.Config;
using Azure.DataGateway.Service.Authorization;
using Azure.DataGateway.Service.Exceptions;
using Azure.DataGateway.Service.GraphQLBuilder.Mutations;
using Azure.DataGateway.Service.Models;
using Azure.DataGateway.Service.Services;
using HotChocolate.Resolvers;
using HotChocolate.Types;
using Microsoft.AspNetCore.Http;
using Microsoft.AspNetCore.Mvc;
using Microsoft.Extensions.Primitives;

namespace Azure.DataGateway.Service.Resolvers
{
    /// <summary>
    /// Implements the mutation engine interface for mutations against Sql like databases.
    /// </summary>
    public class SqlMutationEngine : IMutationEngine
    {
        private readonly IQueryEngine _queryEngine;
        private readonly ISqlMetadataProvider _sqlMetadataProvider;
        private readonly IQueryExecutor _queryExecutor;
        private readonly IQueryBuilder _queryBuilder;
        private readonly IAuthorizationResolver _authorizationResolver;
        private readonly IHttpContextAccessor _httpContextAccessor;

        /// <summary>
        /// Constructor
        /// </summary>
        public SqlMutationEngine(
            IQueryEngine queryEngine,
            IQueryExecutor queryExecutor,
            IQueryBuilder queryBuilder,
            ISqlMetadataProvider sqlMetadataProvider,
            IAuthorizationResolver authorizationResolver,
            IHttpContextAccessor httpContextAccessor)
        {
            _queryEngine = queryEngine;
            _queryExecutor = queryExecutor;
            _queryBuilder = queryBuilder;
            _sqlMetadataProvider = sqlMetadataProvider;
            _authorizationResolver = authorizationResolver;
            _httpContextAccessor = httpContextAccessor;
        }

        /// <summary>
        /// Executes the GraphQL mutation query and returns result as JSON object asynchronously.
        /// </summary>
        /// <param name="context">context of graphql mutation</param>
        /// <param name="parameters">parameters in the mutation query.</param>
        /// <returns>JSON object result and its related pagination metadata</returns>
        public async Task<Tuple<JsonDocument, IMetadata>> ExecuteAsync(IMiddlewareContext context, IDictionary<string, object?> parameters)
        {
            if (context.Selection.Type.IsListType())
            {
                throw new NotSupportedException("Returning list types from mutations not supported");
            }

            string graphqlMutationName = context.Selection.Field.Name.Value;
            string entityName = context.Selection.Field.Type.TypeName();

            Tuple<JsonDocument, IMetadata>? result = null;
            Config.Operation mutationOperation =
                MutationBuilder.DetermineMutationOperationTypeBasedOnInputType(graphqlMutationName);
<<<<<<< HEAD
            if (mutationOperation == Config.Operation.Delete)
=======
            if (mutationOperation is Operation.Delete)
>>>>>>> 23b4b9c0
            {
                // compute the mutation result before removing the element,
                // since typical GraphQL delete mutations return the metadata of the deleted item.
                result = await _queryEngine.ExecuteAsync(context, parameters);
            }

            // If authorization fails, an exception will be thrown and request execution halts.
            AuthorizeMutationFields(context, parameters, entityName, mutationOperation);

            using DbDataReader dbDataReader =
                await PerformMutationOperation(
                    entityName,
                    mutationOperation,
                    parameters,
                    context: context);

            if (!context.Selection.Type.IsScalarType() && mutationOperation is not Operation.Delete)
            {
                TableDefinition tableDefinition = _sqlMetadataProvider.GetTableDefinition(entityName);

                // only extract pk columns
                // since non pk columns can be null
                // and the subsequent query would search with:
                // nullParamName = NULL
                // which would fail to get the mutated entry from the db
                Dictionary<string, object?>? searchParams = await _queryExecutor.ExtractRowFromDbDataReader(
                    dbDataReader,
                    onlyExtract: tableDefinition.PrimaryKey);

                if (searchParams == null)
                {
                    string searchedPK = '<' + string.Join(", ", tableDefinition.PrimaryKey.Select(pk => $"{pk}: {parameters[pk]}")) + '>';
                    throw new DataGatewayException(
                        message: $"Could not find entity with {searchedPK}",
                        statusCode: HttpStatusCode.NotFound,
                        subStatusCode: DataGatewayException.SubStatusCodes.EntityNotFound);
                }

                result = await _queryEngine.ExecuteAsync(
                    context,
                    searchParams);
            }

            if (result is null)
            {
                throw new DataGatewayException(
                    message: "Failed to resolve any query based on the current configuration.",
                    statusCode: HttpStatusCode.BadRequest,
                    subStatusCode: DataGatewayException.SubStatusCodes.UnexpectedError);
            }

            return result;
        }

        /// <summary>
        /// Executes the REST mutation query and returns IActionResult asynchronously.
        /// </summary>
        /// <param name="context">context of REST mutation request.</param>
        /// <returns>IActionResult</returns>
        public async Task<IActionResult?> ExecuteAsync(RestRequestContext context)
        {
            Dictionary<string, object?> parameters = PrepareParameters(context);

            using DbDataReader dbDataReader =
            await PerformMutationOperation(
                context.EntityName,
                context.OperationType,
                parameters);

            string primaryKeyRoute;
            Dictionary<string, object?>? resultRecord = new();
            resultRecord = await _queryExecutor.ExtractRowFromDbDataReader(dbDataReader);

            switch (context.OperationType)
            {
                case Config.Operation.Delete:
                    // Records affected tells us that item was successfully deleted.
                    // No records affected happens for a DELETE request on nonexistent object
                    if (dbDataReader.RecordsAffected > 0)
                    {
                        return new NoContentResult();
                    }

                    break;
<<<<<<< HEAD
                case Config.Operation.Insert:
                    jsonResultString = JsonSerializer.Serialize(resultRecord);
                    break;
                case Config.Operation.Update:
                case Config.Operation.UpdateIncremental:
=======
                case Operation.Insert:
                    if (resultRecord is null)
                    {
                        // this case should not happen, we throw an exception
                        // which will be returned as an Unexpected Internal Server Error
                        throw new Exception();
                    }

                    primaryKeyRoute = ConstructPrimaryKeyRoute(context.EntityName, resultRecord);
                    // location will be updated in rest controller where httpcontext is available
                    return new CreatedResult(location: primaryKeyRoute, OkMutationResponse(resultRecord).Value);
                case Operation.Update:
                case Operation.UpdateIncremental:
>>>>>>> 23b4b9c0
                    // Nothing to update means we throw Exception
                    if (resultRecord is null || resultRecord.Count == 0)
                    {
                        throw new DataGatewayException(message: "No Update could be performed, record not found",
                                                       statusCode: HttpStatusCode.PreconditionFailed,
                                                       subStatusCode: DataGatewayException.SubStatusCodes.DatabaseOperationFailed);
                    }
<<<<<<< HEAD
                    // Valid REST updates return empty result set
                    jsonResultString = null;
                    break;
                case Config.Operation.Upsert:
                case Config.Operation.UpsertIncremental:
=======

                    // Valid REST updates return OkObjectResult
                    return OkMutationResponse(resultRecord);
                case Operation.Upsert:
                case Operation.UpsertIncremental:
>>>>>>> 23b4b9c0
                    /// Processes a second result set from DbDataReader if it exists.
                    /// In MsSQL upsert:
                    /// result set #1: result of the UPDATE operation.
                    /// result set #2: result of the INSERT operation.
                    if (resultRecord is not null)
                    {
                        // postgress may be an insert op here, if so, return CreatedResult
                        if (_sqlMetadataProvider.GetDatabaseType() is DatabaseType.postgresql &&
                            PostgresQueryBuilder.IsInsert(resultRecord))
                        {
                            primaryKeyRoute = ConstructPrimaryKeyRoute(context.EntityName, resultRecord);
                            // location will be updated in rest controller where httpcontext is available
                            return new CreatedResult(location: primaryKeyRoute, OkMutationResponse(resultRecord).Value);
                        }

                        // Valid REST updates return OkObjectResult
                        return OkMutationResponse(resultRecord);
                    }
                    else if (await dbDataReader.NextResultAsync())
                    {
                        // Since no first result set exists, we overwrite Dictionary here.
                        resultRecord = await _queryExecutor.ExtractRowFromDbDataReader(dbDataReader);
                        if (resultRecord is null)
                        {
                            break;
                        }

                        // location will be updated in rest controller where httpcontext is available
                        primaryKeyRoute = ConstructPrimaryKeyRoute(context.EntityName, resultRecord);
                        return new CreatedResult(location: primaryKeyRoute, OkMutationResponse(resultRecord).Value);
                    }
                    else
                    {
                        string prettyPrintPk = "<" + string.Join(", ", context.PrimaryKeyValuePairs.Select(
                            kv_pair => $"{kv_pair.Key}: {kv_pair.Value}"
                        )) + ">";
                        throw new DataGatewayException(
                            message: $"Cannot perform INSERT and could not find {context.EntityName} " +
                                        $"with primary key {prettyPrintPk} to perform UPDATE on.",
                            statusCode: HttpStatusCode.NotFound,
                            subStatusCode: DataGatewayException.SubStatusCodes.EntityNotFound);
                    }
            }

            // if we have not yet returned, record is null
            return null;
        }

        /// <summary>
        /// Helper function returns an OkObjectResult with provided arguments in a
        /// form that complies with vNext Api guidelines.
        /// </summary>
        /// <param name="result">Dictionary representing the results of the client's request.</param>
        private static OkObjectResult OkMutationResponse(Dictionary<string, object?> result)
        {
            // Convert Dictionary to array of JsonElements
            string jsonString = $"[{JsonSerializer.Serialize(result)}]";
            JsonElement jsonResult = JsonSerializer.Deserialize<JsonElement>(jsonString);
            IEnumerable<JsonElement> resultEnumerated = jsonResult.EnumerateArray();

            return new OkObjectResult(new
            {
                value = resultEnumerated
            });
        }

        /// <summary>
        /// Performs the given REST and GraphQL mutation operation type
        /// on the table and returns result as JSON object asynchronously.
        /// </summary>
        private async Task<DbDataReader> PerformMutationOperation(
            string entityName,
<<<<<<< HEAD
            Config.Operation operationType,
            IDictionary<string, object?> parameters)
=======
            Operation operationType,
            IDictionary<string, object?> parameters,
            IMiddlewareContext? context = null)
>>>>>>> 23b4b9c0
        {
            string queryString;
            Dictionary<string, object?> queryParameters;

            switch (operationType)
            {
<<<<<<< HEAD
                case Config.Operation.Insert:
                case Config.Operation.Create:
                    SqlInsertStructure insertQueryStruct =
                        new(entityName,
                        _sqlMetadataProvider,
                        parameters);
=======
                case Operation.Insert:
                case Operation.Create:
                    SqlInsertStructure insertQueryStruct = context is null ?
                        new(entityName, _sqlMetadataProvider, parameters) :
                        new(context, entityName, _sqlMetadataProvider, parameters);
>>>>>>> 23b4b9c0
                    queryString = _queryBuilder.Build(insertQueryStruct);
                    queryParameters = insertQueryStruct.Parameters;
                    break;
                case Config.Operation.Update:
                    SqlUpdateStructure updateStructure =
                        new(entityName,
                        _sqlMetadataProvider,
                        parameters,
                        isIncrementalUpdate: false);
                    queryString = _queryBuilder.Build(updateStructure);
                    queryParameters = updateStructure.Parameters;
                    break;
                case Config.Operation.UpdateIncremental:
                    SqlUpdateStructure updateIncrementalStructure =
                        new(entityName,
                        _sqlMetadataProvider,
                        parameters,
                        isIncrementalUpdate: true);
                    queryString = _queryBuilder.Build(updateIncrementalStructure);
                    queryParameters = updateIncrementalStructure.Parameters;
                    break;
<<<<<<< HEAD
                case Config.Operation.UpdateGraphQL:
=======
                case Operation.UpdateGraphQL:
                    if (context is null)
                    {
                        throw new ArgumentNullException("Context should not be null for a GraphQL operation.");
                    }

>>>>>>> 23b4b9c0
                    SqlUpdateStructure updateGraphQLStructure =
                        new(
                        context,
                        entityName,
                        _sqlMetadataProvider,
                        parameters);
                    AuthorizationPolicyHelpers.ProcessAuthorizationPolicies(
                        ActionType.UPDATE,
                        updateGraphQLStructure,
                        _httpContextAccessor.HttpContext!,
                        _authorizationResolver,
                        _sqlMetadataProvider);
                    queryString = _queryBuilder.Build(updateGraphQLStructure);
                    queryParameters = updateGraphQLStructure.Parameters;
                    break;
                case Config.Operation.Delete:
                    SqlDeleteStructure deleteStructure =
                        new(entityName,
                        _sqlMetadataProvider,
                        parameters);
                    AuthorizationPolicyHelpers.ProcessAuthorizationPolicies(
                        ActionType.DELETE,
                        deleteStructure,
                        _httpContextAccessor.HttpContext!,
                        _authorizationResolver,
                        _sqlMetadataProvider);
                    queryString = _queryBuilder.Build(deleteStructure);
                    queryParameters = deleteStructure.Parameters;
                    break;
                case Config.Operation.Upsert:
                    SqlUpsertQueryStructure upsertStructure =
                        new(entityName,
                        _sqlMetadataProvider,
                        parameters,
                        incrementalUpdate: false);
                    queryString = _queryBuilder.Build(upsertStructure);
                    queryParameters = upsertStructure.Parameters;
                    break;
                case Config.Operation.UpsertIncremental:
                    SqlUpsertQueryStructure upsertIncrementalStructure =
                        new(entityName,
                        _sqlMetadataProvider,
                        parameters,
                        incrementalUpdate: true);
                    queryString = _queryBuilder.Build(upsertIncrementalStructure);
                    queryParameters = upsertIncrementalStructure.Parameters;
                    break;
                default:
                    throw new NotSupportedException($"Unexpected mutation operation \" {operationType}\" requested.");
            }

            Console.WriteLine(queryString);

            return await _queryExecutor.ExecuteQueryAsync(queryString, queryParameters);
        }

        /// <summary>
        /// For the given entity, constructs the primary key route
        /// using the primary key names from metadata and their values
        /// from the JsonElement representing the entity.
        /// </summary>
        /// <param name="entityName">Name of the entity.</param>
        /// <param name="entity">A Json element representing one instance of the entity.</param>
        /// <remarks> This function expects the Json element entity to contain all the properties
        /// that make up the primary keys.</remarks>
        /// <returns>the primary key route e.g. /id/1/partition/2 where id and partition are primary keys.</returns>
        public string ConstructPrimaryKeyRoute(string entityName, Dictionary<string, object?> entity)
        {
            TableDefinition tableDefinition = _sqlMetadataProvider.GetTableDefinition(entityName);
            StringBuilder newPrimaryKeyRoute = new();

            foreach (string primaryKey in tableDefinition.PrimaryKey)
            {
                // get backing column for lookup, previously validated to be non-null
                _sqlMetadataProvider.TryGetExposedColumnName(entityName, primaryKey, out string? pkExposedName);
                newPrimaryKeyRoute.Append(pkExposedName);
                newPrimaryKeyRoute.Append("/");
                newPrimaryKeyRoute.Append(entity[pkExposedName!]!.ToString());
                newPrimaryKeyRoute.Append("/");
            }

            // Remove the trailing "/"
            newPrimaryKeyRoute.Remove(newPrimaryKeyRoute.Length - 1, 1);

            return newPrimaryKeyRoute.ToString();
        }

        private static Dictionary<string, object?> PrepareParameters(RestRequestContext context)
        {
            Dictionary<string, object?> parameters;

            switch (context.OperationType)
            {
                case Config.Operation.Delete:
                    // DeleteOne based off primary key in request.
                    parameters = new(context.PrimaryKeyValuePairs!);
                    break;
                case Config.Operation.Upsert:
                case Config.Operation.UpsertIncremental:
                case Config.Operation.Update:
                case Config.Operation.UpdateIncremental:
                    // Combine both PrimaryKey/Field ValuePairs
                    // because we create an update statement.
                    parameters = new(context.PrimaryKeyValuePairs!);
                    foreach (KeyValuePair<string, object?> pair in context.FieldValuePairsInBody)
                    {
                        parameters.Add(pair.Key, pair.Value);
                    }

                    break;
                default:
                    parameters = new(context.FieldValuePairsInBody);
                    break;
            }

            return parameters;
        }

        /// <summary>
        /// Authorization check on mutation fields provided in a GraphQL Mutation request.
        /// </summary>
        /// <param name="context"></param>
        /// <param name="parameters"></param>
        /// <param name="entityName"></param>
        /// <param name="graphQLMutationName"></param>
        /// <param name="mutationOperation"></param>
        /// <returns></returns>
        /// <exception cref="DataGatewayException"></exception>
        public void AuthorizeMutationFields(
            IMiddlewareContext context,
            IDictionary<string, object?> parameters,
            string entityName,
            Operation mutationOperation)
        {
            string role = string.Empty;
            if (context.ContextData.TryGetValue(key: AuthorizationResolver.CLIENT_ROLE_HEADER, out object? value))
            {
                role = (StringValues)value!.ToString();
            }

            if (string.IsNullOrEmpty(role))
            {
                throw new DataGatewayException(
                    message: "No ClientRoleHeader available to perform authorization.",
                    statusCode: HttpStatusCode.Unauthorized,
                    subStatusCode: DataGatewayException.SubStatusCodes.AuthorizationCheckFailed);
            }

            List<string> inputArgumentKeys;
            if (mutationOperation != Operation.Delete)
            {
                inputArgumentKeys = BaseSqlQueryStructure.GetSubArgumentNamesFromGQLMutArguments(MutationBuilder.INPUT_ARGUMENT_NAME, parameters);
            }
            else
            {
                inputArgumentKeys = parameters.Keys.ToList();
            }

            bool isAuthorized; // False by default.

            switch (mutationOperation)
            {
                case Operation.UpdateGraphQL:
                    isAuthorized = _authorizationResolver.AreColumnsAllowedForAction(entityName, roleName: role, action: ActionType.UPDATE, inputArgumentKeys);
                    break;
                case Operation.Create:
                    isAuthorized = _authorizationResolver.AreColumnsAllowedForAction(entityName, roleName: role, action: ActionType.CREATE, inputArgumentKeys);
                    break;
                case Operation.Delete:
                    // Delete operations are not checked for authorization on field level,
                    // and instead at the mutation level and would be rejected before this time in the pipeline.
                    // Continuing on with operation.
                    isAuthorized = true;
                    break;
                default:
                    throw new DataGatewayException(
                        message: "Invalid operation for GraphQL Mutation, must be Create, UpdateGraphQL, or Delete",
                        statusCode: HttpStatusCode.BadRequest,
                        subStatusCode: DataGatewayException.SubStatusCodes.BadRequest
                        );
            }

            if (!isAuthorized)
            {
                throw new DataGatewayException(
                    message: "Unauthorized due to one or more fields in this mutation.",
                    statusCode: HttpStatusCode.Forbidden,
                    subStatusCode: DataGatewayException.SubStatusCodes.AuthorizationCheckFailed
                );
            }
        }
    }
}<|MERGE_RESOLUTION|>--- conflicted
+++ resolved
@@ -72,11 +72,7 @@
             Tuple<JsonDocument, IMetadata>? result = null;
             Config.Operation mutationOperation =
                 MutationBuilder.DetermineMutationOperationTypeBasedOnInputType(graphqlMutationName);
-<<<<<<< HEAD
-            if (mutationOperation == Config.Operation.Delete)
-=======
-            if (mutationOperation is Operation.Delete)
->>>>>>> 23b4b9c0
+            if (mutationOperation is Config.Operation.Delete)
             {
                 // compute the mutation result before removing the element,
                 // since typical GraphQL delete mutations return the metadata of the deleted item.
@@ -93,7 +89,7 @@
                     parameters,
                     context: context);
 
-            if (!context.Selection.Type.IsScalarType() && mutationOperation is not Operation.Delete)
+            if (!context.Selection.Type.IsScalarType() && mutationOperation is not Config.Operation.Delete)
             {
                 TableDefinition tableDefinition = _sqlMetadataProvider.GetTableDefinition(entityName);
 
@@ -161,14 +157,7 @@
                     }
 
                     break;
-<<<<<<< HEAD
                 case Config.Operation.Insert:
-                    jsonResultString = JsonSerializer.Serialize(resultRecord);
-                    break;
-                case Config.Operation.Update:
-                case Config.Operation.UpdateIncremental:
-=======
-                case Operation.Insert:
                     if (resultRecord is null)
                     {
                         // this case should not happen, we throw an exception
@@ -179,9 +168,8 @@
                     primaryKeyRoute = ConstructPrimaryKeyRoute(context.EntityName, resultRecord);
                     // location will be updated in rest controller where httpcontext is available
                     return new CreatedResult(location: primaryKeyRoute, OkMutationResponse(resultRecord).Value);
-                case Operation.Update:
-                case Operation.UpdateIncremental:
->>>>>>> 23b4b9c0
+                case Config.Operation.Update:
+                case Config.Operation.UpdateIncremental:
                     // Nothing to update means we throw Exception
                     if (resultRecord is null || resultRecord.Count == 0)
                     {
@@ -189,19 +177,11 @@
                                                        statusCode: HttpStatusCode.PreconditionFailed,
                                                        subStatusCode: DataGatewayException.SubStatusCodes.DatabaseOperationFailed);
                     }
-<<<<<<< HEAD
-                    // Valid REST updates return empty result set
-                    jsonResultString = null;
-                    break;
+
+                    // Valid REST updates return OkObjectResult
+                    return OkMutationResponse(resultRecord);
                 case Config.Operation.Upsert:
                 case Config.Operation.UpsertIncremental:
-=======
-
-                    // Valid REST updates return OkObjectResult
-                    return OkMutationResponse(resultRecord);
-                case Operation.Upsert:
-                case Operation.UpsertIncremental:
->>>>>>> 23b4b9c0
                     /// Processes a second result set from DbDataReader if it exists.
                     /// In MsSQL upsert:
                     /// result set #1: result of the UPDATE operation.
@@ -274,34 +254,20 @@
         /// </summary>
         private async Task<DbDataReader> PerformMutationOperation(
             string entityName,
-<<<<<<< HEAD
             Config.Operation operationType,
-            IDictionary<string, object?> parameters)
-=======
-            Operation operationType,
             IDictionary<string, object?> parameters,
             IMiddlewareContext? context = null)
->>>>>>> 23b4b9c0
         {
             string queryString;
             Dictionary<string, object?> queryParameters;
 
             switch (operationType)
             {
-<<<<<<< HEAD
                 case Config.Operation.Insert:
                 case Config.Operation.Create:
-                    SqlInsertStructure insertQueryStruct =
-                        new(entityName,
-                        _sqlMetadataProvider,
-                        parameters);
-=======
-                case Operation.Insert:
-                case Operation.Create:
                     SqlInsertStructure insertQueryStruct = context is null ?
                         new(entityName, _sqlMetadataProvider, parameters) :
                         new(context, entityName, _sqlMetadataProvider, parameters);
->>>>>>> 23b4b9c0
                     queryString = _queryBuilder.Build(insertQueryStruct);
                     queryParameters = insertQueryStruct.Parameters;
                     break;
@@ -323,16 +289,12 @@
                     queryString = _queryBuilder.Build(updateIncrementalStructure);
                     queryParameters = updateIncrementalStructure.Parameters;
                     break;
-<<<<<<< HEAD
                 case Config.Operation.UpdateGraphQL:
-=======
-                case Operation.UpdateGraphQL:
                     if (context is null)
                     {
                         throw new ArgumentNullException("Context should not be null for a GraphQL operation.");
                     }
 
->>>>>>> 23b4b9c0
                     SqlUpdateStructure updateGraphQLStructure =
                         new(
                         context,
@@ -465,7 +427,7 @@
             IMiddlewareContext context,
             IDictionary<string, object?> parameters,
             string entityName,
-            Operation mutationOperation)
+            Config.Operation mutationOperation)
         {
             string role = string.Empty;
             if (context.ContextData.TryGetValue(key: AuthorizationResolver.CLIENT_ROLE_HEADER, out object? value))
@@ -482,7 +444,7 @@
             }
 
             List<string> inputArgumentKeys;
-            if (mutationOperation != Operation.Delete)
+            if (mutationOperation != Config.Operation.Delete)
             {
                 inputArgumentKeys = BaseSqlQueryStructure.GetSubArgumentNamesFromGQLMutArguments(MutationBuilder.INPUT_ARGUMENT_NAME, parameters);
             }
@@ -495,13 +457,13 @@
 
             switch (mutationOperation)
             {
-                case Operation.UpdateGraphQL:
+                case Config.Operation.UpdateGraphQL:
                     isAuthorized = _authorizationResolver.AreColumnsAllowedForAction(entityName, roleName: role, action: ActionType.UPDATE, inputArgumentKeys);
                     break;
-                case Operation.Create:
+                case Config.Operation.Create:
                     isAuthorized = _authorizationResolver.AreColumnsAllowedForAction(entityName, roleName: role, action: ActionType.CREATE, inputArgumentKeys);
                     break;
-                case Operation.Delete:
+                case Config.Operation.Delete:
                     // Delete operations are not checked for authorization on field level,
                     // and instead at the mutation level and would be rejected before this time in the pipeline.
                     // Continuing on with operation.
