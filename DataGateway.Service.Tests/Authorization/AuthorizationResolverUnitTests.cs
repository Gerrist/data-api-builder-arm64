--- conflicted
+++ resolved
@@ -150,11 +150,7 @@
 
                 CollectionAssert.AreEquivalent(expectedRoles, actualRolesForCol1.ToList());
 
-<<<<<<< HEAD
-                IEnumerable<string> actualRolesForAction = authZResolver.GetRolesForAction(AuthorizationHelpers.TEST_ENTITY, action);
-=======
-                IEnumerable<string> actualRolesForAction = IAuthorizationResolver.GetRolesForAction(AuthorizationHelpers.TEST_ENTITY, actionName, authZResolver.EntityPermissionsMap);
->>>>>>> 4add79f3
+                IEnumerable<string> actualRolesForAction = IAuthorizationResolver.GetRolesForAction(AuthorizationHelpers.TEST_ENTITY, action, authZResolver.EntityPermissionsMap);
                 CollectionAssert.AreEquivalent(expectedRoles, actualRolesForAction.ToList());
             }
 
@@ -245,15 +241,9 @@
             IEnumerable<string> actualUpdateRolesForCol1 = authZResolver.GetRolesForField(AuthorizationHelpers.TEST_ENTITY, "col1", Operation.Update);
             CollectionAssert.AreEquivalent(expectedRolesForUpdate, actualUpdateRolesForCol1.ToList());
 
-<<<<<<< HEAD
-            IEnumerable<string> actualRolesForRead = authZResolver.GetRolesForAction(AuthorizationHelpers.TEST_ENTITY, Operation.Read);
+            IEnumerable<string> actualRolesForRead = IAuthorizationResolver.GetRolesForAction(AuthorizationHelpers.TEST_ENTITY, Operation.Read, authZResolver.EntityPermissionsMap);
             CollectionAssert.AreEquivalent(expectedRolesForRead, actualRolesForRead.ToList());
-            IEnumerable<string> actualRolesForUpdate = authZResolver.GetRolesForAction(AuthorizationHelpers.TEST_ENTITY, Operation.Update);
-=======
-            IEnumerable<string> actualRolesForRead = IAuthorizationResolver.GetRolesForAction(AuthorizationHelpers.TEST_ENTITY, ActionType.READ, authZResolver.EntityPermissionsMap);
-            CollectionAssert.AreEquivalent(expectedRolesForRead, actualRolesForRead.ToList());
-            IEnumerable<string> actualRolesForUpdate = IAuthorizationResolver.GetRolesForAction(AuthorizationHelpers.TEST_ENTITY, ActionType.UPDATE, authZResolver.EntityPermissionsMap);
->>>>>>> 4add79f3
+            IEnumerable<string> actualRolesForUpdate = IAuthorizationResolver.GetRolesForAction(AuthorizationHelpers.TEST_ENTITY, Operation.Update, authZResolver.EntityPermissionsMap);
             CollectionAssert.AreEquivalent(expectedRolesForUpdate, actualRolesForUpdate.ToList());
         }
 
@@ -646,16 +636,16 @@
         // no predicates need to be added to the database query generated for the request.
         // When a value is returned as a result, the execution behaved as expected.
         [DataTestMethod]
-        [DataRow("anonymous", "anonymous", ActionType.READ, ActionType.READ, "id eq 1", true, DisplayName = "Fetch Policy for existing system role - anonymous")]
-        [DataRow("authenticated", "authenticated", ActionType.UPDATE, ActionType.UPDATE, "id eq 1", true, DisplayName = "Fetch Policy for existing system role - authenticated")]
-        [DataRow("anonymous", "anonymous", ActionType.READ, ActionType.READ, null, false, DisplayName = "Fetch Policy for existing role, no policy object defined in config.")]
-        [DataRow("anonymous", "authenticated", ActionType.READ, ActionType.READ, "id eq 1", false, DisplayName = "Fetch Policy for non-configured role")]
-        [DataRow("anonymous", "anonymous", ActionType.READ, ActionType.CREATE, "id eq 1", false, DisplayName = "Fetch Policy for non-configured action")]
+        [DataRow("anonymous", "anonymous", Operation.Read, Operation.Read, "id eq 1", true, DisplayName = "Fetch Policy for existing system role - anonymous")]
+        [DataRow("authenticated", "authenticated", Operation.Update, Operation.Update, "id eq 1", true, DisplayName = "Fetch Policy for existing system role - authenticated")]
+        [DataRow("anonymous", "anonymous", Operation.Read, Operation.Read, null, false, DisplayName = "Fetch Policy for existing role, no policy object defined in config.")]
+        [DataRow("anonymous", "authenticated", Operation.Read, Operation.Read, "id eq 1", false, DisplayName = "Fetch Policy for non-configured role")]
+        [DataRow("anonymous", "anonymous", Operation.Read, Operation.Create, "id eq 1", false, DisplayName = "Fetch Policy for non-configured action")]
         public void GetDBPolicyTest(
             string clientRole,
             string configuredRole,
-            string requestAction,
-            string configuredAction,
+            Operation requestAction,
+            Operation configuredAction,
             string policy,
             bool expectPolicy)
         {
