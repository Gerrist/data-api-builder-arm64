using System;
using System.Collections.Generic;
using System.IO;
using System.Net;
using System.Reflection;
using System.Text;
using System.Threading.Tasks;
using Azure.DataGateway.Config;
using Azure.DataGateway.Service.Controllers;
using Azure.DataGateway.Service.Services;
using Microsoft.AspNetCore.Http;
using Microsoft.AspNetCore.Http.Features;
using Microsoft.AspNetCore.Mvc;
using Microsoft.VisualStudio.TestTools.UnitTesting;

namespace Azure.DataGateway.Service.Tests.SqlTests.RestApiTests
{
    /// <summary>
    /// Test REST Apis validating expected results are obtained.
    /// </summary>
    [TestClass, TestCategory(TestCategory.MSSQL)]
    public class MsSqlRestApiTests : RestApiTestBase
    {
        protected static string DEFAULT_SCHEMA = "dbo";
        private static Dictionary<string, string> _queryMap = new()
        {
            {
                "FindByIdTest",
                $"SELECT * FROM { _integrationTableName } " +
                $"WHERE id = 2 FOR JSON PATH, INCLUDE_NULL_VALUES, WITHOUT_ARRAY_WRAPPER"
            },
            {
                "FindEmptyTable",
                $"SELECT * FROM { _emptyTableTableName } " +
                $"FOR JSON PATH, INCLUDE_NULL_VALUES"
            },
            {
                "FindEmptyResultSetWithQueryFilter",
                $"SELECT * FROM { _integrationTableName } " +
                $"WHERE 1 != 1 FOR JSON PATH, INCLUDE_NULL_VALUES"
            },
            {
                "FindViewAll",
                $"SELECT * FROM { _simple_all_books } " +
                $"WHERE id = 2 FOR JSON PATH, INCLUDE_NULL_VALUES, WITHOUT_ARRAY_WRAPPER"
            },
            {
                "FindViewSelected",
                $"SELECT categoryid, pieceid, categoryName, piecesAvailable FROM {_simple_subset_stocks} " +
                $"WHERE categoryid = 2 AND pieceid = 1 FOR JSON PATH, INCLUDE_NULL_VALUES, WITHOUT_ARRAY_WRAPPER"
            },
            {
                "FindViewComposite",
                $"SELECT name ,id, publisher_id FROM {_composite_subset_bookPub} " +
                $"WHERE id=2 FOR JSON PATH, INCLUDE_NULL_VALUES, WITHOUT_ARRAY_WRAPPER"
            },
            {
                "FindTestWithFilterQueryOneGeFilterOnView",
                $"SELECT * FROM { _simple_all_books } " +
                $"WHERE id >= 4 " +
                $"FOR JSON PATH, INCLUDE_NULL_VALUES"
            },
            {
                "FindByIdTestWithQueryStringFieldsOnView",
                $"SELECT[id], [title] FROM { _simple_all_books } " +
                $"WHERE id = 1 FOR JSON PATH, INCLUDE_NULL_VALUES, WITHOUT_ARRAY_WRAPPER"
            },
            {
                "FindTestWithFilterQueryStringOneEqFilterOnView",
                $"SELECT [categoryid],[pieceid],[categoryName],[piecesAvailable] " +
                $"FROM { _simple_subset_stocks } " +
                $"WHERE [pieceid] = 1 " +
                $"FOR JSON PATH, INCLUDE_NULL_VALUES"
            },
            {
                "FindTestWithFilterQueryOneNotFilterOnView",
                $"SELECT [categoryid],[pieceid],[categoryName],[piecesAvailable] " +
                $"FROM { _simple_subset_stocks } " +
                $"WHERE NOT([categoryid] > 1)" +
                $"FOR JSON PATH, INCLUDE_NULL_VALUES"
            },
            {
                "FindTestWithFilterQueryOneLtFilterOnView",
                $"SELECT[id], [name],[publisher_id] FROM { _composite_subset_bookPub } " +
                $"WHERE id < 5 FOR JSON PATH, INCLUDE_NULL_VALUES"
            },
            {
                "FindByIdTestWithQueryStringFields",
                $"SELECT[id], [title] FROM { _integrationTableName } " +
                $"WHERE id = 1 FOR JSON PATH, INCLUDE_NULL_VALUES, WITHOUT_ARRAY_WRAPPER"
            },
            {
                "FindTestWithQueryStringOneField",
                $"SELECT [id] FROM { _integrationTableName } " +
                $"FOR JSON PATH, INCLUDE_NULL_VALUES"
            },
            {
                "FindTestWithQueryStringMultipleFields",
                $"SELECT [id], [title] FROM { _integrationTableName } " +
                $"FOR JSON PATH, INCLUDE_NULL_VALUES"
            },
            {
                "FindTestWithQueryStringAllFields",
                $"SELECT * FROM { _integrationTableName } " +
                $"FOR JSON PATH, INCLUDE_NULL_VALUES"
            },
            {
                "FindTestWithFilterQueryStringOneEqFilter",
                $"SELECT * FROM { _integrationTableName } " +
                $"WHERE id = 1 " +
                $"FOR JSON PATH, INCLUDE_NULL_VALUES"
            },
            {
                "FindTestWithFilterQueryStringValueFirstOneEqFilter",
                $"SELECT * FROM { _integrationTableName } " +
                $"WHERE id = 2 " +
                $"FOR JSON PATH, INCLUDE_NULL_VALUES"
            },
            {
                "FindTestWithFilterQueryOneGtFilter",
                $"SELECT * FROM { _integrationTableName } " +
                $"WHERE id > 3 " +
                $"FOR JSON PATH, INCLUDE_NULL_VALUES"
            },
            {
                "FindTestWithFilterQueryOneGeFilter",
                $"SELECT * FROM { _integrationTableName } " +
                $"WHERE id >= 4 " +
                $"FOR JSON PATH, INCLUDE_NULL_VALUES"
            },
            {
                "FindTestWithFilterQueryOneLtFilter",
                $"SELECT * FROM { _integrationTableName } " +
                $"WHERE id < 5 " +
                $"FOR JSON PATH, INCLUDE_NULL_VALUES"
            },
            {
                "FindTestWithFilterQueryOneLeFilter",
                $"SELECT * FROM { _integrationTableName } " +
                $"WHERE id <= 4 " +
                $"FOR JSON PATH, INCLUDE_NULL_VALUES"
            },
            {
                "FindTestWithFilterQueryOneNeFilter",
                $"SELECT * FROM { _integrationTableName } " +
                $"WHERE id != 3 " +
                $"FOR JSON PATH, INCLUDE_NULL_VALUES"
            },
            {
                "FindTestWithFilterQueryOneNotFilter",
                $"SELECT * FROM { _integrationTableName } " +
                $"WHERE NOT (id < 2) " +
                $"FOR JSON PATH, INCLUDE_NULL_VALUES"
            },
            {
                "FindTestWithFilterQueryOneRightNullEqFilter",
                $"SELECT * FROM { _integrationTableName } " +
                $"WHERE NOT (title IS NULL) " +
                $"FOR JSON PATH, INCLUDE_NULL_VALUES"
            },
            {
                "FindTestWithFilterQueryOneLeftNullNeFilter",
                $"SELECT * FROM { _integrationTableName } " +
                $"WHERE title IS NOT NULL " +
                $"FOR JSON PATH, INCLUDE_NULL_VALUES"
            },
            {
                "FindTestWithFilterQueryOneLeftNullRightNullGtFilter",
                $"SELECT * FROM { _integrationTableName } " +
                $"WHERE NULL > NULL " +
                $"FOR JSON PATH, INCLUDE_NULL_VALUES"
            },
            {
                "FindTestWithFilterQueryStringSingleAndFilter",
                $"SELECT * FROM { _integrationTableName } " +
                $"WHERE id < 3 AND id > 1 " +
                $"FOR JSON PATH, INCLUDE_NULL_VALUES"
            },
            {
                "FindTestWithFilterQueryStringSingleOrFilter",
                $"SELECT * FROM { _integrationTableName } " +
                $"WHERE id < 3 OR id > 4 " +
                $"FOR JSON PATH, INCLUDE_NULL_VALUES"
            },
            {
                "FindTestWithFilterQueryStringMultipleAndFilters",
                $"SELECT * FROM { _integrationTableName } " +
                $"WHERE id < 4 AND id > 1 AND title != 'Awesome book' " +
                $"FOR JSON PATH, INCLUDE_NULL_VALUES"
            },
            {
                "FindTestWithFilterQueryStringMultipleOrFilters",
                $"SELECT * FROM { _integrationTableName } " +
                $"WHERE id = 1 OR id = 2 OR id = 3 " +
                $"FOR JSON PATH, INCLUDE_NULL_VALUES"
            },
            {
                "FindTestWithFilterQueryStringMultipleAndOrFilters",
                $"SELECT * FROM { _integrationTableName } " +
                $"WHERE (id > 2 AND id < 4) OR title = 'Awesome book' " +
                $"FOR JSON PATH, INCLUDE_NULL_VALUES"
            },
            {
                "FindTestWithFilterQueryStringMultipleNotAndOrFilters",
                $"SELECT * FROM { _integrationTableName } " +
                $"WHERE (NOT (id < 3) OR id < 4) OR NOT (title = 'Awesome book') " +
                $"FOR JSON PATH, INCLUDE_NULL_VALUES"
            },
            {
                "FindTestWithPrimaryKeyContainingForeignKey",
                $"SELECT [id], [content] FROM reviews " +
                $"WHERE id = 567 AND book_id = 1 FOR JSON PATH, INCLUDE_NULL_VALUES, WITHOUT_ARRAY_WRAPPER"
            },
            {
                "FindTestWithFirstSingleKeyPagination",
                $"SELECT TOP 1 * FROM { _integrationTableName } " +
                $"ORDER BY id " +
                $"FOR JSON PATH, INCLUDE_NULL_VALUES"
            },
            {
                "FindTestWithFirstMultiKeyPagination",
                $"SELECT TOP 1 * FROM REVIEWS " +
                $"WHERE 1=1 " +
                $"ORDER BY book_id, id " +
                $"FOR JSON PATH, INCLUDE_NULL_VALUES"
            },
            {
                "FindTestWithAfterSingleKeyPagination",
                $"SELECT * FROM { _integrationTableName } " +
                $"WHERE id > 7 " +
                $"ORDER BY id " +
                $"FOR JSON PATH, INCLUDE_NULL_VALUES"
            },
            {
                "FindTestWithAfterMultiKeyPagination",
                $"SELECT * FROM REVIEWS " +
                "WHERE book_id > 1 OR (book_id = 1 AND id > 567) " +
                $"ORDER BY book_id, id " +
                $"FOR JSON PATH, INCLUDE_NULL_VALUES"
            },
            {
                "FindTestWithPaginationVerifSinglePrimaryKeyInAfter",
                $"SELECT TOP 1 * FROM { _integrationTableName } " +
                $"ORDER BY id " +
                $"FOR JSON PATH, INCLUDE_NULL_VALUES"
            },
            {
                "FindTestWithPaginationVerifMultiplePrimaryKeysInAfter",
                $"SELECT TOP 1 * FROM REVIEWS " +
                $"ORDER BY book_id, id " +
                $"FOR JSON PATH, INCLUDE_NULL_VALUES"
            },
            {
                "FindTestWithQueryStringAllFieldsOrderByAsc",
                $"SELECT * FROM { _integrationTableName } " +
                $"ORDER BY title, id " +
                $"FOR JSON PATH, INCLUDE_NULL_VALUES"
            },
            {
                "FindTestWithQueryStringSpaceInNamesOrderByAsc",
                $"SELECT * FROM { _integrationTableHasColumnWithSpace } " +
                $"ORDER BY [ID Number] " +
                $"FOR JSON PATH, INCLUDE_NULL_VALUES"
            },
            {
                "FindTestWithFirstAndSpacedColumnOrderBy",
                $"SELECT TOP 1 * FROM { _integrationTableHasColumnWithSpace } " +
                $"ORDER BY [Last Name] " +
                $"FOR JSON PATH, INCLUDE_NULL_VALUES"
            },
            {
                "FindTestWithQueryStringAllFieldsOrderByDesc",
                $"SELECT * FROM { _integrationTableName } " +
                $"ORDER BY publisher_id desc, id " +
                $"FOR JSON PATH, INCLUDE_NULL_VALUES"
            },
            {
                "FindTestWithFirstSingleKeyPaginationAndOrderBy",
                $"SELECT TOP 1 * FROM { _integrationTableName } " +
                $"ORDER BY title, id " +
                $"FOR JSON PATH, INCLUDE_NULL_VALUES"
            },
            {
                "FindTestVerifyMaintainColumnOrderForOrderBy",
                $"SELECT * FROM { _integrationTableName } " +
                $"ORDER BY id desc, publisher_id " +
                $"FOR JSON PATH, INCLUDE_NULL_VALUES"
            },
            {
                "FindTestVerifyMaintainColumnOrderForOrderByInReverse",
                $"SELECT * FROM { _integrationTableName } " +
                $"ORDER BY publisher_id, id desc " +
                $"FOR JSON PATH, INCLUDE_NULL_VALUES"
            },
            {
                "FindTestWithFirstSingleKeyIncludedInOrderByAndPagination",
                $"SELECT TOP 1 * FROM { _integrationTableName } " +
                $"ORDER BY id " +
                $"FOR JSON PATH, INCLUDE_NULL_VALUES"
            },

            {
                "FindTestWithFirstTwoOrderByAndPagination",
                $"SELECT TOP 2 * FROM { _integrationTableName } " +
                $"ORDER BY id " +
                $"FOR JSON PATH, INCLUDE_NULL_VALUES"
            },
            {
                "FindTestWithFirstTwoVerifyAfterFormedCorrectlyWithOrderBy",
                $"SELECT TOP 2 * FROM { _integrationTieBreakTable } " +
                $"ORDER BY birthdate, name, id desc " +
                $"FOR JSON PATH, INCLUDE_NULL_VALUES"
            },
            {
                "FindTestWithFirstTwoVerifyAfterBreaksTieCorrectlyWithOrderBy",
                $"SELECT TOP 2 * FROM { _integrationTieBreakTable } " +
                $"WHERE ((birthdate > '2001-01-01') OR (birthdate = '2001-01-01' AND name > 'Aniruddh') " +
                $"OR (birthdate = '2001-01-01' AND name = 'Aniruddh' AND id > 125)) " +
                $"ORDER BY birthdate, name, id " +
                $"FOR JSON PATH, INCLUDE_NULL_VALUES"
            },
            {
                "FindTestWithFirstMultiKeyIncludeAllInOrderByAndPagination",
                $"SELECT TOP 1 * FROM { _tableWithCompositePrimaryKey } " +
                $"ORDER BY id desc, book_id " +
                $"FOR JSON PATH, INCLUDE_NULL_VALUES"
            },
            {
                "FindTestWithFirstMultiKeyIncludeOneInOrderByAndPagination",
                $"SELECT TOP 1 * FROM { _tableWithCompositePrimaryKey } " +
                $"ORDER BY book_id, id " +
                $"FOR JSON PATH, INCLUDE_NULL_VALUES"
            },
            {
                "FindTestWithFirstAndMultiColumnOrderBy",
                $"SELECT TOP 1 * FROM { _integrationTableName } " +
                $"ORDER BY publisher_id desc, title desc " +
                $"FOR JSON PATH, INCLUDE_NULL_VALUES"
            },
            {
                "FindTestWithFirstAndTiedColumnOrderBy",
                $"SELECT TOP 1 * FROM { _integrationTableName } " +
                $"ORDER BY publisher_id desc, id asc " +
                $"FOR JSON PATH, INCLUDE_NULL_VALUES"
            },
            {
                "FindTestWithFirstMultiKeyPaginationAndOrderBy",
                $"SELECT TOP 1 * FROM { _tableWithCompositePrimaryKey } " +
                $"WHERE 1=1 " +
                $"ORDER BY content desc, book_id, id " +
                $"FOR JSON PATH, INCLUDE_NULL_VALUES"
            },
            {
                "FindTestWithMappedFieldsToBeReturned",
                $"SELECT [treeId], [species] AS [Scientific Name], [region] AS [United State's Region], [height] FROM { _integrationMappingTable } " +
                $"FOR JSON PATH, INCLUDE_NULL_VALUES"
            },
            {
                "FindTestWithSingleMappedFieldsToBeReturned",
                $"SELECT [species] AS [Scientific Name] FROM { _integrationMappingTable } " +
                $"FOR JSON PATH, INCLUDE_NULL_VALUES"
            },
            {
                "FindTestWithUnMappedFieldsToBeReturned",
                $"SELECT [treeId] FROM { _integrationMappingTable } " +
                $"FOR JSON PATH, INCLUDE_NULL_VALUES"
            },
            {
                "FindTestWithDifferentMappedFieldsAndFilter",
                $"SELECT [treeId], [species] AS [fancyName], [region], [height] FROM { _integrationMappingTable } " +
                $"WHERE [species] = 'Tsuga terophylla' " +
                $"FOR JSON PATH, INCLUDE_NULL_VALUES"
            },
            {
                "FindTestWithDifferentMappedFieldsAndOrderBy",
                $"SELECT [treeId], [species] AS [fancyName], [region], [height] FROM { _integrationMappingTable } " +
                $"ORDER BY [trees].[species] " +
                $"FOR JSON PATH, INCLUDE_NULL_VALUES"
            },
            {
                "FindTestWithDifferentMappingFirstSingleKeyPaginationAndOrderBy",
                $"SELECT TOP 1 [treeId], [species] AS [fancyName], [region], [height] FROM { _integrationMappingTable } " +
                $"ORDER BY [trees].[species] " +
                $"FOR JSON PATH, INCLUDE_NULL_VALUES"
            },
            {
                "FindTestWithDifferentMappingAfterSingleKeyPaginationAndOrderBy",
                $"SELECT TOP 101 [treeId], [species] AS [fancyName], [region], [height] FROM { _integrationMappingTable } " +
                $"WHERE [trees].[treeId] < 2 " +
                $"ORDER BY [trees].[species], [trees].[treeId] " +
                $"FOR JSON PATH, INCLUDE_NULL_VALUES"
            },
            {
                "InsertOneTest",
                // This query is the query for the result we get back from the database
                // after the insert operation. Not the query that we generate to perform
                // the insertion.
                $"SELECT [id], [title], [publisher_id] FROM { _integrationTableName } " +
                $"WHERE [id] = { STARTING_ID_FOR_TEST_INSERTS } AND [title] = 'My New Book' " +
                $"AND [publisher_id] = 1234 " +
                $"FOR JSON PATH, INCLUDE_NULL_VALUES, WITHOUT_ARRAY_WRAPPER"
            },
            {
                "InsertOneInCompositeNonAutoGenPKTest",
                // This query is the query for the result we get back from the database
                // after the insert operation. Not the query that we generate to perform
                // the insertion.
                $"SELECT [categoryid],[pieceid],[categoryName],[piecesAvailable]," +
                $"[piecesRequired] FROM { _Composite_NonAutoGenPK_TableName } " +
                $"WHERE [categoryid] = 5 AND [pieceid] = 2 AND [categoryName] = 'FairyTales' " +
                $"AND [piecesAvailable] = 0 AND [piecesRequired] = 0 " +
                $"FOR JSON PATH, INCLUDE_NULL_VALUES, WITHOUT_ARRAY_WRAPPER"
            },
            {
                "InsertOneInCompositeKeyTableTest",
                // This query is the query for the result we get back from the database
                // after the insert operation. Not the query that we generate to perform
                // the insertion.
                $"SELECT [id], [content], [book_id] FROM { _tableWithCompositePrimaryKey } " +
                $"WHERE [id] = { STARTING_ID_FOR_TEST_INSERTS } AND [book_id] = 1 " +
                $"FOR JSON PATH, INCLUDE_NULL_VALUES, WITHOUT_ARRAY_WRAPPER"
            },
            {
                "InsertOneInDefaultTestTable",
                $"SELECT [id], [book_id], [content] FROM { _tableWithCompositePrimaryKey } " +
                $"WHERE [id] = { STARTING_ID_FOR_TEST_INSERTS + 1} AND [book_id] = 2 AND [content] = 'Its a classic' " +
                $"FOR JSON PATH, INCLUDE_NULL_VALUES, WITHOUT_ARRAY_WRAPPER"
            },
            {
                "DeleteOneTest",
                // This query is used to confirm that the item no longer exists, not the
                // actual delete query.
                $"SELECT [id] FROM { _integrationTableName } " +
                $"WHERE id = 5 FOR JSON PATH, INCLUDE_NULL_VALUES, WITHOUT_ARRAY_WRAPPER"
            },
            {
                "PutOne_Update_Test",
                $"SELECT [id], [title], [publisher_id] FROM { _integrationTableName } " +
                $"WHERE id = 7 AND [title] = 'The Hobbit Returns to The Shire' " +
                $"AND [publisher_id] = 1234" +
                $"FOR JSON PATH, INCLUDE_NULL_VALUES, WITHOUT_ARRAY_WRAPPER"
            },
            {
                "PutOne_Update_IfMatchHeaders_Test_Confirm_Update",
                $"SELECT * FROM { _integrationTableName } " +
                $"WHERE id = 1 AND title = 'The Return of the King' " +
                $"FOR JSON PATH, INCLUDE_NULL_VALUES, WITHOUT_ARRAY_WRAPPER"
            },
            {
                "PutOne_Update_Default_Test",
                $"SELECT [id], [book_id], [content] FROM { _tableWithCompositePrimaryKey } " +
                $"WHERE [id] = 568 AND [book_id] = 1 AND [content]='Good book to read' " +
                $"FOR JSON PATH, INCLUDE_NULL_VALUES, WITHOUT_ARRAY_WRAPPER"
            },
            {
                "PutOne_Update_CompositeNonAutoGenPK_Test",
                $"SELECT [categoryid], [pieceid], [categoryName], [piecesAvailable]," +
                $"[piecesRequired] FROM { _Composite_NonAutoGenPK_TableName } " +
                $"WHERE [categoryid] = 2 AND [pieceid] = 1 AND [categoryName] = 'SciFi' " +
                $"AND [piecesAvailable] = 10  AND [piecesRequired] = 5 " +
                $"FOR JSON PATH, INCLUDE_NULL_VALUES, WITHOUT_ARRAY_WRAPPER"
            },
            {
                "PutOne_Update_NullOutMissingField_Test",
                $"SELECT [categoryid], [pieceid], [categoryName],[piecesAvailable]," +
                $"[piecesRequired] FROM { _Composite_NonAutoGenPK_TableName } " +
                $"WHERE [categoryid] = 1 AND [pieceid] = 1 AND [categoryName] = 'SciFi' " +
                $"AND [piecesAvailable] is NULL  AND [piecesRequired] = 5 " +
                $"FOR JSON PATH, INCLUDE_NULL_VALUES, WITHOUT_ARRAY_WRAPPER"
            },
            {
                "PutOne_Update_Empty_Test",
                $"SELECT [categoryid], [pieceid], [categoryName],[piecesAvailable]," +
                $"[piecesRequired] FROM { _Composite_NonAutoGenPK_TableName } " +
                $"WHERE [categoryid] = 2 AND [pieceid] = 1 AND [categoryName] = '' " +
                $"AND [piecesAvailable] = 2  AND [piecesRequired] = 3 " +
                $"FOR JSON PATH, INCLUDE_NULL_VALUES, WITHOUT_ARRAY_WRAPPER"
            },
            {
                "PutOne_Update_Nulled_Test",
                $"SELECT [categoryid], [pieceid], [categoryName],[piecesAvailable]," +
                $"[piecesRequired] FROM { _Composite_NonAutoGenPK_TableName } " +
                $"WHERE [categoryid] = 2 AND [pieceid] = 1 AND [categoryName] = 'FairyTales' " +
                $"AND [piecesAvailable] is NULL  AND [piecesRequired] = 4 " +
                $"FOR JSON PATH, INCLUDE_NULL_VALUES, WITHOUT_ARRAY_WRAPPER"
            },
            {
                "PutOne_Insert_Test",
                $"SELECT [id], [title], [issue_number] FROM [foo].{ _integration_NonAutoGenPK_TableName } " +
                $"WHERE id = { STARTING_ID_FOR_TEST_INSERTS } AND [title] = 'Batman Returns' " +
                $"AND [issue_number] = 1234" +
                $"FOR JSON PATH, INCLUDE_NULL_VALUES, WITHOUT_ARRAY_WRAPPER"
            },
            {
                "PutOne_Insert_Nullable_Test",
                $"SELECT [id], [title], [issue_number] FROM [foo].{ _integration_NonAutoGenPK_TableName } " +
                $"WHERE id = { STARTING_ID_FOR_TEST_INSERTS + 1 } AND [title] = 'Times' " +
                $"AND [issue_number] IS NULL " +
                $"FOR JSON PATH, INCLUDE_NULL_VALUES, WITHOUT_ARRAY_WRAPPER"
            },
            {
                "PutOne_Insert_PKAutoGen_Test",
                $"INSERT INTO { _integrationTableName } " +
                $"(id, title, publisher_id)" +
                $"VALUES (1000,'The Hobbit Returns to The Shire',1234)"
            },
            {
                "PutOne_Insert_AutoGenNonPK_Test",
                $"SELECT [id], [title], [volume], [categoryName] FROM { _integration_AutoGenNonPK_TableName } " +
                $"WHERE id = { STARTING_ID_FOR_TEST_INSERTS } AND [title] = 'Star Trek' " +
                $"AND [categoryName] = 'Suspense' " +
                $"AND [volume] IS NOT NULL " +
                $"FOR JSON PATH, INCLUDE_NULL_VALUES, WITHOUT_ARRAY_WRAPPER"
            },
            {
                "PutOne_Insert_CompositeNonAutoGenPK_Test",
                $"SELECT [categoryid], [pieceid], [categoryName],[piecesAvailable]," +
                $"[piecesRequired] FROM { _Composite_NonAutoGenPK_TableName } " +
                $"WHERE [categoryid] = 3 AND [pieceid] = 1 AND [categoryName] = 'SciFi' " +
                $"AND [piecesAvailable] = 2 AND [piecesRequired] = 1 " +
                $"FOR JSON PATH, INCLUDE_NULL_VALUES, WITHOUT_ARRAY_WRAPPER"
            },
            {
                "PutOne_Insert_Default_Test",
                $"SELECT [categoryid], [pieceid], [categoryName],[piecesAvailable]," +
                $"[piecesRequired] FROM { _Composite_NonAutoGenPK_TableName } " +
                $"WHERE [categoryid] = 8 AND [pieceid] = 1 AND [categoryName] = 'SciFi' " +
                $"AND [piecesAvailable] = 0 AND [piecesRequired] = 0 " +
                $"FOR JSON PATH, INCLUDE_NULL_VALUES, WITHOUT_ARRAY_WRAPPER"
            },
            {
                "PutOne_Insert_Empty_Test",
                $"SELECT [categoryid], [pieceid], [categoryName],[piecesAvailable]," +
                $"[piecesRequired] FROM { _Composite_NonAutoGenPK_TableName } " +
                $"WHERE [categoryid] = 4 AND [pieceid] = 1 AND [categoryName] = '' " +
                $"AND [piecesAvailable] = 2 AND [piecesRequired] = 3 " +
                $"FOR JSON PATH, INCLUDE_NULL_VALUES, WITHOUT_ARRAY_WRAPPER"
            },
            {
                "PutOne_Insert_Nulled_Test",
                $"SELECT [categoryid], [pieceid], [categoryName],[piecesAvailable]," +
                $"[piecesRequired] FROM { _Composite_NonAutoGenPK_TableName } " +
                $"WHERE [categoryid] = 4 AND [pieceid] = 1 AND [categoryName] = 'SciFi' " +
                $"AND [piecesAvailable] is NULL AND [piecesRequired] = 4 " +
                $"FOR JSON PATH, INCLUDE_NULL_VALUES, WITHOUT_ARRAY_WRAPPER"
            },
            {
                "PatchOne_Insert_NonAutoGenPK_Test",
                $"SELECT [id], [title], [issue_number] FROM [foo].{ _integration_NonAutoGenPK_TableName } " +
                $"WHERE id = 2 AND [title] = 'Batman Begins' " +
                $"AND [issue_number] = 1234 " +
                $"FOR JSON PATH, INCLUDE_NULL_VALUES, WITHOUT_ARRAY_WRAPPER"
            },
            {
                "PatchOne_Insert_CompositeNonAutoGenPK_Test",
                $"SELECT [categoryid], [pieceid], [categoryName],[piecesAvailable]," +
                $"[piecesRequired] FROM { _Composite_NonAutoGenPK_TableName } " +
                $"WHERE [categoryid] = 4 AND [pieceid] = 1 AND [categoryName] = 'FairyTales' " +
                $"AND [piecesAvailable] = 5 AND [piecesRequired] = 4 " +
                $"FOR JSON PATH, INCLUDE_NULL_VALUES, WITHOUT_ARRAY_WRAPPER"
            },
            {
                "PatchOne_Insert_Empty_Test",
                $"SELECT [categoryid], [pieceid], [categoryName],[piecesAvailable]," +
                $"[piecesRequired] FROM { _Composite_NonAutoGenPK_TableName } " +
                $"WHERE [categoryid] = 5 AND [pieceid] = 1 AND [categoryName] = '' " +
                $"AND [piecesAvailable] = 5 AND [piecesRequired] = 4 " +
                $"FOR JSON PATH, INCLUDE_NULL_VALUES, WITHOUT_ARRAY_WRAPPER"
            },
            {
                "PatchOne_Insert_Default_Test",
                $"SELECT [categoryid], [pieceid], [categoryName],[piecesAvailable]," +
                $"[piecesRequired] FROM { _Composite_NonAutoGenPK_TableName } " +
                $"WHERE [categoryid] = 7 AND [pieceid] = 1 AND [categoryName] = 'SciFi' " +
                $"AND [piecesAvailable] = 0 AND [piecesRequired] = 0 " +
                $"FOR JSON PATH, INCLUDE_NULL_VALUES, WITHOUT_ARRAY_WRAPPER"
            },
            {
                "PatchOne_Insert_Nulled_Test",
                $"SELECT [categoryid], [pieceid], [categoryName],[piecesAvailable]," +
                $"[piecesRequired] FROM { _Composite_NonAutoGenPK_TableName } " +
                $"WHERE [categoryid] = 3 AND [pieceid] = 1 AND [categoryName] = 'SciFi' " +
                $"AND [piecesAvailable] is NULL AND [piecesRequired] = 4 " +
                $"FOR JSON PATH, INCLUDE_NULL_VALUES, WITHOUT_ARRAY_WRAPPER"
            },
            {
                "PatchOne_Update_Test",
                $"SELECT [id], [title], [publisher_id] FROM { _integrationTableName } " +
                $"WHERE id = 8 AND [title] = 'Heart of Darkness' " +
                $"AND [publisher_id] = 2324 " +
                $"FOR JSON PATH, INCLUDE_NULL_VALUES, WITHOUT_ARRAY_WRAPPER"
            },
            {
                "PatchOne_Update_IfMatchHeaders_Test_Confirm_Update",
                $"SELECT * FROM { _integrationTableName } " +
                $"WHERE id = 1 AND title = 'The Hobbit Returns to The Shire' " +
                $"FOR JSON PATH, INCLUDE_NULL_VALUES, WITHOUT_ARRAY_WRAPPER"
            },
            {
                "PatchOne_Update_Default_Test",
                $"SELECT [id], [book_id], [content] FROM { _tableWithCompositePrimaryKey } " +
                $"WHERE id = 567 AND [book_id] = 1 AND [content] = 'That's a great book' " +
                $"FOR JSON PATH, INCLUDE_NULL_VALUES, WITHOUT_ARRAY_WRAPPER"
            },
            {
                "PatchOne_Update_CompositeNonAutoGenPK_Test",
                $"SELECT [categoryid], [pieceid], [categoryName],[piecesAvailable]," +
                $"[piecesRequired] FROM { _Composite_NonAutoGenPK_TableName } " +
                $"WHERE [categoryid] = 1 AND [pieceid] = 1 AND [categoryName] = 'SciFi' " +
                $"AND [piecesAvailable]= 10 AND [piecesRequired] = 0 " +
                $"FOR JSON PATH, INCLUDE_NULL_VALUES, WITHOUT_ARRAY_WRAPPER"
            },
            {
                "PatchOne_Update_Empty_Test",
                $"SELECT [categoryid], [pieceid], [categoryName],[piecesAvailable]," +
                $"[piecesRequired] FROM { _Composite_NonAutoGenPK_TableName } " +
                $"WHERE [categoryid] = 1 AND [pieceid] = 1 AND [categoryName] = '' " +
                $"AND [piecesAvailable]= 10 AND [piecesRequired] = 0 " +
                $"FOR JSON PATH, INCLUDE_NULL_VALUES, WITHOUT_ARRAY_WRAPPER"
            },
            {
                "PatchOne_Update_Nulled_Test",
                $"SELECT [categoryid], [pieceid], [categoryName],[piecesAvailable]," +
                $"[piecesRequired] FROM { _Composite_NonAutoGenPK_TableName } " +
                $"WHERE [categoryid] = 1 AND [pieceid] = 1 AND [categoryName] = 'books' " +
                $"AND [piecesAvailable] is NULL AND [piecesRequired] = 0 " +
                $"FOR JSON PATH, INCLUDE_NULL_VALUES, WITHOUT_ARRAY_WRAPPER"
            },
            {
                "InsertOneWithNullFieldValue",
                $"SELECT [categoryid], [pieceid], [categoryName],[piecesAvailable]," +
                $"[piecesRequired] FROM { _Composite_NonAutoGenPK_TableName } " +
                $"WHERE [categoryid] = 3 AND [pieceid] = 1 AND [categoryName] = 'SciFi' " +
                $"AND [piecesAvailable] is NULL AND [piecesRequired] = 1 " +
                $"FOR JSON PATH, INCLUDE_NULL_VALUES, WITHOUT_ARRAY_WRAPPER"
            },
            {
                "PatchOne_Insert_PKAutoGen_Test",
                $"INSERT INTO { _integrationTableName } " +
                $"(id, title, publisher_id)" +
                $"VALUES (1000,'The Hobbit Returns to The Shire',1234)"
            }
        };

        #region Test Fixture Setup

        /// <summary>
        /// Sets up test fixture for class, only to be run once per test run, as defined by
        /// MSTest decorator.
        /// </summary>
        /// <param name="context"></param>
        [ClassInitialize]
        public static async Task InitializeTestFixture(TestContext context)
        {
            await InitializeTestFixture(context, TestCategory.MSSQL);

            // Setup REST Components
            _restService = new RestService(_queryEngine,
                _mutationEngine,
                _sqlMetadataProvider,
                _httpContextAccessor.Object,
                _authorizationService.Object,
<<<<<<< HEAD
                _authorizationResolver);
=======
                _authZResolver,
                _runtimeConfigProvider);
>>>>>>> 6398078e
            _restController = new RestController(_restService);
        }

        /// <summary>
        /// Runs after every test to reset the database state
        /// </summary>
        [TestCleanup]
        public async Task TestCleanup()
        {
            await ResetDbStateAsync();
        }

        #endregion

        #region Additional tests

        /// <summary>
        /// This test verifies that when we have an unsupported opration,
        /// in this case a none operation, that we return the correct error
        /// response.
        /// </summary>
        /// <returns></returns>
        [TestMethod]
        public async Task HandleAndExecuteUnsupportedOperationUnitTestAsync()
        {
            string expected = "{\"error\":{\"code\":\"BadRequest\",\"message\":\"This operation is not supported.\",\"status\":400}}";
            // need header to instantiate identity in controller
            HeaderDictionary headers = new();
            headers.Add("x-ms-client-principal", Convert.ToBase64String(Encoding.UTF8.GetBytes("{\"hello\":\"world\"}")));

            // Features are used to setup the httpcontext such that the test will run without null references
            IFeatureCollection features = new FeatureCollection();
            features.Set<IHttpRequestFeature>(new HttpRequestFeature { Headers = headers });
            features.Set<IHttpResponseBodyFeature>(new StreamResponseBodyFeature(new MemoryStream()));
            features.Set<IHttpResponseFeature>(new HttpResponseFeature { StatusCode = (int)HttpStatusCode.OK });
            DefaultHttpContext httpContext = new(features);

            ConfigureRestController(_restController, string.Empty);
            _restController.ControllerContext.HttpContext = httpContext;

            // Setup params to invoke function with
            // Must use valid entity name
            string path = "api";
            string entityName = "Book";
            Operation operationType = Operation.None;
            string primaryKeyRoute = string.Empty;

            // Reflection to invoke a private method to unit test all code paths
            PrivateObject testObject = new(_restController);
            IActionResult actionResult = await testObject.Invoke("HandleOperation", new object[] { $"{path}/{entityName}/{primaryKeyRoute}", operationType });
            SqlTestHelper.VerifyResult(actionResult, expected, System.Net.HttpStatusCode.BadRequest, string.Empty);
        }

        #endregion

        #region RestApiTestBase Overrides

        public override string GetDefaultSchema()
        {
            return DEFAULT_SCHEMA;
        }

        /// <summary>
        /// We include a '.' for the Edm Model
        /// schema to allow both MsSql/PostgreSql
        /// and MySql to share code. MySql does not
        /// include a '.' but MsSql does so
        /// we must include here.
        /// </summary>
        /// <returns></returns>
        public override string GetDefaultSchemaForEdmModel()
        {
            return $"{DEFAULT_SCHEMA}.";
        }

        public override string GetQuery(string key)
        {
            return _queryMap[key];
        }

        /// <summary>
        /// We have 1 test that is named
        /// PutOneUpdateNonNullableDefaultFieldMissingFromJsonBodyTest
        /// which will have Db specific error messages.
        /// We return the mssql specific message here.
        /// </summary>
        /// <returns></returns>
        public override string GetUniqueDbErrorMessage()
        {
            return "Cannot insert the value NULL into column 'piecesRequired', " +
                   "table 'master.dbo.stocks'; column does not allow nulls. UPDATE fails.";
        }

        #endregion

        #region Private helpers

        /// <summary>
        /// Helper function uses reflection to invoke
        /// private methods from outside class.
        /// Expects async method returning Task.
        /// </summary>
        class PrivateObject
        {
            private readonly object _classToInvoke;
            public PrivateObject(object classToInvoke)
            {
                _classToInvoke = classToInvoke;
            }

            public Task<IActionResult> Invoke(string privateMethodName, params object[] privateMethodArgs)
            {
                MethodInfo methodInfo = _classToInvoke.GetType().GetMethod(privateMethodName, BindingFlags.NonPublic | System.Reflection.BindingFlags.Instance);
                if (methodInfo is null)
                {
                    throw new System.Exception($"{privateMethodName} not found in class '{_classToInvoke.GetType()}'");
                }

                return (Task<IActionResult>)methodInfo.Invoke(_classToInvoke, privateMethodArgs);
            }
        }

        #endregion
    }
}<|MERGE_RESOLUTION|>--- conflicted
+++ resolved
@@ -660,12 +660,8 @@
                 _sqlMetadataProvider,
                 _httpContextAccessor.Object,
                 _authorizationService.Object,
-<<<<<<< HEAD
-                _authorizationResolver);
-=======
-                _authZResolver,
+                _authorizationResolver,
                 _runtimeConfigProvider);
->>>>>>> 6398078e
             _restController = new RestController(_restService);
         }
 
